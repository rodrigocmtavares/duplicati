<<<<<<< HEAD
﻿//  Copyright (C) 2015, The Duplicati Team

//  http://www.duplicati.com, info@duplicati.com
//
//  This library is free software; you can redistribute it and/or modify
//  it under the terms of the GNU Lesser General Public License as
//  published by the Free Software Foundation; either version 2.1 of the
//  License, or (at your option) any later version.
//
//  This library is distributed in the hope that it will be useful, but
//  WITHOUT ANY WARRANTY; without even the implied warranty of
//  MERCHANTABILITY or FITNESS FOR A PARTICULAR PURPOSE. See the GNU
//  Lesser General Public License for more details.
//
//  You should have received a copy of the GNU Lesser General Public
//  License along with this library; if not, write to the Free Software
//  Foundation, Inc., 59 Temple Place, Suite 330, Boston, MA 02111-1307 USA
using System;
using System.Linq;
using System.Threading;
using Duplicati.Library.RestAPI;
using Duplicati.Server.Serialization;

namespace Duplicati.Server
{
    /// <summary>
    /// The thread that checks on the update server if new versions are available
    /// </summary>
    public class UpdatePollThread
    {
        private Thread m_thread;
        private volatile bool m_terminated = false;
        private volatile bool m_forceCheck = false;
        private readonly object m_lock = new object();
        private AutoResetEvent m_waitSignal;
        private double m_downloadProgress;

        public bool IsUpdateRequested { get; private set; } = false;

        public UpdatePollerStates ThreadState { get; private set; }
        public double DownloadProgess
        {
            get { return m_downloadProgress; }

            private set
            {
                var oldv = m_downloadProgress;
                m_downloadProgress = value;
                if ((int)(oldv * 100) != (int)(value * 100))
                    FIXMEGlobal.StatusEventNotifyer.SignalNewEvent();
            }
        }

        public void Init()
        {
            m_waitSignal = new AutoResetEvent(false);
            ThreadState = UpdatePollerStates.Waiting;
            m_thread = new Thread(Run)
            {
                IsBackground = true,
                Name = "UpdatePollThread"
            };
            m_thread.Start();
        }

        public void CheckNow()
        {
            lock (m_lock)
            {
                m_forceCheck = true;
                m_waitSignal.Set();
            }
        }

        public void Terminate()
        {
            lock (m_lock)
            {
                m_terminated = true;
                m_waitSignal.Set();
            }
        }

        public void Reschedule()
        {
            m_waitSignal.Set();
        }

        private void Run()
        {
            // Wait on startup
            m_waitSignal.WaitOne(TimeSpan.FromMinutes(1), true);

            while (!m_terminated)
            {
                var nextCheck = FIXMEGlobal.DataConnection.ApplicationSettings.NextUpdateCheck;

                var maxcheck = TimeSpan.FromDays(7);
                try
                {
                    maxcheck = Library.Utility.Timeparser.ParseTimeSpan(FIXMEGlobal.DataConnection.ApplicationSettings.UpdateCheckInterval);
                }
                catch
                {
                }

                // If we have some weirdness, just check now
                if (nextCheck - DateTime.UtcNow > maxcheck)
                    nextCheck = DateTime.UtcNow - TimeSpan.FromSeconds(1);

                if (nextCheck < DateTime.UtcNow || m_forceCheck)
                {
                    lock (m_lock)
                        m_forceCheck = false;

                    ThreadState = UpdatePollerStates.Checking;
                    FIXMEGlobal.StatusEventNotifyer.SignalNewEvent();

                    DateTime started = DateTime.UtcNow;
                    FIXMEGlobal.DataConnection.ApplicationSettings.LastUpdateCheck = started;
                    nextCheck = FIXMEGlobal.DataConnection.ApplicationSettings.NextUpdateCheck;

                    Library.AutoUpdater.ReleaseType rt;
                    if (!Enum.TryParse<Library.AutoUpdater.ReleaseType>(FIXMEGlobal.DataConnection.ApplicationSettings.UpdateChannel, true, out rt))
                        rt = Duplicati.Library.AutoUpdater.ReleaseType.Unknown;

                    // Choose the default channel in case we have unknown
                    rt = rt == Duplicati.Library.AutoUpdater.ReleaseType.Unknown ? Duplicati.Library.AutoUpdater.AutoUpdateSettings.DefaultUpdateChannel : rt;

                    try
                    {
                        var update = Duplicati.Library.AutoUpdater.UpdaterManager.CheckForUpdate(rt);
                        if (update != null)
                            FIXMEGlobal.DataConnection.ApplicationSettings.UpdatedVersion = update;
                    }
                    catch
                    {
                    }

                    // It could be that we have registered an update from a more unstable channel, 
                    // but the user has switched to a more stable channel.
                    // In that case we discard the old update to avoid offering it.
                    if (FIXMEGlobal.DataConnection.ApplicationSettings.UpdatedVersion != null)
                    {
                        Library.AutoUpdater.ReleaseType updatert;
                        var updatertstring = FIXMEGlobal.DataConnection.ApplicationSettings.UpdatedVersion.ReleaseType;
                        if (string.Equals(updatertstring, "preview", StringComparison.OrdinalIgnoreCase))
                            updatertstring = Library.AutoUpdater.ReleaseType.Experimental.ToString();

                        if (!Enum.TryParse<Library.AutoUpdater.ReleaseType>(updatertstring, true, out updatert))
                            updatert = Duplicati.Library.AutoUpdater.ReleaseType.Nightly;

                        if (updatert == Duplicati.Library.AutoUpdater.ReleaseType.Unknown)
                            updatert = Duplicati.Library.AutoUpdater.ReleaseType.Nightly;

                        if (updatert > rt)
                            FIXMEGlobal.DataConnection.ApplicationSettings.UpdatedVersion = null;
                    }

                    var updatedinfo = FIXMEGlobal.DataConnection.ApplicationSettings.UpdatedVersion;
                    if (updatedinfo != null && Duplicati.Library.AutoUpdater.UpdaterManager.TryParseVersion(updatedinfo.Version) > System.Reflection.Assembly.GetExecutingAssembly().GetName().Version)
                    {
                        var package = updatedinfo.FindPackage();

                        FIXMEGlobal.DataConnection.RegisterNotification(
                                    NotificationType.Information,
                                    "Found update",
                                    updatedinfo.Displayname,
                                    null,
                                    null,
                                    "update:new",
                                    null,
                                    "NewUpdateFound",
                                    null,
                                    (self, all) =>
                                    {
                                        return all.FirstOrDefault(x => x.Action == "update:new") ?? self;
                                    }
                                );
                    }
                }

                DownloadProgess = 0;

                if (ThreadState != UpdatePollerStates.Waiting)
                {
                    ThreadState = UpdatePollerStates.Waiting;
                    FIXMEGlobal.StatusEventNotifyer.SignalNewEvent();
                }

                var waitTime = nextCheck - DateTime.UtcNow;

                // Guard against spin-loop
                if (waitTime.TotalSeconds < 5)
                    waitTime = TimeSpan.FromSeconds(5);

                // Guard against year-long waits
                // A re-check does not cause an update check
                if (waitTime.TotalDays > 1)
                    waitTime = TimeSpan.FromDays(1);

                m_waitSignal.WaitOne(waitTime, true);
            }
        }
    }
}
=======
// Copyright (C) 2024, The Duplicati Team
// https://duplicati.com, hello@duplicati.com
// 
// Permission is hereby granted, free of charge, to any person obtaining a 
// copy of this software and associated documentation files (the "Software"), 
// to deal in the Software without restriction, including without limitation 
// the rights to use, copy, modify, merge, publish, distribute, sublicense, 
// and/or sell copies of the Software, and to permit persons to whom the 
// Software is furnished to do so, subject to the following conditions:
// 
// The above copyright notice and this permission notice shall be included in 
// all copies or substantial portions of the Software.
// 
// THE SOFTWARE IS PROVIDED "AS IS", WITHOUT WARRANTY OF ANY KIND, EXPRESS 
// OR IMPLIED, INCLUDING BUT NOT LIMITED TO THE WARRANTIES OF MERCHANTABILITY, 
// FITNESS FOR A PARTICULAR PURPOSE AND NONINFRINGEMENT. IN NO EVENT SHALL THE 
// AUTHORS OR COPYRIGHT HOLDERS BE LIABLE FOR ANY CLAIM, DAMAGES OR OTHER 
// LIABILITY, WHETHER IN AN ACTION OF CONTRACT, TORT OR OTHERWISE, ARISING 
// FROM, OUT OF OR IN CONNECTION WITH THE SOFTWARE OR THE USE OR OTHER 
// DEALINGS IN THE SOFTWARE.

using System;
using System.Linq;
using System.Threading;
using Duplicati.Library.RestAPI;
using Duplicati.Server.Serialization;

namespace Duplicati.Server
{
    /// <summary>
    /// The thread that checks on the update server if new versions are available
    /// </summary>
    public class UpdatePollThread
    {
        private readonly Thread m_thread;
        private volatile bool m_terminated = false;
        private volatile bool m_forceCheck = false;
        private readonly object m_lock = new object();
        private readonly AutoResetEvent m_waitSignal;
        private double m_downloadProgress;

        public bool IsUpdateRequested { get; private set; } = false;

        public UpdatePollerStates ThreadState { get; private set; }
        public double DownloadProgess
        {
            get { return m_downloadProgress; }

            private set
            {
                var oldv = m_downloadProgress;
                m_downloadProgress = value;
                if ((int)(oldv * 100) != (int)(value * 100))
                    FIXMEGlobal.StatusEventNotifyer.SignalNewEvent();
            }
        }

        public UpdatePollThread()
        {
            m_waitSignal = new AutoResetEvent(false);
            ThreadState = UpdatePollerStates.Waiting;
            m_thread = new Thread(Run);
            m_thread.IsBackground = true;
            m_thread.Name = "UpdatePollThread";
            m_thread.Start();
        }

        public void CheckNow()
        {
            lock (m_lock)
            {
                m_forceCheck = true;
                m_waitSignal.Set();
            }
        }

        public void Terminate()
        {
            lock (m_lock)
            {
                m_terminated = true;
                m_waitSignal.Set();
            }
        }

        public void Reschedule()
        {
            m_waitSignal.Set();
        }

        private void Run()
        {
            // Wait on startup
            m_waitSignal.WaitOne(TimeSpan.FromMinutes(1), true);

            while (!m_terminated)
            {
                var nextCheck = FIXMEGlobal.DataConnection.ApplicationSettings.NextUpdateCheck;

                var maxcheck = TimeSpan.FromDays(7);
                try
                {
                    maxcheck = Library.Utility.Timeparser.ParseTimeSpan(FIXMEGlobal.DataConnection.ApplicationSettings.UpdateCheckInterval);
                }
                catch
                {
                }

                // If we have some weirdness, just check now
                if (nextCheck - DateTime.UtcNow > maxcheck)
                    nextCheck = DateTime.UtcNow - TimeSpan.FromSeconds(1);

                if (nextCheck < DateTime.UtcNow || m_forceCheck)
                {
                    lock (m_lock)
                        m_forceCheck = false;

                    ThreadState = UpdatePollerStates.Checking;
                    FIXMEGlobal.StatusEventNotifyer.SignalNewEvent();

                    DateTime started = DateTime.UtcNow;
                    FIXMEGlobal.DataConnection.ApplicationSettings.LastUpdateCheck = started;
                    nextCheck = FIXMEGlobal.DataConnection.ApplicationSettings.NextUpdateCheck;

                    Library.AutoUpdater.ReleaseType rt;
                    if (!Enum.TryParse<Library.AutoUpdater.ReleaseType>(FIXMEGlobal.DataConnection.ApplicationSettings.UpdateChannel, true, out rt))
                        rt = Duplicati.Library.AutoUpdater.ReleaseType.Unknown;

                    // Choose the default channel in case we have unknown
                    rt = rt == Duplicati.Library.AutoUpdater.ReleaseType.Unknown ? Duplicati.Library.AutoUpdater.AutoUpdateSettings.DefaultUpdateChannel : rt;

                    try
                    {
                        var update = Duplicati.Library.AutoUpdater.UpdaterManager.CheckForUpdate(rt);
                        if (update != null)
                            FIXMEGlobal.DataConnection.ApplicationSettings.UpdatedVersion = update;
                    }
                    catch
                    {
                    }

                    // It could be that we have registered an update from a more unstable channel, 
                    // but the user has switched to a more stable channel.
                    // In that case we discard the old update to avoid offering it.
                    if (FIXMEGlobal.DataConnection.ApplicationSettings.UpdatedVersion != null)
                    {
                        Library.AutoUpdater.ReleaseType updatert;
                        var updatertstring = FIXMEGlobal.DataConnection.ApplicationSettings.UpdatedVersion.ReleaseType;
                        if (string.Equals(updatertstring, "preview", StringComparison.OrdinalIgnoreCase))
                            updatertstring = Library.AutoUpdater.ReleaseType.Experimental.ToString();

                        if (!Enum.TryParse<Library.AutoUpdater.ReleaseType>(updatertstring, true, out updatert))
                            updatert = Duplicati.Library.AutoUpdater.ReleaseType.Nightly;

                        if (updatert == Duplicati.Library.AutoUpdater.ReleaseType.Unknown)
                            updatert = Duplicati.Library.AutoUpdater.ReleaseType.Nightly;

                        if (updatert > rt)
                            FIXMEGlobal.DataConnection.ApplicationSettings.UpdatedVersion = null;
                    }

                    var updatedinfo = FIXMEGlobal.DataConnection.ApplicationSettings.UpdatedVersion;
                    if (updatedinfo != null && Duplicati.Library.AutoUpdater.UpdaterManager.TryParseVersion(updatedinfo.Version) > System.Reflection.Assembly.GetExecutingAssembly().GetName().Version)
                    {
                        var package = updatedinfo.FindPackage();

                        FIXMEGlobal.DataConnection.RegisterNotification(
                                    NotificationType.Information,
                                    "Found update",
                                    updatedinfo.Displayname,
                                    null,
                                    null,
                                    "update:new",
                                    null,
                                    "NewUpdateFound",
                                    null,
                                    (self, all) =>
                                    {
                                        return all.FirstOrDefault(x => x.Action == "update:new") ?? self;
                                    }
                                );
                    }
                }

                DownloadProgess = 0;

                if (ThreadState != UpdatePollerStates.Waiting)
                {
                    ThreadState = UpdatePollerStates.Waiting;
                    FIXMEGlobal.StatusEventNotifyer.SignalNewEvent();
                }

                var waitTime = nextCheck - DateTime.UtcNow;

                // Guard against spin-loop
                if (waitTime.TotalSeconds < 5)
                    waitTime = TimeSpan.FromSeconds(5);

                // Guard against year-long waits
                // A re-check does not cause an update check
                if (waitTime.TotalDays > 1)
                    waitTime = TimeSpan.FromDays(1);

                m_waitSignal.WaitOne(waitTime, true);
            }
        }
    }
}

>>>>>>> 9dff0fa9
<|MERGE_RESOLUTION|>--- conflicted
+++ resolved
@@ -1,211 +1,3 @@
-<<<<<<< HEAD
-﻿//  Copyright (C) 2015, The Duplicati Team
-
-//  http://www.duplicati.com, info@duplicati.com
-//
-//  This library is free software; you can redistribute it and/or modify
-//  it under the terms of the GNU Lesser General Public License as
-//  published by the Free Software Foundation; either version 2.1 of the
-//  License, or (at your option) any later version.
-//
-//  This library is distributed in the hope that it will be useful, but
-//  WITHOUT ANY WARRANTY; without even the implied warranty of
-//  MERCHANTABILITY or FITNESS FOR A PARTICULAR PURPOSE. See the GNU
-//  Lesser General Public License for more details.
-//
-//  You should have received a copy of the GNU Lesser General Public
-//  License along with this library; if not, write to the Free Software
-//  Foundation, Inc., 59 Temple Place, Suite 330, Boston, MA 02111-1307 USA
-using System;
-using System.Linq;
-using System.Threading;
-using Duplicati.Library.RestAPI;
-using Duplicati.Server.Serialization;
-
-namespace Duplicati.Server
-{
-    /// <summary>
-    /// The thread that checks on the update server if new versions are available
-    /// </summary>
-    public class UpdatePollThread
-    {
-        private Thread m_thread;
-        private volatile bool m_terminated = false;
-        private volatile bool m_forceCheck = false;
-        private readonly object m_lock = new object();
-        private AutoResetEvent m_waitSignal;
-        private double m_downloadProgress;
-
-        public bool IsUpdateRequested { get; private set; } = false;
-
-        public UpdatePollerStates ThreadState { get; private set; }
-        public double DownloadProgess
-        {
-            get { return m_downloadProgress; }
-
-            private set
-            {
-                var oldv = m_downloadProgress;
-                m_downloadProgress = value;
-                if ((int)(oldv * 100) != (int)(value * 100))
-                    FIXMEGlobal.StatusEventNotifyer.SignalNewEvent();
-            }
-        }
-
-        public void Init()
-        {
-            m_waitSignal = new AutoResetEvent(false);
-            ThreadState = UpdatePollerStates.Waiting;
-            m_thread = new Thread(Run)
-            {
-                IsBackground = true,
-                Name = "UpdatePollThread"
-            };
-            m_thread.Start();
-        }
-
-        public void CheckNow()
-        {
-            lock (m_lock)
-            {
-                m_forceCheck = true;
-                m_waitSignal.Set();
-            }
-        }
-
-        public void Terminate()
-        {
-            lock (m_lock)
-            {
-                m_terminated = true;
-                m_waitSignal.Set();
-            }
-        }
-
-        public void Reschedule()
-        {
-            m_waitSignal.Set();
-        }
-
-        private void Run()
-        {
-            // Wait on startup
-            m_waitSignal.WaitOne(TimeSpan.FromMinutes(1), true);
-
-            while (!m_terminated)
-            {
-                var nextCheck = FIXMEGlobal.DataConnection.ApplicationSettings.NextUpdateCheck;
-
-                var maxcheck = TimeSpan.FromDays(7);
-                try
-                {
-                    maxcheck = Library.Utility.Timeparser.ParseTimeSpan(FIXMEGlobal.DataConnection.ApplicationSettings.UpdateCheckInterval);
-                }
-                catch
-                {
-                }
-
-                // If we have some weirdness, just check now
-                if (nextCheck - DateTime.UtcNow > maxcheck)
-                    nextCheck = DateTime.UtcNow - TimeSpan.FromSeconds(1);
-
-                if (nextCheck < DateTime.UtcNow || m_forceCheck)
-                {
-                    lock (m_lock)
-                        m_forceCheck = false;
-
-                    ThreadState = UpdatePollerStates.Checking;
-                    FIXMEGlobal.StatusEventNotifyer.SignalNewEvent();
-
-                    DateTime started = DateTime.UtcNow;
-                    FIXMEGlobal.DataConnection.ApplicationSettings.LastUpdateCheck = started;
-                    nextCheck = FIXMEGlobal.DataConnection.ApplicationSettings.NextUpdateCheck;
-
-                    Library.AutoUpdater.ReleaseType rt;
-                    if (!Enum.TryParse<Library.AutoUpdater.ReleaseType>(FIXMEGlobal.DataConnection.ApplicationSettings.UpdateChannel, true, out rt))
-                        rt = Duplicati.Library.AutoUpdater.ReleaseType.Unknown;
-
-                    // Choose the default channel in case we have unknown
-                    rt = rt == Duplicati.Library.AutoUpdater.ReleaseType.Unknown ? Duplicati.Library.AutoUpdater.AutoUpdateSettings.DefaultUpdateChannel : rt;
-
-                    try
-                    {
-                        var update = Duplicati.Library.AutoUpdater.UpdaterManager.CheckForUpdate(rt);
-                        if (update != null)
-                            FIXMEGlobal.DataConnection.ApplicationSettings.UpdatedVersion = update;
-                    }
-                    catch
-                    {
-                    }
-
-                    // It could be that we have registered an update from a more unstable channel, 
-                    // but the user has switched to a more stable channel.
-                    // In that case we discard the old update to avoid offering it.
-                    if (FIXMEGlobal.DataConnection.ApplicationSettings.UpdatedVersion != null)
-                    {
-                        Library.AutoUpdater.ReleaseType updatert;
-                        var updatertstring = FIXMEGlobal.DataConnection.ApplicationSettings.UpdatedVersion.ReleaseType;
-                        if (string.Equals(updatertstring, "preview", StringComparison.OrdinalIgnoreCase))
-                            updatertstring = Library.AutoUpdater.ReleaseType.Experimental.ToString();
-
-                        if (!Enum.TryParse<Library.AutoUpdater.ReleaseType>(updatertstring, true, out updatert))
-                            updatert = Duplicati.Library.AutoUpdater.ReleaseType.Nightly;
-
-                        if (updatert == Duplicati.Library.AutoUpdater.ReleaseType.Unknown)
-                            updatert = Duplicati.Library.AutoUpdater.ReleaseType.Nightly;
-
-                        if (updatert > rt)
-                            FIXMEGlobal.DataConnection.ApplicationSettings.UpdatedVersion = null;
-                    }
-
-                    var updatedinfo = FIXMEGlobal.DataConnection.ApplicationSettings.UpdatedVersion;
-                    if (updatedinfo != null && Duplicati.Library.AutoUpdater.UpdaterManager.TryParseVersion(updatedinfo.Version) > System.Reflection.Assembly.GetExecutingAssembly().GetName().Version)
-                    {
-                        var package = updatedinfo.FindPackage();
-
-                        FIXMEGlobal.DataConnection.RegisterNotification(
-                                    NotificationType.Information,
-                                    "Found update",
-                                    updatedinfo.Displayname,
-                                    null,
-                                    null,
-                                    "update:new",
-                                    null,
-                                    "NewUpdateFound",
-                                    null,
-                                    (self, all) =>
-                                    {
-                                        return all.FirstOrDefault(x => x.Action == "update:new") ?? self;
-                                    }
-                                );
-                    }
-                }
-
-                DownloadProgess = 0;
-
-                if (ThreadState != UpdatePollerStates.Waiting)
-                {
-                    ThreadState = UpdatePollerStates.Waiting;
-                    FIXMEGlobal.StatusEventNotifyer.SignalNewEvent();
-                }
-
-                var waitTime = nextCheck - DateTime.UtcNow;
-
-                // Guard against spin-loop
-                if (waitTime.TotalSeconds < 5)
-                    waitTime = TimeSpan.FromSeconds(5);
-
-                // Guard against year-long waits
-                // A re-check does not cause an update check
-                if (waitTime.TotalDays > 1)
-                    waitTime = TimeSpan.FromDays(1);
-
-                m_waitSignal.WaitOne(waitTime, true);
-            }
-        }
-    }
-}
-=======
 // Copyright (C) 2024, The Duplicati Team
 // https://duplicati.com, hello@duplicati.com
 // 
@@ -240,11 +32,11 @@
     /// </summary>
     public class UpdatePollThread
     {
-        private readonly Thread m_thread;
+        private Thread m_thread;
         private volatile bool m_terminated = false;
         private volatile bool m_forceCheck = false;
         private readonly object m_lock = new object();
-        private readonly AutoResetEvent m_waitSignal;
+        private AutoResetEvent m_waitSignal;
         private double m_downloadProgress;
 
         public bool IsUpdateRequested { get; private set; } = false;
@@ -263,13 +55,15 @@
             }
         }
 
-        public UpdatePollThread()
+        public void Init()
         {
             m_waitSignal = new AutoResetEvent(false);
             ThreadState = UpdatePollerStates.Waiting;
-            m_thread = new Thread(Run);
-            m_thread.IsBackground = true;
-            m_thread.Name = "UpdatePollThread";
+            m_thread = new Thread(Run)
+            {
+                IsBackground = true,
+                Name = "UpdatePollThread"
+            };
             m_thread.Start();
         }
 
@@ -414,5 +208,3 @@
         }
     }
 }
-
->>>>>>> 9dff0fa9
