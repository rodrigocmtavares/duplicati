--- conflicted
+++ resolved
@@ -12,12 +12,7 @@
   </ItemGroup>
 
   <ItemGroup>
-<<<<<<< HEAD
-    <PackageReference Include="Microsoft.Win32.SystemEvents" Version="6.0.0" />
-=======
     <PackageReference Include="Microsoft.Win32.SystemEvents" Version="7.0.0" />
-    <PackageReference Include="System.Drawing.Common" Version="7.0.0" />
->>>>>>> bb7b3e5d
   </ItemGroup>
 
   <ItemGroup>
