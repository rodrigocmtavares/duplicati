--- conflicted
+++ resolved
@@ -1,10 +1,5 @@
-<<<<<<< HEAD
-// Copyright (C) 2015, The Duplicati Team
-// http://www.duplicati.com, info@duplicati.com
-=======
 // Copyright (C) 2024, The Duplicati Team
 // https://duplicati.com, hello@duplicati.com
->>>>>>> 9dff0fa9
 // 
 // Permission is hereby granted, free of charge, to any person obtaining a 
 // copy of this software and associated documentation files (the "Software"), 
@@ -16,11 +11,6 @@
 // The above copyright notice and this permission notice shall be included in 
 // all copies or substantial portions of the Software.
 // 
-<<<<<<< HEAD
-// You should have received a copy of the GNU Lesser General Public
-// License along with this library; if not, write to the Free Software
-// Foundation, Inc., 51 Franklin Street, Fifth Floor, Boston, MA  02110-1301  USA
-=======
 // THE SOFTWARE IS PROVIDED "AS IS", WITHOUT WARRANTY OF ANY KIND, EXPRESS 
 // OR IMPLIED, INCLUDING BUT NOT LIMITED TO THE WARRANTIES OF MERCHANTABILITY, 
 // FITNESS FOR A PARTICULAR PURPOSE AND NONINFRINGEMENT. IN NO EVENT SHALL THE 
@@ -28,7 +18,6 @@
 // LIABILITY, WHETHER IN AN ACTION OF CONTRACT, TORT OR OTHERWISE, ARISING 
 // FROM, OUT OF OR IN CONNECTION WITH THE SOFTWARE OR THE USE OR OTHER 
 // DEALINGS IN THE SOFTWARE.
->>>>>>> 9dff0fa9
 
 using Duplicati.Server.Serialization.Interface;
 
@@ -250,10 +239,6 @@
                 t.Item1.LastRun = t.Item3;
                 FIXMEGlobal.DataConnection.AddOrUpdateSchedule(t.Item1);
             }
-<<<<<<< HEAD
-=======
-
->>>>>>> 9dff0fa9
         }
 
         private void OnStartingWork(WorkerThread<Runner.IRunnerData> worker, Runner.IRunnerData task)
@@ -329,24 +314,16 @@
                         {
                             var jobsToRun = new List<Server.Runner.IRunnerData>();
                             //TODO: Cache this to avoid frequent lookups
-<<<<<<< HEAD
                             foreach (var id in FIXMEGlobal.DataConnection.GetBackupIDsForTags(sc.Tags).Distinct()
                                          .Select(x => x.ToString()))
-=======
-                            foreach (var id in FIXMEGlobal.DataConnection.GetBackupIDsForTags(sc.Tags).Distinct().Select(x => x.ToString()))
->>>>>>> 9dff0fa9
                             {
                                 //See if it is already queued
                                 var tmplst = from n in m_worker.CurrentTasks
                                              where n.Operation == Duplicati.Server.Serialization.DuplicatiOperation.Backup
                                              select n.Backup;
                                 var tastTemp = m_worker.CurrentTask;
-<<<<<<< HEAD
                                 if (tastTemp != null && tastTemp.Operation ==
                                     Duplicati.Server.Serialization.DuplicatiOperation.Backup)
-=======
-                                if (tastTemp != null && tastTemp.Operation == Duplicati.Server.Serialization.DuplicatiOperation.Backup)
->>>>>>> 9dff0fa9
                                     tmplst = tmplst.Union(new[] { tastTemp.Backup });
 
                                 //If it is not already in queue, put it there
