--- conflicted
+++ resolved
@@ -30,13 +30,8 @@
 {
     public static void Map(RouteGroupBuilder group)
     {
-<<<<<<< HEAD
-        group.MapGet("/backups", ([FromServices] Connection connection, [FromQuery] string? sort = null)
-            => ExecuteGet(connection, sort))
-=======
-        group.MapGet("/backups", ([FromServices] Connection connection, [FromQuery] string? orderBy)
+        group.MapGet("/backups", ([FromServices] Connection connection, [FromQuery] string? orderBy = null)
             => ExecuteGet(connection, orderBy))
->>>>>>> 3330ab35
                .RequireAuthorization();
 
         group.MapPost("/backups", ([FromServices] Connection connection, [FromBody] Dto.BackupAndScheduleInputDto input, [FromQuery] bool? temporary, [FromQuery] bool? existingdb)
@@ -53,11 +48,7 @@
         }).RequireAuthorization();
     }
 
-<<<<<<< HEAD
-    private static IEnumerable<Dto.BackupAndScheduleOutputDto> ExecuteGet(Connection connection, string? sort)
-=======
     private static IEnumerable<Dto.BackupAndScheduleOutputDto> ExecuteGet(Connection connection, string? orderBy)
->>>>>>> 3330ab35
     {
         var schedules = connection.Schedules;
         var backups = connection.Backups.AsEnumerable();
@@ -65,6 +56,7 @@
         IEnumerable<Dto.BackupAndScheduleOutputDto> ApplySorting(IEnumerable<Dto.BackupAndScheduleOutputDto> backups, string sort)
         {
             var asc = true;
+            sort = sort.ToLowerInvariant().Trim();
             if (sort.StartsWith("-"))
             {
                 asc = false;
@@ -120,18 +112,6 @@
             Backup = n,
             Schedule = schedules.FirstOrDefault(x => x.Tags != null && x.Tags.Contains("ID=" + n.ID))
         });
-        
-        Func<Dto.BackupAndScheduleOutputDto, object> getSortKey = x => orderBy?.ToLower() switch
-        {
-            null => x.Backup.ID,
-            "id" => x.Backup.ID,
-            "name" => x.Backup.Name,
-            "lastrun" => x.Schedule?.LastRun ?? DateTime.MinValue,
-            "backend" => string.IsNullOrEmpty(x.Backup.TargetURL) || !x.Backup.TargetURL.Contains(':') 
-                ? string.Empty 
-                : x.Backup.TargetURL.Substring(0, x.Backup.TargetURL.IndexOf(':')),
-            _ => x.Backup.ID
-        };
 
         var res = all.Select(x => new Dto.BackupAndScheduleOutputDto()
         {
@@ -171,23 +151,18 @@
                 Rule = x.Schedule.Rule,
                 AllowedDays = x.Schedule.AllowedDays
             }
-<<<<<<< HEAD
         });
 
         // Use DB setting if not set
-        if (string.IsNullOrWhiteSpace(sort))
-            sort = connection.ApplicationSettings.BackupListSortOrder;
+        if (string.IsNullOrWhiteSpace(orderBy))
+            orderBy = connection.ApplicationSettings.BackupListSortOrder;
 
         // Apply sorting, if any
-        if (!string.IsNullOrWhiteSpace(sort))
-            foreach (var direction in sort.Split(","))
+        if (!string.IsNullOrWhiteSpace(orderBy))
+            foreach (var direction in orderBy.Split(","))
                 res = ApplySorting(res, direction);
 
         return res;
-=======
-        }).OrderBy(getSortKey)
-        .ThenBy(x => x.Backup.Name);
->>>>>>> 3330ab35
     }
 
     private static Dto.ImportBackupOutputDto ExecuteImport(Connection connection, bool cmdline, bool import_metadata, bool direct, string passphrase, string tempfile)
