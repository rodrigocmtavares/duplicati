--- conflicted
+++ resolved
@@ -1,552 +1,548 @@
-﻿// Copyright (C) 2025, The Duplicati Team
-// https://duplicati.com, hello@duplicati.com
-// 
-// Permission is hereby granted, free of charge, to any person obtaining a 
-// copy of this software and associated documentation files (the "Software"), 
-// to deal in the Software without restriction, including without limitation 
-// the rights to use, copy, modify, merge, publish, distribute, sublicense, 
-// and/or sell copies of the Software, and to permit persons to whom the 
-// Software is furnished to do so, subject to the following conditions:
-// 
-// The above copyright notice and this permission notice shall be included in 
-// all copies or substantial portions of the Software.
-// 
-// THE SOFTWARE IS PROVIDED "AS IS", WITHOUT WARRANTY OF ANY KIND, EXPRESS 
-// OR IMPLIED, INCLUDING BUT NOT LIMITED TO THE WARRANTIES OF MERCHANTABILITY, 
-// FITNESS FOR A PARTICULAR PURPOSE AND NONINFRINGEMENT. IN NO EVENT SHALL THE 
-// AUTHORS OR COPYRIGHT HOLDERS BE LIABLE FOR ANY CLAIM, DAMAGES OR OTHER 
-// LIABILITY, WHETHER IN AN ACTION OF CONTRACT, TORT OR OTHERWISE, ARISING 
-// FROM, OUT OF OR IN CONNECTION WITH THE SOFTWARE OR THE USE OR OTHER 
-// DEALINGS IN THE SOFTWARE.
-
-using System;
-using System.Linq;
-using System.Collections.Generic;
-using System.IO;
-using Duplicati.Library.Utility;
-using System.Diagnostics;
-using System.Text.Json;
-using System.Net.Http;
-using System.Threading;
-
-namespace Duplicati.Library.AutoUpdater
-{
-    public static class UpdaterManager
-    {
-        /// <summary>
-        /// The RSA key used to sign the manifest
-        /// </summary>
-        private static readonly System.Security.Cryptography.RSA[] SIGN_KEYS = AutoUpdateSettings.SignKeys;
-        /// <summary>
-        /// Urls to check for updated packages
-        /// </summary>
-        private static readonly string[] MANIFEST_URLS = AutoUpdateSettings.URLs;
-        /// <summary>
-        /// The app name to show
-        /// </summary>
-        private static readonly string APPNAME = AutoUpdateSettings.AppName;
-        /// <summary>
-        /// The version that the updater supports
-        /// </summary>
-        public const int SUPPORTED_PACKAGE_UPDATER_VERSION = 2;
-        /// <summary>
-        /// The folder where the machine id is placed
-        /// </summary>
-        public static readonly string DATAFOLDER;
-        /// <summary>
-        /// The directory where the program is running from
-        /// </summary>
-        public static readonly string INSTALLATIONDIR;
-        /// <summary>
-        /// Env variable that allows fully disabling all update checks
-        /// </summary>
-        public static readonly bool DISABLE_UPDATE_CHECK = Debugger.IsAttached || Utility.Utility.ParseBool(Environment.GetEnvironmentVariable(string.Format(SKIPUPDATE_ENVNAME_TEMPLATE, APPNAME)), false);
-        /// <summary>
-        /// The update information for the running version
-        /// </summary>
-        public static readonly UpdateInfo SelfVersion;
-
-        /// <summary>
-        /// Event trigger for errors on update
-        /// </summary>
-        public static event Action<Exception> OnError;
-
-        /// <summary>
-        /// Common formatting string for date-time values
-        /// </summary>
-        private const string DATETIME_FORMAT = "yyyymmddhhMMss";
-        /// <summary>
-        /// The template for the environment variable name that allows an overriden root folder
-        /// </summary>
-        private const string UPDATEINSTALLDIR_ENVNAME_TEMPLATE = "AUTOUPDATER_{0}_UPDATE_ROOT";
-        /// <summary>
-        /// The template for the environment variable that toggles disabling updates
-        /// </summary>
-        public const string SKIPUPDATE_ENVNAME_TEMPLATE = "AUTOUPDATER_{0}_SKIP_UPDATE";
-        /// <summary>
-        /// The name of the file that contains the manifest, located in the <see cref="INSTALLATIONDIR"/> folder
-        /// </summary>
-        private const string UPDATE_MANIFEST_FILENAME = "autoupdate.manifest";
-        /// <summary>
-        /// The name of the file that contains the package type id, located in the <see cref="INSTALLATIONDIR"/> folder
-        /// </summary>
-        private const string PACKAGE_TYPE_FILE = "package_type_id.txt";
-        /// <summary>
-        /// The installation ID filename stored in <see cref="DATAFOLDER"/>
-        /// </summary>
-        private const string INSTALL_FILE = "installation.txt";
-
-        /// <summary>
-        /// The machine ID filename stored in <see cref="DATAFOLDER"/>
-        /// </summary>
-        private const string MACHINE_FILE = "machineid.txt";
-
-        /// <summary>
-        /// Gets the last version found from an update
-        /// </summary>
-        public static UpdateInfo LastUpdateCheckVersion { get; private set; }
-
-        /// <summary>
-        /// The default timeout in seconds for download operations
-        /// </summary>
-        private const int DOWNLOAD_OPERATION_TIMEOUT_SECONDS = 3600;
-
-        /// <summary>
-        /// The default timeout in seconds for fast get version metadata operations
-        /// </summary>
-        private const int SHORT_OPERATION_TIMEOUT_SECONDS = 30;
-
-        /// <summary>
-        /// Performs static initialization of the update manager, populating the readonly fields of the manager
-        /// </summary>
-        static UpdaterManager()
-        {
-            // Set the installation path
-            INSTALLATIONDIR = Path.GetDirectoryName(Utility.Utility.getEntryAssembly().Location);
-
-            // Check for override
-            if (string.IsNullOrWhiteSpace(Environment.GetEnvironmentVariable(string.Format(UPDATEINSTALLDIR_ENVNAME_TEMPLATE, APPNAME))))
-            {
-                DATAFOLDER = DatabaseLocator.GetDefaultStorageFolderWithDebugSupport(INSTALL_FILE, APPNAME);
-            }
-            else
-            {
-                // Use override, no checks
-                DATAFOLDER = Environment.ExpandEnvironmentVariables(Environment.GetEnvironmentVariable(string.Format(UPDATEINSTALLDIR_ENVNAME_TEMPLATE, APPNAME)));
-            }
-
-            if (!string.IsNullOrWhiteSpace(DATAFOLDER))
-            {
-                if (!Directory.Exists(DATAFOLDER))
-                    Directory.CreateDirectory(DATAFOLDER);
-
-                if (!File.Exists(Path.Combine(DATAFOLDER, INSTALL_FILE)))
-                {
-                    // In case there was already a machine id file from 2.0.8.1 or older, copy it to the new location
-                    if (File.Exists(Path.Combine(DATAFOLDER, "updates", INSTALL_FILE)))
-                        File.Copy(Path.Combine(DATAFOLDER, "updates", INSTALL_FILE), Path.Combine(DATAFOLDER, INSTALL_FILE), true);
-                    else
-                        File.WriteAllText(Path.Combine(DATAFOLDER, INSTALL_FILE), AutoUpdateSettings.UpdateInstallFileText);
-                }
-
-                if (!File.Exists(Path.Combine(DATAFOLDER, MACHINE_FILE)))
-                    File.WriteAllText(Path.Combine(DATAFOLDER, MACHINE_FILE), AutoUpdateSettings.UpdateMachineFileText(InstallID));
-
-            }
-
-            // Attempt to read the installed manifest file
-            UpdateInfo selfVersion = null;
-            try
-            {
-                selfVersion = ReadInstalledManifest(INSTALLATIONDIR);
-            }
-            catch
-            {
-            }
-
-            // In case the installed manifest is broken, try to set some sane values
-            if (selfVersion == null)
-            {
-                SelfVersion = new UpdateInfo(
-                    MinimumCompatibleVersion: 1,
-                    PackageUpdaterVersion: 1,
-                    IncompatibleUpdateUrl: string.Empty,
-                    GenericUpdatePageUrl: "https://duplicati.com/download",
-                    UpdateSeverity: null,
-                    ChangeInfo: null,
-                    Packages: null,
-                    Displayname: string.IsNullOrWhiteSpace(License.VersionNumbers.TAG) ? "Current" : License.VersionNumbers.TAG,
-                    Version: System.Reflection.Assembly.GetExecutingAssembly().GetName().Version.ToString(),
-                    ReleaseTime: new DateTime(0),
-                    ReleaseType:
-#if DEBUG
-                        "Debug"
-#else
-                        string.IsNullOrWhiteSpace(AutoUpdateSettings.BuildUpdateChannel) ? "Nightly" : AutoUpdateSettings.BuildUpdateChannel
-#endif
-                );
-            }
-        }
-
-        public static Version TryParseVersion(string str)
-        {
-            Version v;
-            if (Version.TryParse(str, out v))
-                return v;
-            else
-                return new Version(0, 0);
-        }
-
-        /// <summary>
-        /// The unique machine installation ID
-        /// </summary>
-        public static string InstallID
-        {
-            get
-            {
-                try { return System.IO.File.ReadAllLines(Path.Combine(DATAFOLDER, INSTALL_FILE)).FirstOrDefault(x => !string.IsNullOrWhiteSpace(x))?.Trim() ?? ""; }
-                catch { }
-
-                return "";
-            }
-        }
-
-        /// <summary>
-        /// The unique machine ID
-        /// </summary>
-        public static string MachineID
-        {
-            get
-            {
-                string machinedId = null;
-                try { machinedId = System.IO.File.ReadAllLines(Path.Combine(DATAFOLDER, MACHINE_FILE)).FirstOrDefault(x => !string.IsNullOrWhiteSpace(x))?.Trim() ?? ""; }
-                catch { }
-
-                return string.IsNullOrWhiteSpace(machinedId)
-                    ? InstallID
-                    : machinedId;
-            }
-        }
-
-        /// <summary>
-        /// The machine name
-        /// </summary>
-<<<<<<< HEAD
-        public static string MachineName => Environment.MachineName;
-=======
-        public static readonly string MachineName = MachineNameReader.GetMachineName();
->>>>>>> 32d4c76c
-
-        /// <summary>
-        /// The package type ID
-        /// </summary>
-        public static string PackageTypeId
-        {
-            get
-            {
-                try { return File.ReadAllLines(Path.Combine(INSTALLATIONDIR, PACKAGE_TYPE_FILE)).FirstOrDefault(x => !string.IsNullOrWhiteSpace(x))?.Trim() ?? ""; }
-                catch { }
-
-#if DEBUG
-                return "debug";
-#else
-                return "";
-#endif
-            }
-        }
-
-
-        public static UpdateInfo CheckForUpdate(ReleaseType channel = ReleaseType.Unknown)
-        {
-            if (channel == ReleaseType.Unknown)
-                channel = AutoUpdateSettings.DefaultUpdateChannel;
-
-            foreach (var rawurl in MANIFEST_URLS)
-            {
-                var url = rawurl;
-
-                // Attempt to match the url to change the channel if possible
-                // This allows overrides to the URLs for deployment of custom builds,
-                // but does not require that they adopt the channel system
-                var match = AutoUpdateSettings.MATCH_AUTOUPDATE_URL.Match(url);
-                if (match.Success)
-                {
-                    var mg = match.Groups[AutoUpdateSettings.MATCH_UPDATE_URL_CHANNEL_GROUP];
-
-                    // Replace the channel name with the chosen channel
-                    url =
-                        url.Substring(0, mg.Index)
-                        +
-                        channel.ToString().ToLowerInvariant()
-                        +
-                        url.Substring(mg.Index + mg.Length);
-                }
-
-                try
-                {
-                    if (SIGN_KEYS.Length == 0)
-                        throw new Exception("No signing keys are available, cannot check update");
-
-                    using (var tmpfile = new Library.Utility.TempFile())
-                    {
-
-                        using var request = new HttpRequestMessage(HttpMethod.Get, url);
-
-                        request.Headers.Add(System.Net.HttpRequestHeader.UserAgent.ToString(), string.Format("{0} v{1}{2}", APPNAME, SelfVersion.Version, string.IsNullOrWhiteSpace(InstallID) ? "" : " -" + InstallID));
-                        request.Headers.Add("X-Install-ID", InstallID);
-                        request.Headers.Add("X-Package-Type-ID", PackageTypeId);
-
-                        using var timeoutToken = new CancellationTokenSource();
-                        timeoutToken.CancelAfter(TimeSpan.FromSeconds(SHORT_OPERATION_TIMEOUT_SECONDS));
-                        HttpClientHelper.DefaultClient.DownloadFile(request, tmpfile, null, timeoutToken.Token).ConfigureAwait(false).GetAwaiter().GetResult();
-
-                        using (var fs = File.OpenRead(tmpfile))
-                        {
-                            var verifyOps = SIGN_KEYS.Select(k => new JSONSignature.VerifyOperation(
-                                Algorithm: JSONSignature.RSA_SHA256,
-                                PublicKey: k.ToXmlString(false)
-                            ));
-
-                            if (!JSONSignature.VerifyAtLeastOne(fs, verifyOps))
-                                throw new Exception("No valid signature found in manifest file");
-
-                            var update = JsonSerializer.Deserialize<UpdateInfo>(fs);
-
-                            if (TryParseVersion(update.Version) <= TryParseVersion(SelfVersion.Version))
-                                return null;
-
-                            // Don't install a debug update on a release build and vice versa
-                            if (string.Equals(SelfVersion.ReleaseType, "Debug", StringComparison.OrdinalIgnoreCase) && !string.Equals(update.ReleaseType, SelfVersion.ReleaseType, StringComparison.OrdinalIgnoreCase))
-                                return null;
-
-                            ReleaseType rt;
-                            if (!Enum.TryParse<ReleaseType>(update.ReleaseType, true, out rt))
-                                rt = ReleaseType.Unknown;
-
-                            // If the update is too low to be considered, skip it
-                            // Should never happen, but protects against mistakes in deployment
-                            if (rt > channel)
-                                return null;
-
-                            // In case the manifest does not contain a URL, use the one from this assembly
-                            if (string.IsNullOrWhiteSpace(update.GenericUpdatePageUrl))
-                                update = update with { GenericUpdatePageUrl = SelfVersion.GenericUpdatePageUrl };
-
-                            // In case there is no url, fall back to the project download page
-                            if (string.IsNullOrWhiteSpace(update.GenericUpdatePageUrl))
-                                update = update with { GenericUpdatePageUrl = "https://duplicati.com/download" };
-
-                            LastUpdateCheckVersion = update;
-                            return update;
-                        }
-                    }
-                }
-                catch (Exception ex)
-                {
-                    if (OnError != null)
-                        OnError(ex);
-                }
-            }
-
-            return null;
-        }
-
-        private static UpdateInfo ReadInstalledManifest(string folder)
-        {
-            var manifest = Path.Combine(folder, UPDATE_MANIFEST_FILENAME);
-            if (File.Exists(manifest))
-            {
-                try
-                {
-                    var verifyOps = SIGN_KEYS.Select(k => new JSONSignature.VerifyOperation(
-                        Algorithm: JSONSignature.RSA_SHA256,
-                        PublicKey: k.ToXmlString(false)
-                    ));
-
-                    using (var fs = File.OpenRead(manifest))
-                    {
-                        if (!JSONSignature.VerifyAtLeastOne(fs, verifyOps))
-                            throw new Exception("Installed manifest signature is invalid");
-
-                        return JsonSerializer.Deserialize<UpdateInfo>(fs);
-                    }
-                }
-                catch (Exception ex)
-                {
-                    if (OnError != null)
-                        OnError(ex);
-                }
-            }
-
-            return null;
-        }
-
-        public static bool DownloadUpdate(UpdateInfo version, PackageEntry package, string targetPath, Action<double> progress = null)
-        {
-            if (DATAFOLDER == null)
-                return false;
-
-            var updates = package.RemoteUrls.ToList();
-
-            // If alternate update URLs are specified,
-            // we look for packages there as well
-            if (AutoUpdateSettings.UsesAlternateURLs)
-            {
-                var packagepath = new Library.Utility.Uri(updates[0]).Path;
-                var packagename = packagepath.Split('/').Last();
-
-                foreach (var alt_url in AutoUpdateSettings.URLs.Reverse())
-                {
-                    var alt_uri = new Library.Utility.Uri(alt_url);
-                    var path_components = alt_uri.Path.Split('/');
-                    var path = string.Join("/", path_components.Take(path_components.Count() - 1).Union(new string[] { packagename }));
-
-                    var new_path = alt_uri.SetPath(path);
-                    updates.Insert(0, new_path.ToString());
-                }
-            }
-
-            using (var tempfilename = new Library.Utility.TempFile())
-            {
-                foreach (var url in updates)
-                {
-                    try
-                    {
-                        using (var tempfile = File.Open(tempfilename, FileMode.Create, FileAccess.ReadWrite, FileShare.None))
-                        {
-                            Action<long> cb = null;
-                            if (progress != null)
-                                cb = (s) => { progress(Math.Min(1.0, Math.Max(0.0, (double)s / package.Length))); };
-
-                            using var request = new HttpRequestMessage(HttpMethod.Get, url);
-
-                            request.Headers.Add(System.Net.HttpRequestHeader.UserAgent.ToString(), string.Format("{0} v{1}", APPNAME, SelfVersion.Version));
-                            request.Headers.Add("X-Install-ID", InstallID);
-
-                            using var timeoutToken = new CancellationTokenSource();
-                            timeoutToken.CancelAfter(TimeSpan.FromSeconds(DOWNLOAD_OPERATION_TIMEOUT_SECONDS));
-
-                            HttpClientHelper.DefaultClient.DownloadFile(request, tempfile, cb, timeoutToken.Token).ConfigureAwait(false).GetAwaiter().GetResult();
-
-                            var sha256 = System.Security.Cryptography.SHA256.Create();
-                            var md5 = System.Security.Cryptography.MD5.Create();
-
-                            if (tempfile.Length != package.Length)
-                                throw new Exception(string.Format("Invalid file size {0}, expected {1} for {2}", tempfile.Length, package.Length, url));
-
-                            tempfile.Position = 0;
-                            var sha256hash = Convert.ToBase64String(sha256.ComputeHash(tempfile));
-                            if (sha256hash != package.SHA256)
-                                throw new Exception(string.Format("Damaged or corrupted file, sha256 mismatch for {0}", url));
-
-
-                            tempfile.Position = 0;
-                            var md5hash = Convert.ToBase64String(md5.ComputeHash(tempfile));
-                            if (md5hash != package.MD5)
-                                throw new Exception(string.Format("Damaged or corrupted file, md5 mismatch for {0}", url));
-                        }
-
-                        File.Copy(tempfilename, targetPath, true);
-                        return true;
-                    }
-                    catch (Exception ex)
-                    {
-                        if (OnError != null)
-                            OnError(ex);
-                    }
-                }
-            }
-
-            return false;
-        }
-
-        /// <summary>
-        /// Helper method to create a signed manifest file
-        /// </summary>
-        /// <param name="key">The key used for signing the manifest</param>
-        /// <param name="sourcedata">The template content in JSON format</param>
-        /// <param name="outputfolder">The folder where the signed manifest will be written to</param>
-        /// <param name="version">The version of the manifest</param>
-        /// <param name="incompatibleUpdateUrl">The URL to use for incompatible updates</param>
-        /// <param name="genericUpdatePageUrl">The URL to use for generic updates</param>
-        public static void CreateSignedManifest(IEnumerable<System.Security.Cryptography.RSA> keys, string sourcedata, string outputfolder, string version = null, string incompatibleUpdateUrl = null, string genericUpdatePageUrl = null, string releaseType = null, IEnumerable<PackageEntry> packages = null)
-        {
-            // Read the existing manifest
-            var remoteManifest = JsonSerializer.Deserialize<UpdateInfo>(string.IsNullOrWhiteSpace(sourcedata) ? "{}" : sourcedata);
-
-            if (remoteManifest.ReleaseTime.Ticks == 0)
-                remoteManifest = remoteManifest with { ReleaseTime = DateTime.UtcNow };
-
-            // No files to update with are allowed, as we currently do not use the information
-            if (remoteManifest.Packages == null)
-                remoteManifest = remoteManifest with { Packages = Array.Empty<PackageEntry>() };
-
-            remoteManifest = remoteManifest with
-            {
-                PackageUpdaterVersion = SUPPORTED_PACKAGE_UPDATER_VERSION,
-                MinimumCompatibleVersion = 2
-            };
-
-            if (version != null)
-                remoteManifest = remoteManifest with { Version = version.ToString() };
-            if (!string.IsNullOrWhiteSpace(incompatibleUpdateUrl))
-                remoteManifest = remoteManifest with { IncompatibleUpdateUrl = incompatibleUpdateUrl };
-            if (!string.IsNullOrWhiteSpace(genericUpdatePageUrl))
-                remoteManifest = remoteManifest with { GenericUpdatePageUrl = genericUpdatePageUrl };
-            if (!string.IsNullOrWhiteSpace(releaseType))
-                remoteManifest = remoteManifest with { ReleaseType = releaseType };
-            if (packages != null)
-                remoteManifest = remoteManifest with { Packages = packages.ToArray() };
-
-            if (string.IsNullOrWhiteSpace(remoteManifest.IncompatibleUpdateUrl))
-                remoteManifest = remoteManifest with { IncompatibleUpdateUrl = remoteManifest.GenericUpdatePageUrl };
-
-            if (string.IsNullOrWhiteSpace(remoteManifest.IncompatibleUpdateUrl))
-                throw new Exception($"Field must be set: {nameof(remoteManifest.IncompatibleUpdateUrl)}");
-            if (string.IsNullOrWhiteSpace(remoteManifest.GenericUpdatePageUrl))
-                throw new Exception($"Field must be set: {nameof(remoteManifest.GenericUpdatePageUrl)}");
-            if (string.IsNullOrWhiteSpace(remoteManifest.Version))
-                throw new Exception($"Field must be set: {nameof(remoteManifest.Version)}");
-            if (string.IsNullOrWhiteSpace(remoteManifest.ReleaseType))
-                throw new Exception($"Field must be set: {nameof(remoteManifest.ReleaseType)}");
-
-            // Write a signed manifest for upload
-            using (var tf = new TempFile())
-            {
-                using (var ms = new MemoryStream())
-                {
-                    JsonSerializer.Serialize<UpdateInfo>(ms, remoteManifest, new JsonSerializerOptions { WriteIndented = false });
-                    ms.Position = 0;
-
-                    var signops = keys.Select(k => new JSONSignature.SignOperation(
-                        Algorithm: JSONSignature.RSA_SHA256,
-                        PublicKey: k.ToXmlString(false),
-                        PrivateKey: k.ToXmlString(true)
-                    ));
-
-                    using (var fs = File.Create(tf))
-                        JSONSignature.SignAsync(ms, fs, signops).ConfigureAwait(false).GetAwaiter().GetResult();
-                }
-
-                // Validate that the written file can also be read  
-                using (var fs = File.OpenRead(tf))
-                {
-                    var validSigs = JSONSignature.Verify(fs, keys.Select(k => new JSONSignature.VerifyOperation(
-                        Algorithm: JSONSignature.RSA_SHA256,
-                        PublicKey: k.ToXmlString(false)
-                    )));
-
-                    if (validSigs.Count() != keys.Count())
-                        throw new Exception("Failed to verify all signatures after signing");
-
-                    var deserialized = JsonSerializer.Deserialize<UpdateInfo>(fs);
-                    if (deserialized == null || deserialized.Version != remoteManifest.Version)
-                        throw new Exception("Failed to deserialize the signed manifest");
-                }
-
-                File.Move(tf, Path.Combine(outputfolder, UPDATE_MANIFEST_FILENAME));
-            }
-        }
-    }
-}
-
+﻿// Copyright (C) 2025, The Duplicati Team
+// https://duplicati.com, hello@duplicati.com
+// 
+// Permission is hereby granted, free of charge, to any person obtaining a 
+// copy of this software and associated documentation files (the "Software"), 
+// to deal in the Software without restriction, including without limitation 
+// the rights to use, copy, modify, merge, publish, distribute, sublicense, 
+// and/or sell copies of the Software, and to permit persons to whom the 
+// Software is furnished to do so, subject to the following conditions:
+// 
+// The above copyright notice and this permission notice shall be included in 
+// all copies or substantial portions of the Software.
+// 
+// THE SOFTWARE IS PROVIDED "AS IS", WITHOUT WARRANTY OF ANY KIND, EXPRESS 
+// OR IMPLIED, INCLUDING BUT NOT LIMITED TO THE WARRANTIES OF MERCHANTABILITY, 
+// FITNESS FOR A PARTICULAR PURPOSE AND NONINFRINGEMENT. IN NO EVENT SHALL THE 
+// AUTHORS OR COPYRIGHT HOLDERS BE LIABLE FOR ANY CLAIM, DAMAGES OR OTHER 
+// LIABILITY, WHETHER IN AN ACTION OF CONTRACT, TORT OR OTHERWISE, ARISING 
+// FROM, OUT OF OR IN CONNECTION WITH THE SOFTWARE OR THE USE OR OTHER 
+// DEALINGS IN THE SOFTWARE.
+
+using System;
+using System.Linq;
+using System.Collections.Generic;
+using System.IO;
+using Duplicati.Library.Utility;
+using System.Diagnostics;
+using System.Text.Json;
+using System.Net.Http;
+using System.Threading;
+
+namespace Duplicati.Library.AutoUpdater
+{
+    public static class UpdaterManager
+    {
+        /// <summary>
+        /// The RSA key used to sign the manifest
+        /// </summary>
+        private static readonly System.Security.Cryptography.RSA[] SIGN_KEYS = AutoUpdateSettings.SignKeys;
+        /// <summary>
+        /// Urls to check for updated packages
+        /// </summary>
+        private static readonly string[] MANIFEST_URLS = AutoUpdateSettings.URLs;
+        /// <summary>
+        /// The app name to show
+        /// </summary>
+        private static readonly string APPNAME = AutoUpdateSettings.AppName;
+        /// <summary>
+        /// The version that the updater supports
+        /// </summary>
+        public const int SUPPORTED_PACKAGE_UPDATER_VERSION = 2;
+        /// <summary>
+        /// The folder where the machine id is placed
+        /// </summary>
+        public static readonly string DATAFOLDER;
+        /// <summary>
+        /// The directory where the program is running from
+        /// </summary>
+        public static readonly string INSTALLATIONDIR;
+        /// <summary>
+        /// Env variable that allows fully disabling all update checks
+        /// </summary>
+        public static readonly bool DISABLE_UPDATE_CHECK = Debugger.IsAttached || Utility.Utility.ParseBool(Environment.GetEnvironmentVariable(string.Format(SKIPUPDATE_ENVNAME_TEMPLATE, APPNAME)), false);
+        /// <summary>
+        /// The update information for the running version
+        /// </summary>
+        public static readonly UpdateInfo SelfVersion;
+
+        /// <summary>
+        /// Event trigger for errors on update
+        /// </summary>
+        public static event Action<Exception> OnError;
+
+        /// <summary>
+        /// Common formatting string for date-time values
+        /// </summary>
+        private const string DATETIME_FORMAT = "yyyymmddhhMMss";
+        /// <summary>
+        /// The template for the environment variable name that allows an overriden root folder
+        /// </summary>
+        private const string UPDATEINSTALLDIR_ENVNAME_TEMPLATE = "AUTOUPDATER_{0}_UPDATE_ROOT";
+        /// <summary>
+        /// The template for the environment variable that toggles disabling updates
+        /// </summary>
+        public const string SKIPUPDATE_ENVNAME_TEMPLATE = "AUTOUPDATER_{0}_SKIP_UPDATE";
+        /// <summary>
+        /// The name of the file that contains the manifest, located in the <see cref="INSTALLATIONDIR"/> folder
+        /// </summary>
+        private const string UPDATE_MANIFEST_FILENAME = "autoupdate.manifest";
+        /// <summary>
+        /// The name of the file that contains the package type id, located in the <see cref="INSTALLATIONDIR"/> folder
+        /// </summary>
+        private const string PACKAGE_TYPE_FILE = "package_type_id.txt";
+        /// <summary>
+        /// The installation ID filename stored in <see cref="DATAFOLDER"/>
+        /// </summary>
+        private const string INSTALL_FILE = "installation.txt";
+
+        /// <summary>
+        /// The machine ID filename stored in <see cref="DATAFOLDER"/>
+        /// </summary>
+        private const string MACHINE_FILE = "machineid.txt";
+
+        /// <summary>
+        /// Gets the last version found from an update
+        /// </summary>
+        public static UpdateInfo LastUpdateCheckVersion { get; private set; }
+
+        /// <summary>
+        /// The default timeout in seconds for download operations
+        /// </summary>
+        private const int DOWNLOAD_OPERATION_TIMEOUT_SECONDS = 3600;
+
+        /// <summary>
+        /// The default timeout in seconds for fast get version metadata operations
+        /// </summary>
+        private const int SHORT_OPERATION_TIMEOUT_SECONDS = 30;
+
+        /// <summary>
+        /// Performs static initialization of the update manager, populating the readonly fields of the manager
+        /// </summary>
+        static UpdaterManager()
+        {
+            // Set the installation path
+            INSTALLATIONDIR = Path.GetDirectoryName(Utility.Utility.getEntryAssembly().Location);
+
+            // Check for override
+            if (string.IsNullOrWhiteSpace(Environment.GetEnvironmentVariable(string.Format(UPDATEINSTALLDIR_ENVNAME_TEMPLATE, APPNAME))))
+            {
+                DATAFOLDER = DatabaseLocator.GetDefaultStorageFolderWithDebugSupport(INSTALL_FILE, APPNAME);
+            }
+            else
+            {
+                // Use override, no checks
+                DATAFOLDER = Environment.ExpandEnvironmentVariables(Environment.GetEnvironmentVariable(string.Format(UPDATEINSTALLDIR_ENVNAME_TEMPLATE, APPNAME)));
+            }
+
+            if (!string.IsNullOrWhiteSpace(DATAFOLDER))
+            {
+                if (!Directory.Exists(DATAFOLDER))
+                    Directory.CreateDirectory(DATAFOLDER);
+
+                if (!File.Exists(Path.Combine(DATAFOLDER, INSTALL_FILE)))
+                {
+                    // In case there was already a machine id file from 2.0.8.1 or older, copy it to the new location
+                    if (File.Exists(Path.Combine(DATAFOLDER, "updates", INSTALL_FILE)))
+                        File.Copy(Path.Combine(DATAFOLDER, "updates", INSTALL_FILE), Path.Combine(DATAFOLDER, INSTALL_FILE), true);
+                    else
+                        File.WriteAllText(Path.Combine(DATAFOLDER, INSTALL_FILE), AutoUpdateSettings.UpdateInstallFileText);
+                }
+
+                if (!File.Exists(Path.Combine(DATAFOLDER, MACHINE_FILE)))
+                    File.WriteAllText(Path.Combine(DATAFOLDER, MACHINE_FILE), AutoUpdateSettings.UpdateMachineFileText(InstallID));
+
+            }
+
+            // Attempt to read the installed manifest file
+            UpdateInfo selfVersion = null;
+            try
+            {
+                selfVersion = ReadInstalledManifest(INSTALLATIONDIR);
+            }
+            catch
+            {
+            }
+
+            // In case the installed manifest is broken, try to set some sane values
+            if (selfVersion == null)
+            {
+                SelfVersion = new UpdateInfo(
+                    MinimumCompatibleVersion: 1,
+                    PackageUpdaterVersion: 1,
+                    IncompatibleUpdateUrl: string.Empty,
+                    GenericUpdatePageUrl: "https://duplicati.com/download",
+                    UpdateSeverity: null,
+                    ChangeInfo: null,
+                    Packages: null,
+                    Displayname: string.IsNullOrWhiteSpace(License.VersionNumbers.TAG) ? "Current" : License.VersionNumbers.TAG,
+                    Version: System.Reflection.Assembly.GetExecutingAssembly().GetName().Version.ToString(),
+                    ReleaseTime: new DateTime(0),
+                    ReleaseType:
+#if DEBUG
+                        "Debug"
+#else
+                        string.IsNullOrWhiteSpace(AutoUpdateSettings.BuildUpdateChannel) ? "Nightly" : AutoUpdateSettings.BuildUpdateChannel
+#endif
+                );
+            }
+        }
+
+        public static Version TryParseVersion(string str)
+        {
+            Version v;
+            if (Version.TryParse(str, out v))
+                return v;
+            else
+                return new Version(0, 0);
+        }
+
+        /// <summary>
+        /// The unique machine installation ID
+        /// </summary>
+        public static string InstallID
+        {
+            get
+            {
+                try { return System.IO.File.ReadAllLines(Path.Combine(DATAFOLDER, INSTALL_FILE)).FirstOrDefault(x => !string.IsNullOrWhiteSpace(x))?.Trim() ?? ""; }
+                catch { }
+
+                return "";
+            }
+        }
+
+        /// <summary>
+        /// The unique machine ID
+        /// </summary>
+        public static string MachineID
+        {
+            get
+            {
+                string machinedId = null;
+                try { machinedId = System.IO.File.ReadAllLines(Path.Combine(DATAFOLDER, MACHINE_FILE)).FirstOrDefault(x => !string.IsNullOrWhiteSpace(x))?.Trim() ?? ""; }
+                catch { }
+
+                return string.IsNullOrWhiteSpace(machinedId)
+                    ? InstallID
+                    : machinedId;
+            }
+        }
+
+        /// <summary>
+        /// The machine name
+        /// </summary>
+        public static readonly string MachineName = MachineNameReader.GetMachineName();
+
+        /// <summary>
+        /// The package type ID
+        /// </summary>
+        public static string PackageTypeId
+        {
+            get
+            {
+                try { return File.ReadAllLines(Path.Combine(INSTALLATIONDIR, PACKAGE_TYPE_FILE)).FirstOrDefault(x => !string.IsNullOrWhiteSpace(x))?.Trim() ?? ""; }
+                catch { }
+
+#if DEBUG
+                return "debug";
+#else
+                return "";
+#endif
+            }
+        }
+
+
+        public static UpdateInfo CheckForUpdate(ReleaseType channel = ReleaseType.Unknown)
+        {
+            if (channel == ReleaseType.Unknown)
+                channel = AutoUpdateSettings.DefaultUpdateChannel;
+
+            foreach (var rawurl in MANIFEST_URLS)
+            {
+                var url = rawurl;
+
+                // Attempt to match the url to change the channel if possible
+                // This allows overrides to the URLs for deployment of custom builds,
+                // but does not require that they adopt the channel system
+                var match = AutoUpdateSettings.MATCH_AUTOUPDATE_URL.Match(url);
+                if (match.Success)
+                {
+                    var mg = match.Groups[AutoUpdateSettings.MATCH_UPDATE_URL_CHANNEL_GROUP];
+
+                    // Replace the channel name with the chosen channel
+                    url =
+                        url.Substring(0, mg.Index)
+                        +
+                        channel.ToString().ToLowerInvariant()
+                        +
+                        url.Substring(mg.Index + mg.Length);
+                }
+
+                try
+                {
+                    if (SIGN_KEYS.Length == 0)
+                        throw new Exception("No signing keys are available, cannot check update");
+
+                    using (var tmpfile = new Library.Utility.TempFile())
+                    {
+
+                        using var request = new HttpRequestMessage(HttpMethod.Get, url);
+
+                        request.Headers.Add(System.Net.HttpRequestHeader.UserAgent.ToString(), string.Format("{0} v{1}{2}", APPNAME, SelfVersion.Version, string.IsNullOrWhiteSpace(InstallID) ? "" : " -" + InstallID));
+                        request.Headers.Add("X-Install-ID", InstallID);
+                        request.Headers.Add("X-Package-Type-ID", PackageTypeId);
+
+                        using var timeoutToken = new CancellationTokenSource();
+                        timeoutToken.CancelAfter(TimeSpan.FromSeconds(SHORT_OPERATION_TIMEOUT_SECONDS));
+                        HttpClientHelper.DefaultClient.DownloadFile(request, tmpfile, null, timeoutToken.Token).ConfigureAwait(false).GetAwaiter().GetResult();
+
+                        using (var fs = File.OpenRead(tmpfile))
+                        {
+                            var verifyOps = SIGN_KEYS.Select(k => new JSONSignature.VerifyOperation(
+                                Algorithm: JSONSignature.RSA_SHA256,
+                                PublicKey: k.ToXmlString(false)
+                            ));
+
+                            if (!JSONSignature.VerifyAtLeastOne(fs, verifyOps))
+                                throw new Exception("No valid signature found in manifest file");
+
+                            var update = JsonSerializer.Deserialize<UpdateInfo>(fs);
+
+                            if (TryParseVersion(update.Version) <= TryParseVersion(SelfVersion.Version))
+                                return null;
+
+                            // Don't install a debug update on a release build and vice versa
+                            if (string.Equals(SelfVersion.ReleaseType, "Debug", StringComparison.OrdinalIgnoreCase) && !string.Equals(update.ReleaseType, SelfVersion.ReleaseType, StringComparison.OrdinalIgnoreCase))
+                                return null;
+
+                            ReleaseType rt;
+                            if (!Enum.TryParse<ReleaseType>(update.ReleaseType, true, out rt))
+                                rt = ReleaseType.Unknown;
+
+                            // If the update is too low to be considered, skip it
+                            // Should never happen, but protects against mistakes in deployment
+                            if (rt > channel)
+                                return null;
+
+                            // In case the manifest does not contain a URL, use the one from this assembly
+                            if (string.IsNullOrWhiteSpace(update.GenericUpdatePageUrl))
+                                update = update with { GenericUpdatePageUrl = SelfVersion.GenericUpdatePageUrl };
+
+                            // In case there is no url, fall back to the project download page
+                            if (string.IsNullOrWhiteSpace(update.GenericUpdatePageUrl))
+                                update = update with { GenericUpdatePageUrl = "https://duplicati.com/download" };
+
+                            LastUpdateCheckVersion = update;
+                            return update;
+                        }
+                    }
+                }
+                catch (Exception ex)
+                {
+                    if (OnError != null)
+                        OnError(ex);
+                }
+            }
+
+            return null;
+        }
+
+        private static UpdateInfo ReadInstalledManifest(string folder)
+        {
+            var manifest = Path.Combine(folder, UPDATE_MANIFEST_FILENAME);
+            if (File.Exists(manifest))
+            {
+                try
+                {
+                    var verifyOps = SIGN_KEYS.Select(k => new JSONSignature.VerifyOperation(
+                        Algorithm: JSONSignature.RSA_SHA256,
+                        PublicKey: k.ToXmlString(false)
+                    ));
+
+                    using (var fs = File.OpenRead(manifest))
+                    {
+                        if (!JSONSignature.VerifyAtLeastOne(fs, verifyOps))
+                            throw new Exception("Installed manifest signature is invalid");
+
+                        return JsonSerializer.Deserialize<UpdateInfo>(fs);
+                    }
+                }
+                catch (Exception ex)
+                {
+                    if (OnError != null)
+                        OnError(ex);
+                }
+            }
+
+            return null;
+        }
+
+        public static bool DownloadUpdate(UpdateInfo version, PackageEntry package, string targetPath, Action<double> progress = null)
+        {
+            if (DATAFOLDER == null)
+                return false;
+
+            var updates = package.RemoteUrls.ToList();
+
+            // If alternate update URLs are specified,
+            // we look for packages there as well
+            if (AutoUpdateSettings.UsesAlternateURLs)
+            {
+                var packagepath = new Library.Utility.Uri(updates[0]).Path;
+                var packagename = packagepath.Split('/').Last();
+
+                foreach (var alt_url in AutoUpdateSettings.URLs.Reverse())
+                {
+                    var alt_uri = new Library.Utility.Uri(alt_url);
+                    var path_components = alt_uri.Path.Split('/');
+                    var path = string.Join("/", path_components.Take(path_components.Count() - 1).Union(new string[] { packagename }));
+
+                    var new_path = alt_uri.SetPath(path);
+                    updates.Insert(0, new_path.ToString());
+                }
+            }
+
+            using (var tempfilename = new Library.Utility.TempFile())
+            {
+                foreach (var url in updates)
+                {
+                    try
+                    {
+                        using (var tempfile = File.Open(tempfilename, FileMode.Create, FileAccess.ReadWrite, FileShare.None))
+                        {
+                            Action<long> cb = null;
+                            if (progress != null)
+                                cb = (s) => { progress(Math.Min(1.0, Math.Max(0.0, (double)s / package.Length))); };
+
+                            using var request = new HttpRequestMessage(HttpMethod.Get, url);
+
+                            request.Headers.Add(System.Net.HttpRequestHeader.UserAgent.ToString(), string.Format("{0} v{1}", APPNAME, SelfVersion.Version));
+                            request.Headers.Add("X-Install-ID", InstallID);
+
+                            using var timeoutToken = new CancellationTokenSource();
+                            timeoutToken.CancelAfter(TimeSpan.FromSeconds(DOWNLOAD_OPERATION_TIMEOUT_SECONDS));
+
+                            HttpClientHelper.DefaultClient.DownloadFile(request, tempfile, cb, timeoutToken.Token).ConfigureAwait(false).GetAwaiter().GetResult();
+
+                            var sha256 = System.Security.Cryptography.SHA256.Create();
+                            var md5 = System.Security.Cryptography.MD5.Create();
+
+                            if (tempfile.Length != package.Length)
+                                throw new Exception(string.Format("Invalid file size {0}, expected {1} for {2}", tempfile.Length, package.Length, url));
+
+                            tempfile.Position = 0;
+                            var sha256hash = Convert.ToBase64String(sha256.ComputeHash(tempfile));
+                            if (sha256hash != package.SHA256)
+                                throw new Exception(string.Format("Damaged or corrupted file, sha256 mismatch for {0}", url));
+
+
+                            tempfile.Position = 0;
+                            var md5hash = Convert.ToBase64String(md5.ComputeHash(tempfile));
+                            if (md5hash != package.MD5)
+                                throw new Exception(string.Format("Damaged or corrupted file, md5 mismatch for {0}", url));
+                        }
+
+                        File.Copy(tempfilename, targetPath, true);
+                        return true;
+                    }
+                    catch (Exception ex)
+                    {
+                        if (OnError != null)
+                            OnError(ex);
+                    }
+                }
+            }
+
+            return false;
+        }
+
+        /// <summary>
+        /// Helper method to create a signed manifest file
+        /// </summary>
+        /// <param name="key">The key used for signing the manifest</param>
+        /// <param name="sourcedata">The template content in JSON format</param>
+        /// <param name="outputfolder">The folder where the signed manifest will be written to</param>
+        /// <param name="version">The version of the manifest</param>
+        /// <param name="incompatibleUpdateUrl">The URL to use for incompatible updates</param>
+        /// <param name="genericUpdatePageUrl">The URL to use for generic updates</param>
+        public static void CreateSignedManifest(IEnumerable<System.Security.Cryptography.RSA> keys, string sourcedata, string outputfolder, string version = null, string incompatibleUpdateUrl = null, string genericUpdatePageUrl = null, string releaseType = null, IEnumerable<PackageEntry> packages = null)
+        {
+            // Read the existing manifest
+            var remoteManifest = JsonSerializer.Deserialize<UpdateInfo>(string.IsNullOrWhiteSpace(sourcedata) ? "{}" : sourcedata);
+
+            if (remoteManifest.ReleaseTime.Ticks == 0)
+                remoteManifest = remoteManifest with { ReleaseTime = DateTime.UtcNow };
+
+            // No files to update with are allowed, as we currently do not use the information
+            if (remoteManifest.Packages == null)
+                remoteManifest = remoteManifest with { Packages = Array.Empty<PackageEntry>() };
+
+            remoteManifest = remoteManifest with
+            {
+                PackageUpdaterVersion = SUPPORTED_PACKAGE_UPDATER_VERSION,
+                MinimumCompatibleVersion = 2
+            };
+
+            if (version != null)
+                remoteManifest = remoteManifest with { Version = version.ToString() };
+            if (!string.IsNullOrWhiteSpace(incompatibleUpdateUrl))
+                remoteManifest = remoteManifest with { IncompatibleUpdateUrl = incompatibleUpdateUrl };
+            if (!string.IsNullOrWhiteSpace(genericUpdatePageUrl))
+                remoteManifest = remoteManifest with { GenericUpdatePageUrl = genericUpdatePageUrl };
+            if (!string.IsNullOrWhiteSpace(releaseType))
+                remoteManifest = remoteManifest with { ReleaseType = releaseType };
+            if (packages != null)
+                remoteManifest = remoteManifest with { Packages = packages.ToArray() };
+
+            if (string.IsNullOrWhiteSpace(remoteManifest.IncompatibleUpdateUrl))
+                remoteManifest = remoteManifest with { IncompatibleUpdateUrl = remoteManifest.GenericUpdatePageUrl };
+
+            if (string.IsNullOrWhiteSpace(remoteManifest.IncompatibleUpdateUrl))
+                throw new Exception($"Field must be set: {nameof(remoteManifest.IncompatibleUpdateUrl)}");
+            if (string.IsNullOrWhiteSpace(remoteManifest.GenericUpdatePageUrl))
+                throw new Exception($"Field must be set: {nameof(remoteManifest.GenericUpdatePageUrl)}");
+            if (string.IsNullOrWhiteSpace(remoteManifest.Version))
+                throw new Exception($"Field must be set: {nameof(remoteManifest.Version)}");
+            if (string.IsNullOrWhiteSpace(remoteManifest.ReleaseType))
+                throw new Exception($"Field must be set: {nameof(remoteManifest.ReleaseType)}");
+
+            // Write a signed manifest for upload
+            using (var tf = new TempFile())
+            {
+                using (var ms = new MemoryStream())
+                {
+                    JsonSerializer.Serialize<UpdateInfo>(ms, remoteManifest, new JsonSerializerOptions { WriteIndented = false });
+                    ms.Position = 0;
+
+                    var signops = keys.Select(k => new JSONSignature.SignOperation(
+                        Algorithm: JSONSignature.RSA_SHA256,
+                        PublicKey: k.ToXmlString(false),
+                        PrivateKey: k.ToXmlString(true)
+                    ));
+
+                    using (var fs = File.Create(tf))
+                        JSONSignature.SignAsync(ms, fs, signops).ConfigureAwait(false).GetAwaiter().GetResult();
+                }
+
+                // Validate that the written file can also be read  
+                using (var fs = File.OpenRead(tf))
+                {
+                    var validSigs = JSONSignature.Verify(fs, keys.Select(k => new JSONSignature.VerifyOperation(
+                        Algorithm: JSONSignature.RSA_SHA256,
+                        PublicKey: k.ToXmlString(false)
+                    )));
+
+                    if (validSigs.Count() != keys.Count())
+                        throw new Exception("Failed to verify all signatures after signing");
+
+                    var deserialized = JsonSerializer.Deserialize<UpdateInfo>(fs);
+                    if (deserialized == null || deserialized.Version != remoteManifest.Version)
+                        throw new Exception("Failed to deserialize the signed manifest");
+                }
+
+                File.Move(tf, Path.Combine(outputfolder, UPDATE_MANIFEST_FILENAME));
+            }
+        }
+    }
+}
+