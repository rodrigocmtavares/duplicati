--- conflicted
+++ resolved
@@ -1,1472 +1,1469 @@
-﻿// Copyright (C) 2015, The Duplicati Team
-// http://www.duplicati.com, info@duplicati.com
-// 
-// This library is free software; you can redistribute it and/or
-// modify it under the terms of the GNU Lesser General Public
-// License as published by the Free Software Foundation; either
-// version 2.1 of the License, or (at your option) any later version.
-// 
-// This library is distributed in the hope that it will be useful,
-// but WITHOUT ANY WARRANTY; without even the implied warranty of
-// MERCHANTABILITY or FITNESS FOR A PARTICULAR PURPOSE.  See the GNU
-// Lesser General Public License for more details.
-// 
-// You should have received a copy of the GNU Lesser General Public
-// License along with this library; if not, write to the Free Software
-// Foundation, Inc., 51 Franklin Street, Fifth Floor, Boston, MA  02110-1301  USA
-using System;
-using System.Collections.Generic;
-using System.IO;
-using System.Linq;
-using System.Threading.Tasks;
-using System.Text;
-using System.Text.RegularExpressions;
-<<<<<<< HEAD
-using System.Security.Cryptography;
-=======
+﻿// Copyright (C) 2015, The Duplicati Team
+// http://www.duplicati.com, info@duplicati.com
+// 
+// This library is free software; you can redistribute it and/or
+// modify it under the terms of the GNU Lesser General Public
+// License as published by the Free Software Foundation; either
+// version 2.1 of the License, or (at your option) any later version.
+// 
+// This library is distributed in the hope that it will be useful,
+// but WITHOUT ANY WARRANTY; without even the implied warranty of
+// MERCHANTABILITY or FITNESS FOR A PARTICULAR PURPOSE.  See the GNU
+// Lesser General Public License for more details.
+// 
+// You should have received a copy of the GNU Lesser General Public
+// License along with this library; if not, write to the Free Software
+// Foundation, Inc., 51 Franklin Street, Fifth Floor, Boston, MA  02110-1301  USA
+using System;
+using System.Collections.Generic;
+using System.IO;
+using System.Linq;
+using System.Threading.Tasks;
+using System.Text;
+using System.Text.RegularExpressions;
 using Duplicati.Library.Common.IO;
 using Duplicati.Library.Common;
-using System.Globalization;
-using System.Threading;
->>>>>>> 60c99b38
-
-namespace Duplicati.Library.Utility
-{
-    public static class Utility
-    {
-        /// <summary>
-        /// Size of buffers for copying stream
-        /// </summary>
-        public static long DEFAULT_BUFFER_SIZE => SystemContextSettings.Buffersize;
-
-        /// <summary>
-        /// A cache of the FileSystemCaseSensitive property, which is computed upon the first access.
-        /// </summary>
-        private static bool? CachedIsFSCaseSensitive;
-
-        /// <summary>
-        /// Gets the hash algorithm used for calculating a hash
-        /// </summary>
-        private static string BlockHashAlgorithm => "SHA256";
-
-        /// <summary>
-        /// The EPOCH offset (unix style)
-        /// </summary>
-        public static readonly DateTime EPOCH = new DateTime(1970, 1, 1, 0, 0, 0, DateTimeKind.Utc);
-
-        /// <summary>
-        /// The attribute value used to indicate error
-        /// </summary>
-        public const FileAttributes ATTRIBUTE_ERROR = (FileAttributes)(1 << 30);
-
-        /// <summary>
-        /// The callback delegate type used to collecting file information
-        /// </summary>
-        /// <param name="rootpath">The path that the file enumeration started at</param>
-        /// <param name="path">The current element</param>
-        /// <param name="attributes">The attributes of the element</param>
-        /// <returns>A value indicating if the folder should be recursed, ignored for other types</returns>
-        public delegate bool EnumerationFilterDelegate(string rootpath, string path, FileAttributes attributes);
-
-        /// <summary>
-        /// Copies the content of one stream into another
-        /// </summary>
-        /// <param name="source">The stream to read from</param>
-        /// <param name="target">The stream to write to</param>
-        public static long CopyStream(Stream source, Stream target)
-        {
-            return CopyStream(source, target, true);
-        }
-
-        /// <summary>
-        /// Copies the content of one stream into another
-        /// </summary>
-        /// <param name="source">The stream to read from</param>
-        /// <param name="target">The stream to write to</param>
-        /// <param name="tryRewindSource">True if an attempt should be made to rewind the source stream, false otherwise</param>
-        /// <param name="buf">Temporary buffer to use (optional)</param>
-        public static long CopyStream(Stream source, Stream target, bool tryRewindSource, byte[] buf = null)
-        {
-            if (tryRewindSource && source.CanSeek)
-                try { source.Position = 0; }
-                catch
-                {
-                    // ignored
-                }
-
-            buf = buf ?? new byte[DEFAULT_BUFFER_SIZE];
-
-            int read;
-			long total = 0;
-			while ((read = source.Read(buf, 0, buf.Length)) != 0)
-			{
-				target.Write(buf, 0, read);
-				total += read;
-			}
-
-			return total;
-        }
-
-        /// <summary>
-        /// Copies the content of one stream into another
-        /// </summary>
-        /// <param name="source">The stream to read from</param>
-        /// <param name="target">The stream to write to</param>
-        /// <param name="cancelToken">Token to cancel the operation.</param>
-        public static async Task<long> CopyStreamAsync(Stream source, Stream target, CancellationToken cancelToken)
-        {
-            return await CopyStreamAsync(source, target, tryRewindSource: true, cancelToken: cancelToken).ConfigureAwait(false);
-        }
-
-        /// <summary>
-        /// Copies the content of one stream into another
-        /// </summary>
-        /// <param name="source">The stream to read from</param>
-        /// <param name="target">The stream to write to</param>
-        /// <param name="tryRewindSource">True if an attempt should be made to rewind the source stream, false otherwise</param>
-        /// <param name="cancelToken">Token to cancel the operation.</param>
-        /// <param name="buf">Temporary buffer to use (optional)</param>
-        public static async Task<long> CopyStreamAsync(Stream source, Stream target, bool tryRewindSource, CancellationToken cancelToken, byte[] buf = null)
-        {
-            if (tryRewindSource && source.CanSeek)
-                try { source.Position = 0; }
-                catch {}
-
-            buf = buf ?? new byte[DEFAULT_BUFFER_SIZE];
-
-            int read;
-            long total = 0;
-            while (true)
-            {
-                read = await source.ReadAsync(buf, 0, buf.Length, cancelToken).ConfigureAwait(false);
-                if (read == 0) break;
-                await target.WriteAsync(buf, 0, read, cancelToken).ConfigureAwait(false);
-                total += read;
-            }
-
-            return total;
-        }
-
-        /// <summary>
-        /// These are characters that must be escaped when using a globbing expression
-        /// </summary>
-        private static readonly string BADCHARS = @"\\|\+|\||\{|\[|\(|\)|\]|\}|\^|\$|\#|\.";
-
-        /// <summary>
-        /// Most people will probably want to use fileglobbing, but RegExp's are more flexible.
-        /// By converting from the weak globbing to the stronger regexp, we support both.
-        /// </summary>
-        /// <param name="globexp"></param>
-        /// <returns></returns>
-        public static string ConvertGlobbingToRegExp(string globexp)
-        {
-            //First escape all special characters
-            globexp = Regex.Replace(globexp, BADCHARS, @"\$&");
-
-            //Replace the globbing expressions with the corresponding regular expressions
-            globexp = globexp.Replace('?', '.').Replace("*", ".*");
-            return globexp;
-        }
-
-        /// <summary>
-        /// Returns a list of all files found in the given folder.
-        /// The search is recursive.
-        /// </summary>
-        /// <param name="basepath">The folder to look in</param>
-        /// <returns>A list of the full filenames</returns>
-        public static IEnumerable<string> EnumerateFiles(string basepath)
-        {
-            return EnumerateFileSystemEntries(basepath).Where(x => !x.EndsWith(Util.DirectorySeparatorString, StringComparison.Ordinal));
-        }
-
-        /// <summary>
-        /// Returns a list of folder names found in the given folder.
-        /// The search is recursive.
-        /// </summary>
-        /// <param name="basepath">The folder to look in</param>
-        /// <returns>A list of the full paths</returns>
-        public static IEnumerable<string> EnumerateFolders(string basepath)
-        {
-            return EnumerateFileSystemEntries(basepath).Where(x => x.EndsWith(Util.DirectorySeparatorString, StringComparison.Ordinal));
-        }
-
-        /// <summary>
-        /// Returns a list of all files and subfolders found in the given folder.
-        /// The search is recursive.
-        /// </summary>
-        /// <param name="basepath">The folder to look in.</param>
-        /// <returns>A list of the full filenames and foldernames. Foldernames ends with the directoryseparator char</returns>
-        public static IEnumerable<string> EnumerateFileSystemEntries(string basepath)
-        {
-            return EnumerateFileSystemEntries(basepath, (rootpath, path, attributes) => true, SystemIO.IO_OS.GetDirectories, Directory.GetFiles, null);
-        }
-
-        /// <summary>
-        /// A callback delegate used for applying alternate enumeration of filesystems
-        /// </summary>
-        /// <param name="path">The path to return data from</param>
-        /// <returns>A list of paths</returns>
-        public delegate string[] FileSystemInteraction(string path);
-
-        /// <summary>
-        /// A callback delegate used for extracting attributes from a file or folder
-        /// </summary>
-        /// <param name="path">The path to return data from</param>
-        /// <returns>Attributes for the file or folder</returns>
-        public delegate FileAttributes ExtractFileAttributes(string path);
-
-        /// <summary>
-        /// A callback delegate used for extracting attributes from a file or folder
-        /// </summary>
-        /// <param name="rootpath">The root folder where the path was found</param>
-        /// <param name="path">The path that produced the error</param>
-        /// <param name="ex">The exception for the error</param>
-        public delegate void ReportAccessError(string rootpath, string path, Exception ex);
-
-        /// <summary>
-        /// Returns a list of all files found in the given folder.
-        /// The search is recursive.
-        /// </summary>
-        /// <param name="rootpath">The folder to look in</param>
-        /// <param name="callback">The function to call with the filenames</param>
-        /// <param name="folderList">A function to call that lists all folders in the supplied folder</param>
-        /// <param name="fileList">A function to call that lists all files in the supplied folder</param>
-        /// <param name="attributeReader">A function to call that obtains the attributes for an element, set to null to avoid reading attributes</param>
-        /// <param name="errorCallback">An optional function to call with error messages.</param>
-        /// <returns>A list of the full filenames</returns>
-        public static IEnumerable<string> EnumerateFileSystemEntries(string rootpath, EnumerationFilterDelegate callback, FileSystemInteraction folderList, FileSystemInteraction fileList, ExtractFileAttributes attributeReader, ReportAccessError errorCallback = null)
-        {
-            var lst = new Stack<string>();
-
-            if (IsFolder(rootpath, attributeReader))
-            {
-                rootpath = Util.AppendDirSeparator(rootpath);
-                try
-                {
-                    var attr = attributeReader?.Invoke(rootpath) ?? FileAttributes.Directory;
-                    if (callback(rootpath, rootpath, attr))
-                        lst.Push(rootpath);
-                }
-                catch (System.Threading.ThreadAbortException)
-                {
-                    throw;
-                }
-                catch (Exception ex)
-                {
-                    errorCallback?.Invoke(rootpath, rootpath, ex);
-                    callback(rootpath, rootpath, FileAttributes.Directory | ATTRIBUTE_ERROR);
-                }
-
-                while (lst.Count > 0)
-                {
-                    var f = lst.Pop();
-
-                    yield return f;
-
-                    try
-                    {
-                        foreach (var s in folderList(f))
-                        {
-                            var sf = Util.AppendDirSeparator(s);
-                            try
-                            {
-                                var attr = attributeReader?.Invoke(sf) ?? FileAttributes.Directory;
-                                if (callback(rootpath, sf, attr))
-                                    lst.Push(sf);
-                            }
-                            catch (System.Threading.ThreadAbortException)
-                            {
-                                throw;
-                            }
-                            catch (Exception ex)
-                            {
-                                errorCallback?.Invoke(rootpath, sf, ex);
-                                callback(rootpath, sf, FileAttributes.Directory | ATTRIBUTE_ERROR);
-                            }
-                        }
-                    }
-                    catch (System.Threading.ThreadAbortException)
-                    {
-                        throw;
-                    }
-                    catch (Exception ex)
-                    {
-                        errorCallback?.Invoke(rootpath, f, ex);
-                        callback(rootpath, f, FileAttributes.Directory | ATTRIBUTE_ERROR);
-                    }
-
-                    string[] files = null;
-                    if (fileList != null)
-                    {
-                        try
-                        {
-                            files = fileList(f);
-                        }
-                        catch (System.Threading.ThreadAbortException)
-                        {
-                            throw;
-                        }
-                        catch (Exception ex)
-                        {
-                            errorCallback?.Invoke(rootpath, f, ex);
-                            callback(rootpath, f, FileAttributes.Directory | ATTRIBUTE_ERROR);
-                        }
-                    }
-
-                    if (files != null)
-                    {
-                        foreach (var s in files)
-                        {
-                            try
-                            {
-                                var attr = attributeReader?.Invoke(s) ?? FileAttributes.Normal;
-                                if (!callback(rootpath, s, attr))
-                                    continue;
-                            }
-                            catch (System.Threading.ThreadAbortException)
-                            {
-                                throw;
-                            }
-                            catch (Exception ex)
-                            {
-                                errorCallback?.Invoke(rootpath, s, ex);
-                                callback(rootpath, s, ATTRIBUTE_ERROR);
-                                continue;
-                            }
-                            yield return s;
-                        }
-                    }
-                }
-            }
-            else
-            {
-                try
-                {
-                    var attr = attributeReader?.Invoke(rootpath) ?? FileAttributes.Normal;
-                    if (!callback(rootpath, rootpath, attr))
-                        yield break;
-                }
-                catch (System.Threading.ThreadAbortException)
-                {
-                    throw;
-                }
-                catch (Exception ex)
-                {
-                    errorCallback?.Invoke(rootpath, rootpath, ex);
-                    callback(rootpath, rootpath, ATTRIBUTE_ERROR);
-                    yield break;
-                }
-
-                yield return rootpath;
-            }
-        }
-
-        /// <summary>
-        /// Test if specified path is a folder
-        /// </summary>
-        /// <param name="path">Path to test</param>
-        /// <param name="attributeReader">Function to use for testing path</param>
-        /// <returns>True if path is refers to a folder</returns>
-        public static bool IsFolder(string path, ExtractFileAttributes attributeReader)
-        {
-            if (attributeReader == null)
-                return true;
-
-            try
-            {
-                return attributeReader(path).HasFlag(FileAttributes.Directory);
-            }
-            catch
-            {
-                return false;
-            }
-        }
-
-        /// <summary>
-        /// Tests if path refers to a file, or folder, <b>below</b> the parent folder
-        /// </summary>
-        /// <param name="fileOrFolderPath">File or folder to test</param>
-        /// <param name="parentFolder">Candidate parent folder</param>
-        /// <returns>True if below parent folder, false otherwise
-        /// (note that this returns false if the two argument paths are identical!)</returns>
-        public static bool IsPathBelowFolder(string fileOrFolderPath, string parentFolder)
-        {
-            var sanitizedParentFolder = Util.AppendDirSeparator(parentFolder);
-            return fileOrFolderPath.StartsWith(sanitizedParentFolder, ClientFilenameStringComparison) && 
-                   !fileOrFolderPath.Equals(sanitizedParentFolder, ClientFilenameStringComparison);
-        }
-
-        /// <summary>
-        /// Returns parent folder of path
-        /// </summary>
-        /// <param name="path">Full file or folder path</param>
-        /// <param name="forceTrailingDirectorySeparator">If true, return value always has trailing separator</param>
-        /// <returns>Parent folder of path (containing folder for file paths, parent folder for folder paths)</returns>
-        public static string GetParent(string path, bool forceTrailingDirectorySeparator)
-        {
-            var len = path.Length - 1;
-            if (len > 1 && path[len] == Path.DirectorySeparatorChar)
-            {
-                len--;
-            }
-
-            var last = path.LastIndexOf(Path.DirectorySeparatorChar, len);
-            if (last == -1 || last == 0 && len == 0)
-                return null;
-            
-            if (last == 0 && !Platform.IsClientWindows)
-                return Util.DirectorySeparatorString;
-
-            var parent = path.Substring(0, last);
-
-            if (forceTrailingDirectorySeparator ||
-                Platform.IsClientWindows && parent.Length == 2 && parent[1] == ':' && char.IsLetter(parent[0]))
-            {
-                parent += Path.DirectorySeparatorChar;
-            }
-
-            return parent;
-        }
-
-        
-
-        /// <summary>
-        /// Given a collection of unique folders, returns only parent-most folders
-        /// </summary>
-        /// <param name="folders">Collection of unique folders</param>
-        /// <returns>Parent-most folders of input collection</returns>
-        public static IEnumerable<string> SimplifyFolderList(ICollection<string> folders)
-        {
-            if (!folders.Any())
-                return folders;
-
-            var result = new LinkedList<string>();
-            result.AddFirst(folders.First());
-
-            foreach (var folder1 in folders)
-            {
-                bool addFolder = true;
-                LinkedListNode<string> next;
-                for (var node = result.First; node != null; node = next)
-                {
-                    next = node.Next;
-                    var folder2 = node.Value;
-
-                    if (IsPathBelowFolder(folder1, folder2))
-                    {
-                        // higher-level folder already present
-                        addFolder = false;
-                        break;
-                    }
-
-                    if (IsPathBelowFolder(folder2, folder1))
-                    {
-                        // retain folder1
-                        result.Remove(node);
-                    }
-                }
-
-                if (addFolder)
-                {
-                    result.AddFirst(folder1);
-                }
-            }
-
-            return result.Distinct();
-        }
-        
-        /// <summary>
-        /// Given a collection of file paths, return those NOT contained within specified collection of folders
-        /// </summary>
-        /// <param name="files">Collection of files to filter</param>
-        /// <param name="folders">Collection of folders to use as filter</param>
-        /// <returns>Files not in any of specified <c>folders</c></returns>
-        public static IEnumerable<string> GetFilesNotInFolders(IEnumerable<string> files, IEnumerable<string> folders)
-        {
-            return files.Where(x => folders.All(folder => !IsPathBelowFolder(x, folder)));
-        }
-
-        /// <summary>
-        /// Calculates the size of files in a given folder
-        /// </summary>
-        /// <param name="folder">The folder to examine</param>
-        /// <returns>The combined size of all files that match the filter</returns>
-        public static long GetDirectorySize(string folder)
-        {
-            return EnumerateFolders(folder).Sum((path) => new FileInfo(path).Length);
-        }
-
-        /// <summary>
-        /// Some streams can return a number that is less than the requested number of bytes.
-        /// This is usually due to fragmentation, and is solved by issuing a new read.
-        /// This function wraps that functionality.
-        /// </summary>
-        /// <param name="stream">The stream to read</param>
-        /// <param name="buf">The buffer to read into</param>
-        /// <param name="count">The amout of bytes to read</param>
-        /// <returns>The actual number of bytes read</returns>
-        public static int ForceStreamRead(Stream stream, byte[] buf, int count)
-        {
-            int a;
-            int index = 0;
-            do
-            {
-                a = stream.Read(buf, index, count);
-                index += a;
-                count -= a;
-            } while (a != 0 && count > 0);
-
-            return index;
-        }
-
-        /// <summary>
-        /// Some streams can return a number that is less than the requested number of bytes.
-        /// This is usually due to fragmentation, and is solved by issuing a new read.
-        /// This function wraps that functionality.
-        /// </summary>
-        /// <param name="stream">The stream to read.</param>
-        /// <param name="buf">The buffer to read into.</param>
-        /// <param name="count">The amout of bytes to read.</param>
-        /// <returns>The number of bytes read</returns>
-        public static async Task<int> ForceStreamReadAsync(this System.IO.Stream stream, byte[] buf, int count)
-        {
-            int a;
-            int index = 0;
-            do
-            {
-                a = await stream.ReadAsync(buf, index, count).ConfigureAwait(false);
-                index += a;
-                count -= a;
-            } while (a != 0 && count > 0);
-
-            return index;
-        }
-
-        /// <summary>
-        /// Compares two streams to see if they are binary equals
-        /// </summary>
-        /// <param name="stream1">One stream</param>
-        /// <param name="stream2">Another stream</param>
-        /// <param name="checkLength">True if the length of the two streams should be compared</param>
-        /// <returns>True if they are equal, false otherwise</returns>
-        public static bool CompareStreams(Stream stream1, Stream stream2, bool checkLength)
-        {
-            if (checkLength)
-            {
-                try
-                {
-                    if (stream1.Length != stream2.Length)
-                        return false;
-                }
-                catch
-                {
-                    //We must read along, trying to determine if they are equals
-                }
-            }
-
-            int longSize = BitConverter.GetBytes((long)0).Length;
-            byte[] buf1 = new byte[longSize * 512];
-            byte[] buf2 = new byte[buf1.Length];
-
-            int a1, a2;
-            while ((a1 = ForceStreamRead(stream1, buf1, buf1.Length)) == (a2 = ForceStreamRead(stream2, buf2, buf2.Length)))
-            {
-                int ix = 0;
-                for (int i = 0; i < a1 / longSize; i++)
-                    if (BitConverter.ToUInt64(buf1, ix) != BitConverter.ToUInt64(buf2, ix))
-                        return false;
-                    else
-                        ix += longSize;
-
-                for (int i = 0; i < a1 % longSize; i++)
-                    if (buf1[ix] != buf2[ix])
-                        return false;
-                    else
-                        ix++;
-
-                if (a1 == 0)
-                    break;
-            }
-
-            return a1 == a2;
-        }
-
-        /// <summary>
-        /// Calculates the hash of a given stream, and returns the results as an base64 encoded string
-        /// </summary>
-        /// <param name="stream">The stream to calculate the hash for</param>
-        /// <returns>The base64 encoded hash</returns>
-        public static string CalculateHash(Stream stream)
-        {
-            return Convert.ToBase64String(HashAlgorithm.Create(BlockHashAlgorithm).ComputeHash(stream));
-        }
-
-        /// <summary>
-        /// Reads a file, attempts to detect encoding
-        /// </summary>
-        /// <param name="filename">The path to the file to read</param>
-        /// <returns>The file contents</returns>
-        public static string ReadFileWithDefaultEncoding(string filename)
-        {
-            // Since StreamReader defaults to UTF8 and most text files will NOT be UTF8 without BOM,
-            // we need to detect the encoding (at least that it's not UTF8).
-            // So we read the first 4096 bytes and try to decode them as UTF8. 
-            var buffer = new byte[4096];
-            using (var file = new FileStream(filename, FileMode.Open, FileAccess.Read, FileShare.Read))
-            {
-                Utility.ForceStreamRead(file, buffer, 4096);
-            }
-
-            var enc = Encoding.UTF8;
-            try
-            {
-                // this will throw an error if not really UTF8
-                // ReSharper disable once ReturnValueOfPureMethodIsNotUsed
-                new UTF8Encoding(false, true).GetString(buffer);
-            }
-            catch (Exception)
-            {
-                enc = Encoding.Default;
-            }
-
-            // This will load the text using the BOM, or the detected encoding if no BOM.
-            using (var reader = new StreamReader(filename, enc, true))
-            {
-                // Remove all \r from the file and split on \n, then pass directly to ExtractOptions
-                return reader.ReadToEnd();
-            }
-        }
-
-        /// <summary>
-        /// Formats a size into a human readable format, eg. 2048 becomes &quot;2 KB&quot; or -2283 becomes &quot;-2.23 KB%quot.
-        /// </summary>
-        /// <param name="size">The size to format</param>
-        /// <returns>A human readable string representing the size</returns>
-        public static string FormatSizeString(double size)
-        {
-            double sizeAbs = Math.Abs(size);  // Allow formatting of negative sizes
-            if (sizeAbs >= 1024 * 1024 * 1024 * 1024L)
-                return Strings.Utility.FormatStringTB(size / (1024 * 1024 * 1024 * 1024L));
-            else if (sizeAbs >= 1024 * 1024 * 1024)
-                return Strings.Utility.FormatStringGB(size / (1024 * 1024 * 1024));
-            else if (sizeAbs >= 1024 * 1024)
-                return Strings.Utility.FormatStringMB(size / (1024 * 1024));
-            else if (sizeAbs >= 1024)
-                return Strings.Utility.FormatStringKB(size / 1024);
-            else
-                return Strings.Utility.FormatStringB((long) size); // safe to cast because lower than 1024 and thus well within range of long
-        }
-
-        public static System.Threading.ThreadPriority ParsePriority(string value)
-        {
-            if (string.IsNullOrEmpty(value) || value.Trim().Length == 0)
-                return System.Threading.ThreadPriority.Normal;
-
-            switch (value.ToLower(CultureInfo.InvariantCulture).Trim())
-            {
-                case "+2":
-                case "high":
-                case "highest":
-                    return System.Threading.ThreadPriority.Highest;
-                case "+1":
-                case "abovenormal":
-                case "above normal":
-                    return System.Threading.ThreadPriority.AboveNormal;
-
-                case "-1":
-                case "belownormal":
-                case "below normal":
-                    return System.Threading.ThreadPriority.BelowNormal;
-                case "-2":
-                case "low":
-                case "lowest":
-                case "idle":
-                    return System.Threading.ThreadPriority.Lowest;
-
-                default:
-                    return System.Threading.ThreadPriority.Normal;
-            }
-        }
-
-        /// <summary>
-        /// Parses a string into a boolean value.
-        /// </summary>
-        /// <param name="value">The value to parse.</param>
-        /// <param name="defaultFunc">A delegate that returns the default value if <paramref name="value"/> is not a valid boolean value.</param>
-        /// <returns>The parsed value, or the value returned by <paramref name="defaultFunc"/>.</returns>
-        public static bool ParseBool(string value, Func<bool> defaultFunc)
-        {
-            if (String.IsNullOrWhiteSpace(value))
-            {
-                return defaultFunc();
-            }
-
-            switch (value.Trim().ToLower(CultureInfo.InvariantCulture))
-            {
-                case "1":
-                case "on":
-                case "true":
-                case "yes":
-                    return true;
-                case "0":
-                case "off":
-                case "false":
-                case "no":
-                    return false;
-                default:
-                    return defaultFunc();
-            }
-        }
-
-        /// <summary>
-        /// Parses a string into a boolean value.
-        /// </summary>
-        /// <param name="value">The value to parse.</param>
-        /// <param name="default">The default value, in case <paramref name="value"/> is not a valid boolean value.</param>
-        /// <returns>The parsed value, or the default value.</returns>
-        public static bool ParseBool(string value, bool @default)
-        {
-            return ParseBool(value, () => @default);
-        }
-
-        /// <summary>
-        /// Parses an option from the option set, using the convention that if the option is set, it is true unless it parses to false, and false otherwise
-        /// </summary>
-        /// <param name="options">The set of options to look for the setting in</param>
-        /// <param name="value">The value to look for in the settings</param>
-        /// <returns></returns>
-        public static bool ParseBoolOption(IDictionary<string, string> options, string value)
-        {
-            string opt;
-            if (options.TryGetValue(value, out opt))
-                return ParseBool(opt, true);
-            else
-                return false;
-        }
-
-        /// <summary>
-        /// Parses an enum found in the options dictionary
-        /// </summary>
-        /// <returns>The parsed or default enum value.</returns>
-        /// <param name="options">The set of options to look for the setting in</param>
-        /// <param name="value">The value to look for in the settings</param>
-        /// <param name="default">The default value to return if there are no matches.</param>
-        /// <typeparam name="T">The enum type parameter.</typeparam>
-        public static T ParseEnumOption<T>(IDictionary<string, string> options, string value, T @default)
-        {
-            return options.TryGetValue(value, out var opt) ? ParseEnum(opt, @default) : @default;
-        }
-
-        /// <summary>
-        /// Attempts to parse an enum with case-insensitive lookup, returning the default value if there was no match
-        /// </summary>
-        /// <returns>The parsed or default enum value.</returns>
-        /// <param name="value">The string to parse.</param>
-        /// <param name="default">The default value to return if there are no matches.</param>
-        /// <typeparam name="T">The enum type parameter.</typeparam>
-        public static T ParseEnum<T>(string value, T @default)
-        {
-            foreach (var s in Enum.GetNames(typeof(T)))
-                if (s.Equals(value, StringComparison.OrdinalIgnoreCase))
-                    return (T)Enum.Parse(typeof(T), s);
-
-            return @default;
-        }
-
-        /// <summary>
-        /// Converts a sequence of bytes to a hex string
-        /// </summary>
-        /// <returns>The array as hex string.</returns>
-        /// <param name="data">The data to convert</param>
-        public static string ByteArrayAsHexString(byte[] data)
-        {
-            return BitConverter.ToString(data).Replace("-", string.Empty);
-        }
-
-        /// <summary>
-        /// Converts a hex string to a byte array
-        /// </summary>
-        /// <returns>The string as byte array.</returns>
-        /// <param name="hex">The hex string</param>
-        /// <param name="data">The parsed data</param>
-        public static byte[] HexStringAsByteArray(string hex, byte[] data)
-        {
-            for (var i = 0; i < hex.Length; i += 2)
-                data[i / 2] = Convert.ToByte(hex.Substring(i, 2), 16);
-
-            return data;
-        }
-
-
-        public static bool Which(string appname)
-        {
-            if (!Platform.IsClientPosix)
-                return false;
-
-            try
-            {
+using System.Globalization;
+using System.Threading;
+using System.Security.Cryptography;
+
+namespace Duplicati.Library.Utility
+{
+    public static class Utility
+    {
+        /// <summary>
+        /// Size of buffers for copying stream
+        /// </summary>
+        public static long DEFAULT_BUFFER_SIZE => SystemContextSettings.Buffersize;
+
+        /// <summary>
+        /// A cache of the FileSystemCaseSensitive property, which is computed upon the first access.
+        /// </summary>
+        private static bool? CachedIsFSCaseSensitive;
+
+        /// <summary>
+        /// Gets the hash algorithm used for calculating a hash
+        /// </summary>
+        private static string BlockHashAlgorithm => "SHA256";
+
+        /// <summary>
+        /// The EPOCH offset (unix style)
+        /// </summary>
+        public static readonly DateTime EPOCH = new DateTime(1970, 1, 1, 0, 0, 0, DateTimeKind.Utc);
+
+        /// <summary>
+        /// The attribute value used to indicate error
+        /// </summary>
+        public const FileAttributes ATTRIBUTE_ERROR = (FileAttributes)(1 << 30);
+
+        /// <summary>
+        /// The callback delegate type used to collecting file information
+        /// </summary>
+        /// <param name="rootpath">The path that the file enumeration started at</param>
+        /// <param name="path">The current element</param>
+        /// <param name="attributes">The attributes of the element</param>
+        /// <returns>A value indicating if the folder should be recursed, ignored for other types</returns>
+        public delegate bool EnumerationFilterDelegate(string rootpath, string path, FileAttributes attributes);
+
+        /// <summary>
+        /// Copies the content of one stream into another
+        /// </summary>
+        /// <param name="source">The stream to read from</param>
+        /// <param name="target">The stream to write to</param>
+        public static long CopyStream(Stream source, Stream target)
+        {
+            return CopyStream(source, target, true);
+        }
+
+        /// <summary>
+        /// Copies the content of one stream into another
+        /// </summary>
+        /// <param name="source">The stream to read from</param>
+        /// <param name="target">The stream to write to</param>
+        /// <param name="tryRewindSource">True if an attempt should be made to rewind the source stream, false otherwise</param>
+        /// <param name="buf">Temporary buffer to use (optional)</param>
+        public static long CopyStream(Stream source, Stream target, bool tryRewindSource, byte[] buf = null)
+        {
+            if (tryRewindSource && source.CanSeek)
+                try { source.Position = 0; }
+                catch
+                {
+                    // ignored
+                }
+
+            buf = buf ?? new byte[DEFAULT_BUFFER_SIZE];
+
+            int read;
+			long total = 0;
+			while ((read = source.Read(buf, 0, buf.Length)) != 0)
+			{
+				target.Write(buf, 0, read);
+				total += read;
+			}
+
+			return total;
+        }
+
+        /// <summary>
+        /// Copies the content of one stream into another
+        /// </summary>
+        /// <param name="source">The stream to read from</param>
+        /// <param name="target">The stream to write to</param>
+        /// <param name="cancelToken">Token to cancel the operation.</param>
+        public static async Task<long> CopyStreamAsync(Stream source, Stream target, CancellationToken cancelToken)
+        {
+            return await CopyStreamAsync(source, target, tryRewindSource: true, cancelToken: cancelToken).ConfigureAwait(false);
+        }
+
+        /// <summary>
+        /// Copies the content of one stream into another
+        /// </summary>
+        /// <param name="source">The stream to read from</param>
+        /// <param name="target">The stream to write to</param>
+        /// <param name="tryRewindSource">True if an attempt should be made to rewind the source stream, false otherwise</param>
+        /// <param name="cancelToken">Token to cancel the operation.</param>
+        /// <param name="buf">Temporary buffer to use (optional)</param>
+        public static async Task<long> CopyStreamAsync(Stream source, Stream target, bool tryRewindSource, CancellationToken cancelToken, byte[] buf = null)
+        {
+            if (tryRewindSource && source.CanSeek)
+                try { source.Position = 0; }
+                catch {}
+
+            buf = buf ?? new byte[DEFAULT_BUFFER_SIZE];
+
+            int read;
+            long total = 0;
+            while (true)
+            {
+                read = await source.ReadAsync(buf, 0, buf.Length, cancelToken).ConfigureAwait(false);
+                if (read == 0) break;
+                await target.WriteAsync(buf, 0, read, cancelToken).ConfigureAwait(false);
+                total += read;
+            }
+
+            return total;
+        }
+
+        /// <summary>
+        /// These are characters that must be escaped when using a globbing expression
+        /// </summary>
+        private static readonly string BADCHARS = @"\\|\+|\||\{|\[|\(|\)|\]|\}|\^|\$|\#|\.";
+
+        /// <summary>
+        /// Most people will probably want to use fileglobbing, but RegExp's are more flexible.
+        /// By converting from the weak globbing to the stronger regexp, we support both.
+        /// </summary>
+        /// <param name="globexp"></param>
+        /// <returns></returns>
+        public static string ConvertGlobbingToRegExp(string globexp)
+        {
+            //First escape all special characters
+            globexp = Regex.Replace(globexp, BADCHARS, @"\$&");
+
+            //Replace the globbing expressions with the corresponding regular expressions
+            globexp = globexp.Replace('?', '.').Replace("*", ".*");
+            return globexp;
+        }
+
+        /// <summary>
+        /// Returns a list of all files found in the given folder.
+        /// The search is recursive.
+        /// </summary>
+        /// <param name="basepath">The folder to look in</param>
+        /// <returns>A list of the full filenames</returns>
+        public static IEnumerable<string> EnumerateFiles(string basepath)
+        {
+            return EnumerateFileSystemEntries(basepath).Where(x => !x.EndsWith(Util.DirectorySeparatorString, StringComparison.Ordinal));
+        }
+
+        /// <summary>
+        /// Returns a list of folder names found in the given folder.
+        /// The search is recursive.
+        /// </summary>
+        /// <param name="basepath">The folder to look in</param>
+        /// <returns>A list of the full paths</returns>
+        public static IEnumerable<string> EnumerateFolders(string basepath)
+        {
+            return EnumerateFileSystemEntries(basepath).Where(x => x.EndsWith(Util.DirectorySeparatorString, StringComparison.Ordinal));
+        }
+
+        /// <summary>
+        /// Returns a list of all files and subfolders found in the given folder.
+        /// The search is recursive.
+        /// </summary>
+        /// <param name="basepath">The folder to look in.</param>
+        /// <returns>A list of the full filenames and foldernames. Foldernames ends with the directoryseparator char</returns>
+        public static IEnumerable<string> EnumerateFileSystemEntries(string basepath)
+        {
+            return EnumerateFileSystemEntries(basepath, (rootpath, path, attributes) => true, SystemIO.IO_OS.GetDirectories, Directory.GetFiles, null);
+        }
+
+        /// <summary>
+        /// A callback delegate used for applying alternate enumeration of filesystems
+        /// </summary>
+        /// <param name="path">The path to return data from</param>
+        /// <returns>A list of paths</returns>
+        public delegate string[] FileSystemInteraction(string path);
+
+        /// <summary>
+        /// A callback delegate used for extracting attributes from a file or folder
+        /// </summary>
+        /// <param name="path">The path to return data from</param>
+        /// <returns>Attributes for the file or folder</returns>
+        public delegate FileAttributes ExtractFileAttributes(string path);
+
+        /// <summary>
+        /// A callback delegate used for extracting attributes from a file or folder
+        /// </summary>
+        /// <param name="rootpath">The root folder where the path was found</param>
+        /// <param name="path">The path that produced the error</param>
+        /// <param name="ex">The exception for the error</param>
+        public delegate void ReportAccessError(string rootpath, string path, Exception ex);
+
+        /// <summary>
+        /// Returns a list of all files found in the given folder.
+        /// The search is recursive.
+        /// </summary>
+        /// <param name="rootpath">The folder to look in</param>
+        /// <param name="callback">The function to call with the filenames</param>
+        /// <param name="folderList">A function to call that lists all folders in the supplied folder</param>
+        /// <param name="fileList">A function to call that lists all files in the supplied folder</param>
+        /// <param name="attributeReader">A function to call that obtains the attributes for an element, set to null to avoid reading attributes</param>
+        /// <param name="errorCallback">An optional function to call with error messages.</param>
+        /// <returns>A list of the full filenames</returns>
+        public static IEnumerable<string> EnumerateFileSystemEntries(string rootpath, EnumerationFilterDelegate callback, FileSystemInteraction folderList, FileSystemInteraction fileList, ExtractFileAttributes attributeReader, ReportAccessError errorCallback = null)
+        {
+            var lst = new Stack<string>();
+
+            if (IsFolder(rootpath, attributeReader))
+            {
+                rootpath = Util.AppendDirSeparator(rootpath);
+                try
+                {
+                    var attr = attributeReader?.Invoke(rootpath) ?? FileAttributes.Directory;
+                    if (callback(rootpath, rootpath, attr))
+                        lst.Push(rootpath);
+                }
+                catch (System.Threading.ThreadAbortException)
+                {
+                    throw;
+                }
+                catch (Exception ex)
+                {
+                    errorCallback?.Invoke(rootpath, rootpath, ex);
+                    callback(rootpath, rootpath, FileAttributes.Directory | ATTRIBUTE_ERROR);
+                }
+
+                while (lst.Count > 0)
+                {
+                    var f = lst.Pop();
+
+                    yield return f;
+
+                    try
+                    {
+                        foreach (var s in folderList(f))
+                        {
+                            var sf = Util.AppendDirSeparator(s);
+                            try
+                            {
+                                var attr = attributeReader?.Invoke(sf) ?? FileAttributes.Directory;
+                                if (callback(rootpath, sf, attr))
+                                    lst.Push(sf);
+                            }
+                            catch (System.Threading.ThreadAbortException)
+                            {
+                                throw;
+                            }
+                            catch (Exception ex)
+                            {
+                                errorCallback?.Invoke(rootpath, sf, ex);
+                                callback(rootpath, sf, FileAttributes.Directory | ATTRIBUTE_ERROR);
+                            }
+                        }
+                    }
+                    catch (System.Threading.ThreadAbortException)
+                    {
+                        throw;
+                    }
+                    catch (Exception ex)
+                    {
+                        errorCallback?.Invoke(rootpath, f, ex);
+                        callback(rootpath, f, FileAttributes.Directory | ATTRIBUTE_ERROR);
+                    }
+
+                    string[] files = null;
+                    if (fileList != null)
+                    {
+                        try
+                        {
+                            files = fileList(f);
+                        }
+                        catch (System.Threading.ThreadAbortException)
+                        {
+                            throw;
+                        }
+                        catch (Exception ex)
+                        {
+                            errorCallback?.Invoke(rootpath, f, ex);
+                            callback(rootpath, f, FileAttributes.Directory | ATTRIBUTE_ERROR);
+                        }
+                    }
+
+                    if (files != null)
+                    {
+                        foreach (var s in files)
+                        {
+                            try
+                            {
+                                var attr = attributeReader?.Invoke(s) ?? FileAttributes.Normal;
+                                if (!callback(rootpath, s, attr))
+                                    continue;
+                            }
+                            catch (System.Threading.ThreadAbortException)
+                            {
+                                throw;
+                            }
+                            catch (Exception ex)
+                            {
+                                errorCallback?.Invoke(rootpath, s, ex);
+                                callback(rootpath, s, ATTRIBUTE_ERROR);
+                                continue;
+                            }
+                            yield return s;
+                        }
+                    }
+                }
+            }
+            else
+            {
+                try
+                {
+                    var attr = attributeReader?.Invoke(rootpath) ?? FileAttributes.Normal;
+                    if (!callback(rootpath, rootpath, attr))
+                        yield break;
+                }
+                catch (System.Threading.ThreadAbortException)
+                {
+                    throw;
+                }
+                catch (Exception ex)
+                {
+                    errorCallback?.Invoke(rootpath, rootpath, ex);
+                    callback(rootpath, rootpath, ATTRIBUTE_ERROR);
+                    yield break;
+                }
+
+                yield return rootpath;
+            }
+        }
+
+        /// <summary>
+        /// Test if specified path is a folder
+        /// </summary>
+        /// <param name="path">Path to test</param>
+        /// <param name="attributeReader">Function to use for testing path</param>
+        /// <returns>True if path is refers to a folder</returns>
+        public static bool IsFolder(string path, ExtractFileAttributes attributeReader)
+        {
+            if (attributeReader == null)
+                return true;
+
+            try
+            {
+                return attributeReader(path).HasFlag(FileAttributes.Directory);
+            }
+            catch
+            {
+                return false;
+            }
+        }
+
+        /// <summary>
+        /// Tests if path refers to a file, or folder, <b>below</b> the parent folder
+        /// </summary>
+        /// <param name="fileOrFolderPath">File or folder to test</param>
+        /// <param name="parentFolder">Candidate parent folder</param>
+        /// <returns>True if below parent folder, false otherwise
+        /// (note that this returns false if the two argument paths are identical!)</returns>
+        public static bool IsPathBelowFolder(string fileOrFolderPath, string parentFolder)
+        {
+            var sanitizedParentFolder = Util.AppendDirSeparator(parentFolder);
+            return fileOrFolderPath.StartsWith(sanitizedParentFolder, ClientFilenameStringComparison) && 
+                   !fileOrFolderPath.Equals(sanitizedParentFolder, ClientFilenameStringComparison);
+        }
+
+        /// <summary>
+        /// Returns parent folder of path
+        /// </summary>
+        /// <param name="path">Full file or folder path</param>
+        /// <param name="forceTrailingDirectorySeparator">If true, return value always has trailing separator</param>
+        /// <returns>Parent folder of path (containing folder for file paths, parent folder for folder paths)</returns>
+        public static string GetParent(string path, bool forceTrailingDirectorySeparator)
+        {
+            var len = path.Length - 1;
+            if (len > 1 && path[len] == Path.DirectorySeparatorChar)
+            {
+                len--;
+            }
+
+            var last = path.LastIndexOf(Path.DirectorySeparatorChar, len);
+            if (last == -1 || last == 0 && len == 0)
+                return null;
+            
+            if (last == 0 && !Platform.IsClientWindows)
+                return Util.DirectorySeparatorString;
+
+            var parent = path.Substring(0, last);
+
+            if (forceTrailingDirectorySeparator ||
+                Platform.IsClientWindows && parent.Length == 2 && parent[1] == ':' && char.IsLetter(parent[0]))
+            {
+                parent += Path.DirectorySeparatorChar;
+            }
+
+            return parent;
+        }
+
+        
+
+        /// <summary>
+        /// Given a collection of unique folders, returns only parent-most folders
+        /// </summary>
+        /// <param name="folders">Collection of unique folders</param>
+        /// <returns>Parent-most folders of input collection</returns>
+        public static IEnumerable<string> SimplifyFolderList(ICollection<string> folders)
+        {
+            if (!folders.Any())
+                return folders;
+
+            var result = new LinkedList<string>();
+            result.AddFirst(folders.First());
+
+            foreach (var folder1 in folders)
+            {
+                bool addFolder = true;
+                LinkedListNode<string> next;
+                for (var node = result.First; node != null; node = next)
+                {
+                    next = node.Next;
+                    var folder2 = node.Value;
+
+                    if (IsPathBelowFolder(folder1, folder2))
+                    {
+                        // higher-level folder already present
+                        addFolder = false;
+                        break;
+                    }
+
+                    if (IsPathBelowFolder(folder2, folder1))
+                    {
+                        // retain folder1
+                        result.Remove(node);
+                    }
+                }
+
+                if (addFolder)
+                {
+                    result.AddFirst(folder1);
+                }
+            }
+
+            return result.Distinct();
+        }
+        
+        /// <summary>
+        /// Given a collection of file paths, return those NOT contained within specified collection of folders
+        /// </summary>
+        /// <param name="files">Collection of files to filter</param>
+        /// <param name="folders">Collection of folders to use as filter</param>
+        /// <returns>Files not in any of specified <c>folders</c></returns>
+        public static IEnumerable<string> GetFilesNotInFolders(IEnumerable<string> files, IEnumerable<string> folders)
+        {
+            return files.Where(x => folders.All(folder => !IsPathBelowFolder(x, folder)));
+        }
+
+        /// <summary>
+        /// Calculates the size of files in a given folder
+        /// </summary>
+        /// <param name="folder">The folder to examine</param>
+        /// <returns>The combined size of all files that match the filter</returns>
+        public static long GetDirectorySize(string folder)
+        {
+            return EnumerateFolders(folder).Sum((path) => new FileInfo(path).Length);
+        }
+
+        /// <summary>
+        /// Some streams can return a number that is less than the requested number of bytes.
+        /// This is usually due to fragmentation, and is solved by issuing a new read.
+        /// This function wraps that functionality.
+        /// </summary>
+        /// <param name="stream">The stream to read</param>
+        /// <param name="buf">The buffer to read into</param>
+        /// <param name="count">The amout of bytes to read</param>
+        /// <returns>The actual number of bytes read</returns>
+        public static int ForceStreamRead(Stream stream, byte[] buf, int count)
+        {
+            int a;
+            int index = 0;
+            do
+            {
+                a = stream.Read(buf, index, count);
+                index += a;
+                count -= a;
+            } while (a != 0 && count > 0);
+
+            return index;
+        }
+
+        /// <summary>
+        /// Some streams can return a number that is less than the requested number of bytes.
+        /// This is usually due to fragmentation, and is solved by issuing a new read.
+        /// This function wraps that functionality.
+        /// </summary>
+        /// <param name="stream">The stream to read.</param>
+        /// <param name="buf">The buffer to read into.</param>
+        /// <param name="count">The amout of bytes to read.</param>
+        /// <returns>The number of bytes read</returns>
+        public static async Task<int> ForceStreamReadAsync(this System.IO.Stream stream, byte[] buf, int count)
+        {
+            int a;
+            int index = 0;
+            do
+            {
+                a = await stream.ReadAsync(buf, index, count).ConfigureAwait(false);
+                index += a;
+                count -= a;
+            } while (a != 0 && count > 0);
+
+            return index;
+        }
+
+        /// <summary>
+        /// Compares two streams to see if they are binary equals
+        /// </summary>
+        /// <param name="stream1">One stream</param>
+        /// <param name="stream2">Another stream</param>
+        /// <param name="checkLength">True if the length of the two streams should be compared</param>
+        /// <returns>True if they are equal, false otherwise</returns>
+        public static bool CompareStreams(Stream stream1, Stream stream2, bool checkLength)
+        {
+            if (checkLength)
+            {
+                try
+                {
+                    if (stream1.Length != stream2.Length)
+                        return false;
+                }
+                catch
+                {
+                    //We must read along, trying to determine if they are equals
+                }
+            }
+
+            int longSize = BitConverter.GetBytes((long)0).Length;
+            byte[] buf1 = new byte[longSize * 512];
+            byte[] buf2 = new byte[buf1.Length];
+
+            int a1, a2;
+            while ((a1 = ForceStreamRead(stream1, buf1, buf1.Length)) == (a2 = ForceStreamRead(stream2, buf2, buf2.Length)))
+            {
+                int ix = 0;
+                for (int i = 0; i < a1 / longSize; i++)
+                    if (BitConverter.ToUInt64(buf1, ix) != BitConverter.ToUInt64(buf2, ix))
+                        return false;
+                    else
+                        ix += longSize;
+
+                for (int i = 0; i < a1 % longSize; i++)
+                    if (buf1[ix] != buf2[ix])
+                        return false;
+                    else
+                        ix++;
+
+                if (a1 == 0)
+                    break;
+            }
+
+            return a1 == a2;
+        }
+
+        /// <summary>
+        /// Calculates the hash of a given stream, and returns the results as an base64 encoded string
+        /// </summary>
+        /// <param name="stream">The stream to calculate the hash for</param>
+        /// <returns>The base64 encoded hash</returns>
+        public static string CalculateHash(Stream stream)
+        {
+            return Convert.ToBase64String(HashAlgorithm.Create(BlockHashAlgorithm).ComputeHash(stream));
+        }
+
+        /// <summary>
+        /// Reads a file, attempts to detect encoding
+        /// </summary>
+        /// <param name="filename">The path to the file to read</param>
+        /// <returns>The file contents</returns>
+        public static string ReadFileWithDefaultEncoding(string filename)
+        {
+            // Since StreamReader defaults to UTF8 and most text files will NOT be UTF8 without BOM,
+            // we need to detect the encoding (at least that it's not UTF8).
+            // So we read the first 4096 bytes and try to decode them as UTF8. 
+            var buffer = new byte[4096];
+            using (var file = new FileStream(filename, FileMode.Open, FileAccess.Read, FileShare.Read))
+            {
+                Utility.ForceStreamRead(file, buffer, 4096);
+            }
+
+            var enc = Encoding.UTF8;
+            try
+            {
+                // this will throw an error if not really UTF8
+                // ReSharper disable once ReturnValueOfPureMethodIsNotUsed
+                new UTF8Encoding(false, true).GetString(buffer);
+            }
+            catch (Exception)
+            {
+                enc = Encoding.Default;
+            }
+
+            // This will load the text using the BOM, or the detected encoding if no BOM.
+            using (var reader = new StreamReader(filename, enc, true))
+            {
+                // Remove all \r from the file and split on \n, then pass directly to ExtractOptions
+                return reader.ReadToEnd();
+            }
+        }
+
+        /// <summary>
+        /// Formats a size into a human readable format, eg. 2048 becomes &quot;2 KB&quot; or -2283 becomes &quot;-2.23 KB%quot.
+        /// </summary>
+        /// <param name="size">The size to format</param>
+        /// <returns>A human readable string representing the size</returns>
+        public static string FormatSizeString(double size)
+        {
+            double sizeAbs = Math.Abs(size);  // Allow formatting of negative sizes
+            if (sizeAbs >= 1024 * 1024 * 1024 * 1024L)
+                return Strings.Utility.FormatStringTB(size / (1024 * 1024 * 1024 * 1024L));
+            else if (sizeAbs >= 1024 * 1024 * 1024)
+                return Strings.Utility.FormatStringGB(size / (1024 * 1024 * 1024));
+            else if (sizeAbs >= 1024 * 1024)
+                return Strings.Utility.FormatStringMB(size / (1024 * 1024));
+            else if (sizeAbs >= 1024)
+                return Strings.Utility.FormatStringKB(size / 1024);
+            else
+                return Strings.Utility.FormatStringB((long) size); // safe to cast because lower than 1024 and thus well within range of long
+        }
+
+        public static System.Threading.ThreadPriority ParsePriority(string value)
+        {
+            if (string.IsNullOrEmpty(value) || value.Trim().Length == 0)
+                return System.Threading.ThreadPriority.Normal;
+
+            switch (value.ToLower(CultureInfo.InvariantCulture).Trim())
+            {
+                case "+2":
+                case "high":
+                case "highest":
+                    return System.Threading.ThreadPriority.Highest;
+                case "+1":
+                case "abovenormal":
+                case "above normal":
+                    return System.Threading.ThreadPriority.AboveNormal;
+
+                case "-1":
+                case "belownormal":
+                case "below normal":
+                    return System.Threading.ThreadPriority.BelowNormal;
+                case "-2":
+                case "low":
+                case "lowest":
+                case "idle":
+                    return System.Threading.ThreadPriority.Lowest;
+
+                default:
+                    return System.Threading.ThreadPriority.Normal;
+            }
+        }
+
+        /// <summary>
+        /// Parses a string into a boolean value.
+        /// </summary>
+        /// <param name="value">The value to parse.</param>
+        /// <param name="defaultFunc">A delegate that returns the default value if <paramref name="value"/> is not a valid boolean value.</param>
+        /// <returns>The parsed value, or the value returned by <paramref name="defaultFunc"/>.</returns>
+        public static bool ParseBool(string value, Func<bool> defaultFunc)
+        {
+            if (String.IsNullOrWhiteSpace(value))
+            {
+                return defaultFunc();
+            }
+
+            switch (value.Trim().ToLower(CultureInfo.InvariantCulture))
+            {
+                case "1":
+                case "on":
+                case "true":
+                case "yes":
+                    return true;
+                case "0":
+                case "off":
+                case "false":
+                case "no":
+                    return false;
+                default:
+                    return defaultFunc();
+            }
+        }
+
+        /// <summary>
+        /// Parses a string into a boolean value.
+        /// </summary>
+        /// <param name="value">The value to parse.</param>
+        /// <param name="default">The default value, in case <paramref name="value"/> is not a valid boolean value.</param>
+        /// <returns>The parsed value, or the default value.</returns>
+        public static bool ParseBool(string value, bool @default)
+        {
+            return ParseBool(value, () => @default);
+        }
+
+        /// <summary>
+        /// Parses an option from the option set, using the convention that if the option is set, it is true unless it parses to false, and false otherwise
+        /// </summary>
+        /// <param name="options">The set of options to look for the setting in</param>
+        /// <param name="value">The value to look for in the settings</param>
+        /// <returns></returns>
+        public static bool ParseBoolOption(IDictionary<string, string> options, string value)
+        {
+            string opt;
+            if (options.TryGetValue(value, out opt))
+                return ParseBool(opt, true);
+            else
+                return false;
+        }
+
+        /// <summary>
+        /// Parses an enum found in the options dictionary
+        /// </summary>
+        /// <returns>The parsed or default enum value.</returns>
+        /// <param name="options">The set of options to look for the setting in</param>
+        /// <param name="value">The value to look for in the settings</param>
+        /// <param name="default">The default value to return if there are no matches.</param>
+        /// <typeparam name="T">The enum type parameter.</typeparam>
+        public static T ParseEnumOption<T>(IDictionary<string, string> options, string value, T @default)
+        {
+            return options.TryGetValue(value, out var opt) ? ParseEnum(opt, @default) : @default;
+        }
+
+        /// <summary>
+        /// Attempts to parse an enum with case-insensitive lookup, returning the default value if there was no match
+        /// </summary>
+        /// <returns>The parsed or default enum value.</returns>
+        /// <param name="value">The string to parse.</param>
+        /// <param name="default">The default value to return if there are no matches.</param>
+        /// <typeparam name="T">The enum type parameter.</typeparam>
+        public static T ParseEnum<T>(string value, T @default)
+        {
+            foreach (var s in Enum.GetNames(typeof(T)))
+                if (s.Equals(value, StringComparison.OrdinalIgnoreCase))
+                    return (T)Enum.Parse(typeof(T), s);
+
+            return @default;
+        }
+
+        /// <summary>
+        /// Converts a sequence of bytes to a hex string
+        /// </summary>
+        /// <returns>The array as hex string.</returns>
+        /// <param name="data">The data to convert</param>
+        public static string ByteArrayAsHexString(byte[] data)
+        {
+            return BitConverter.ToString(data).Replace("-", string.Empty);
+        }
+
+        /// <summary>
+        /// Converts a hex string to a byte array
+        /// </summary>
+        /// <returns>The string as byte array.</returns>
+        /// <param name="hex">The hex string</param>
+        /// <param name="data">The parsed data</param>
+        public static byte[] HexStringAsByteArray(string hex, byte[] data)
+        {
+            for (var i = 0; i < hex.Length; i += 2)
+                data[i / 2] = Convert.ToByte(hex.Substring(i, 2), 16);
+
+            return data;
+        }
+
+
+        public static bool Which(string appname)
+        {
+            if (!Platform.IsClientPosix)
+                return false;
+
+            try
+            {
                 var psi = new System.Diagnostics.ProcessStartInfo("which", appname)
                 {
-                    RedirectStandardOutput = true,
-                    RedirectStandardError = false,
+                    RedirectStandardOutput = true,
+                    RedirectStandardError = false,
                     RedirectStandardInput = false,
                     UseShellExecute = false
-                };
-
-                var pi = System.Diagnostics.Process.Start(psi);
-                pi.WaitForExit(5000);
-                if (pi.HasExited)
-                    return pi.ExitCode == 0;
-                else
-                    return false;
-            }
-            catch
-            {
-            }
-
-            return false;
-        }
-
-
-        /// <value>
-        /// Returns a value indicating if the filesystem, is case sensitive 
-        /// </value>
-        public static bool IsFSCaseSensitive
-        {
-            get
-            {
-                if (!CachedIsFSCaseSensitive.HasValue)
-                {
-                    var str = Environment.GetEnvironmentVariable("FILESYSTEM_CASE_SENSITIVE");
-
-                    // TODO: This should probably be determined by filesystem rather than OS,
-                    // OSX can actually have the disks formated as Case Sensitive, but insensitive is default
-                    CachedIsFSCaseSensitive = ParseBool(str, () => Platform.IsClientPosix && !Platform.IsClientOSX);
-                }
-
-                return CachedIsFSCaseSensitive.Value;
-            }
-        }
-
-        /// <summary>
-        /// Returns a value indicating if the app is running under Mono
-        /// </summary>
-        public static bool IsMono => Type.GetType("Mono.Runtime") != null;
-
-        /// <summary>
-        /// Gets the current Mono runtime version, will return 0.0 if not running Mono
-        /// </summary>
-        public static Version MonoVersion
-        {
-            get
-            {
-                try
-                {
-                    var v = MonoDisplayVersion;
-                    if (v != null)
-                    {
-                        var regex = new Regex(@"\d+\.\d+(\.\d+)?(\.\d+)?");
-                        var match = regex.Match(v);
-                        if (match.Success)
-                            return new Version(match.Value);
-                    }
-                }
-                catch
-                {
-                    // ignored
-                }
-
-                return new Version();
-            }
-        }
-
-        /// <summary>
-        /// Gets the Mono display version, or null if not running Mono
-        /// </summary>
-        public static string MonoDisplayVersion
-        {
-            get
-            {
-                try
-                {
-                    var t = Type.GetType("Mono.Runtime");
-                    if (t != null)
-                    {
-                        var mi = t.GetMethod("GetDisplayName", System.Reflection.BindingFlags.Static | System.Reflection.BindingFlags.NonPublic);
-                        if (mi != null)
-                            return (string)mi.Invoke(null, null);
-                    }
-                }
-                catch
-                {
-                    // ignored
-                }
-
-                return null;
-            }
-        }
-
-        /// <summary>
-        /// Gets a string comparer that matches the client filesystems case sensitivity
-        /// </summary>
-        public static StringComparer ClientFilenameStringComparer => IsFSCaseSensitive ? StringComparer.Ordinal : StringComparer.OrdinalIgnoreCase;
-
-        /// <summary>
-        /// Gets the string comparision that matches the client filesystems case sensitivity
-        /// </summary>
-        public static StringComparison ClientFilenameStringComparison => IsFSCaseSensitive ? StringComparison.Ordinal : StringComparison.OrdinalIgnoreCase;
-
-        /// <summary>
-        /// The path to the users home directory
-        /// </summary>
-        public static readonly string HOME_PATH = Environment.GetFolderPath(Platform.IsClientPosix ? Environment.SpecialFolder.Personal : Environment.SpecialFolder.UserProfile);
-
-        /// <summary>
-        /// Regexp for matching environment variables on Windows (%VAR%)
-        /// </summary>
-        private static readonly Regex ENVIRONMENT_VARIABLE_MATCHER_WINDOWS = new Regex(@"\%(?<name>\w+)\%");
-
-        /// <summary>
-        /// Expands environment variables in a RegExp safe format
-        /// </summary>
-        /// <returns>The expanded string.</returns>
-        /// <param name="str">The string to expand.</param>
-        /// <param name="lookup">A lookup method that converts an environment key to an expanded string</param>
-        public static string ExpandEnvironmentVariablesRegexp(string str, Func<string, string> lookup = null)
-        {
-            if (lookup == null)
-                lookup = Environment.GetEnvironmentVariable;
-
-            return
-
-                // TODO: Should we switch to using the native format ($VAR or ${VAR}), instead of following the Windows scheme?
-                // IsClientLinux ? new Regex(@"\$(?<name>\w+)|(\{(?<name>[^\}]+)\})") : ENVIRONMENT_VARIABLE_MATCHER_WINDOWS
-
-                ENVIRONMENT_VARIABLE_MATCHER_WINDOWS.Replace(str, m => Regex.Escape(lookup(m.Groups["name"].Value)));
-        }
-
-        /// <summary>
-        /// The format string for a DateTime
-        /// </summary>
-        //Note: Actually the K should be Z which is more correct as it is forced to be Z, but Z as a format specifier is fairly undocumented
-        public static string SERIALIZED_DATE_TIME_FORMAT = "yyyyMMdd'T'HHmmssK";
-
-        /// <summary>
-        /// Returns a string representation of a <see cref="System.DateTime"/> in UTC format
-        /// </summary>
-        /// <param name="dt">The <see cref="System.DateTime"/> instance</param>
-        /// <returns>A string representing the time</returns>
-        public static string SerializeDateTime(DateTime dt)
-        {
-            return dt.ToUniversalTime().ToString(SERIALIZED_DATE_TIME_FORMAT, System.Globalization.CultureInfo.InvariantCulture);
-        }
-
-        /// <summary>
-        /// Parses a serialized <see cref="System.DateTime"/> instance
-        /// </summary>
-        /// <param name="str">The string to parse</param>
-        /// <returns>The parsed <see cref="System.DateTime"/> instance</returns>
-        public static bool TryDeserializeDateTime(string str, out DateTime dt)
-        {
-            return DateTime.TryParseExact(str, SERIALIZED_DATE_TIME_FORMAT, System.Globalization.CultureInfo.InvariantCulture, System.Globalization.DateTimeStyles.AssumeUniversal, out dt);
-        }
-
-        /// <summary>
-        /// Parses a serialized <see cref="System.DateTime"/> instance
-        /// </summary>
-        /// <param name="str">The string to parse</param>
-        /// <returns>The parsed <see cref="System.DateTime"/> instance</returns>
-        public static DateTime DeserializeDateTime(string str)
-        {
-            if (!TryDeserializeDateTime(str, out var dt))
-                throw new Exception(Strings.Utility.InvalidDateError(str));
-
-            return dt;
-        }
-
-        /// <summary>
-        /// Gets the unique items from a collection.
-        /// </summary>
-        /// <typeparam name="T">The type of the elements in <paramref name="collection"/>.</typeparam>
-        /// <param name="collection">The collection to remove duplicate items from.</param>
-        /// <param name="duplicateItems">The duplicate items in <paramref name="collection"/>.</param>
-        /// <returns>The unique items from <paramref name="collection"/>.</returns>
-        public static ISet<T> GetUniqueItems<T>(IEnumerable<T> collection, out ISet<T> duplicateItems)
-        {
-            return GetUniqueItems(collection, EqualityComparer<T>.Default, out duplicateItems);
-        }
-
-        /// <summary>
-        /// Gets the unique items from a collection.
-        /// </summary>
-        /// <typeparam name="T">The type of the elements in <paramref name="collection"/>.</typeparam>
-        /// <param name="collection">The collection to remove duplicate items from.</param>
-        /// <param name="comparer">The <see cref="System.Collections.Generic.IEqualityComparer{T}"/> implementation to use when comparing values in the collection.</param>
-        /// <param name="duplicateItems">The duplicate items in <paramref name="collection"/>.</param>
-        /// <returns>The unique items from <paramref name="collection"/>.</returns>
-        public static ISet<T> GetUniqueItems<T>(IEnumerable<T> collection, IEqualityComparer<T> comparer, out ISet<T> duplicateItems)
-        {
-            var uniqueItems = new HashSet<T>(comparer);
-            duplicateItems = new HashSet<T>(comparer);
-
-            foreach (var item in collection)
-            {
-                if (!uniqueItems.Add(item))
-                    duplicateItems.Add(item);
-            }
-
-            return uniqueItems;
-        }
-
-        // <summary>
-        // Returns the entry assembly or reasonable approximation if no entry assembly is available.
-        // This is the case in NUnit tests.  The following approach does not work w/ Mono due to unimplemented members:
-        // http://social.msdn.microsoft.com/Forums/nb-NO/clr/thread/db44fe1a-3bb4-41d4-a0e0-f3021f30e56f
-        // so this layer of indirection is necessary
-        // </summary>
-        // <returns>entry assembly or reasonable approximation</returns>
-        public static System.Reflection.Assembly getEntryAssembly()
-        {
-            return System.Reflection.Assembly.GetEntryAssembly() ?? System.Reflection.Assembly.GetExecutingAssembly();
-        }
-
-        /// <summary>
-        /// Converts a Base64 encoded string to &quot;base64 for url&quot;
-        /// See https://en.wikipedia.org/wiki/Base64#URL_applications
-        /// </summary>
-        /// <param name="data">The base64 encoded string</param>
-        /// <returns>The base64 for url encoded string</returns>
-        public static string Base64PlainToBase64Url(string data)
-        {
-            return data.Replace('+', '-').Replace('/', '_');
-        }
-
-        /// <summary>
-        /// Converts a &quot;base64 for url&quot; encoded string to a Base64 encoded string.
-        /// See https://en.wikipedia.org/wiki/Base64#URL_applications
-        /// </summary>
-        /// <param name="data">The base64 for url encoded string</param>
-        /// <returns>The base64 encoded string</returns>
-        public static string Base64UrlToBase64Plain(string data)
-        {
-            return data.Replace('-', '+').Replace('_', '/');
-        }
-
-        /// <summary>
-        /// Encodes a byte array into a &quot;base64 for url&quot; encoded string.
-        /// See https://en.wikipedia.org/wiki/Base64#URL_applications
-        /// </summary>
-        /// <param name="data">The data to encode</param>
-        /// <returns>The base64 for url encoded string</returns>
-        public static string Base64UrlEncode(byte[] data)
-        {
-            return Base64PlainToBase64Url(Convert.ToBase64String(data));
-        }
-
-        /// <summary>
-        /// Converts a DateTime instance to a Unix timestamp
-        /// </summary>
-        /// <returns>The Unix timestamp.</returns>
-        /// <param name="input">The DateTime instance to convert.</param>
-        public static long ToUnixTimestamp(DateTime input)
-        {
-            var ticks = input.ToUniversalTime().Ticks;
-            ticks -= ticks % TimeSpan.TicksPerSecond;
-            input = new DateTime(ticks, DateTimeKind.Utc);
-
-            return (long)Math.Floor((input - EPOCH).TotalSeconds);
-        }
-
-        /// <summary>
-        /// Returns a value indicating if the given type should be treated as a primitive
-        /// </summary>
-        /// <returns><c>true</c>, if type is primitive for serialization, <c>false</c> otherwise.</returns>
-        /// <param name="t">The type to check.</param>
-        private static bool IsPrimitiveTypeForSerialization(Type t)
-        {
-            return t.IsPrimitive || t.IsEnum || t == typeof(string) || t == typeof(DateTime) || t == typeof(TimeSpan);
-        }
-
-        /// <summary>
-        /// Writes a primitive to the output, or returns false if the input is not primitive
-        /// </summary>
-        /// <returns><c>true</c>, the item was printed, <c>false</c> otherwise.</returns>
-        /// <param name="item">The item to write.</param>
-        /// <param name="writer">The target writer.</param>
-        private static bool PrintSerializeIfPrimitive(object item, TextWriter writer)
-        {
-            if (item == null)
-            {
-                writer.Write("null");
-                return true;
-            }
-
-            if (IsPrimitiveTypeForSerialization(item.GetType()))
-            {
-                if (item is DateTime)
-                {
-                    writer.Write(((DateTime)item).ToLocalTime());
-                    writer.Write(" (");
-                    writer.Write(ToUnixTimestamp((DateTime)item));
-                    writer.Write(")");
-                }
-                else
-                    writer.Write(item);
-                return true;
-            }
-
-            return false;
-        }
-
-        /// <summary>
-        /// Prints the object to a stream, which can be used for display or logging
-        /// </summary>
-        /// <returns>The serialized object</returns>
-        /// <param name="item">The object to serialize</param>
-        /// <param name="writer">The writer to write the results to</param>
-        /// <param name="filter">A filter applied to properties to decide if they are omitted or not</param>
-        /// <param name="recurseobjects">A value indicating if non-primitive values are recursed</param>
-        /// <param name="indentation">The string indentation</param>
-        /// <param name="visited">A lookup table with visited objects, used to avoid inifinite recursion</param>
-        /// <param name="collectionlimit">The maximum number of items to report from an IEnumerable instance</param>
-        public static void PrintSerializeObject(object item, TextWriter writer, Func<System.Reflection.PropertyInfo, object, bool> filter = null, bool recurseobjects = false, int indentation = 0, int collectionlimit = 0, Dictionary<object, object> visited = null)
-        {
-            visited = visited ?? new Dictionary<object, object>();
-            var indentstring = new string(' ', indentation);
-
-            var first = true;
-
-
-            if (item == null || IsPrimitiveTypeForSerialization(item.GetType()))
-            {
-                writer.Write(indentstring);
-                if (PrintSerializeIfPrimitive(item, writer))
-                    return;
-            }
-
-            foreach (var p in item.GetType().GetProperties())
-            {
-                if (filter != null && !filter(p, item))
-                    continue;
-
-                if (IsPrimitiveTypeForSerialization(p.PropertyType))
-                {
-                    if (first)
-                        first = false;
-                    else
-                        writer.WriteLine();
-
-                    writer.Write("{0}{1}: ", indentstring, p.Name);
-                    PrintSerializeIfPrimitive(p.GetValue(item, null), writer);
-                }
-                else if (typeof(Task).IsAssignableFrom(p.PropertyType) || p.Name == "TaskReader")
-                {
-                    // Ignore Task items
-                    continue;
-                }
-                else if (typeof(System.Collections.IEnumerable).IsAssignableFrom(p.PropertyType))
-                {
-                    var enumerable = (System.Collections.IEnumerable)p.GetValue(item, null);
-                    var any = false;
-                    if (enumerable != null)
-                    {
-                        var enumerator = enumerable.GetEnumerator();
-                        if (enumerator != null)
-                        {
-                            var remain = collectionlimit;
-
-                            if (first)
-                                first = false;
-                            else
-                                writer.WriteLine();
-
-                            writer.Write("{0}{1}: [", indentstring, p.Name);
-                            if (enumerator.MoveNext())
-                            {
-                                any = true;
-                                writer.WriteLine();
-                                PrintSerializeObject(enumerator.Current, writer, filter, recurseobjects, indentation + 4, collectionlimit, visited);
-
-                                remain--;
-
-                                while (enumerator.MoveNext())
-                                {
-                                    writer.WriteLine(",");
-
-                                    if (remain == 0)
-                                    {
-                                        writer.Write("...");
-                                        break;
-                                    }
-
-                                    PrintSerializeObject(enumerator.Current, writer, filter, recurseobjects, indentation + 4, collectionlimit, visited);
-
-                                    remain--;
-                                }
-
-                            }
-
-                            if (any)
-                            {
-                                writer.WriteLine();
-                                writer.Write(indentstring);
-                            }
-                            writer.Write("]");
-                        }
-                    }
-                }
-                else if (recurseobjects)
-                {
-                    var value = p.GetValue(item, null);
-                    if (value == null)
-                    {
-                        if (first)
-                            first = false;
-                        else
-                            writer.WriteLine();
-                        writer.Write("{0}{1}: null", indentstring, p.Name);
-                    }
-                    else if (!visited.ContainsKey(value))
-                    {
-                        if (first)
-                            first = false;
-                        else
-                            writer.WriteLine();
-                        writer.WriteLine("{0}{1}:", indentstring, p.Name);
-                        visited[value] = null;
-                        PrintSerializeObject(value, writer, filter, recurseobjects, indentation + 4, collectionlimit, visited);
-                    }
-                }
-            }
-            writer.Flush();
-        }
-
-        /// <summary>
-        /// Returns a string representing the object, which can be used for display or logging
-        /// </summary>
-        /// <returns>The serialized object</returns>
-        /// <param name="item">The object to serialize</param>
-        /// <param name="filter">A filter applied to properties to decide if they are omitted or not</param>
-        /// <param name="recurseobjects">A value indicating if non-primitive values are recursed</param>
-        /// <param name="indentation">The string indentation</param>
-        /// <param name="collectionlimit">The maximum number of items to report from an IEnumerable instance, set to zero or less for reporting all</param>
-        public static StringBuilder PrintSerializeObject(object item, StringBuilder sb = null, Func<System.Reflection.PropertyInfo, object, bool> filter = null, bool recurseobjects = false, int indentation = 0, int collectionlimit = 10)
-        {
-            sb = sb ?? new StringBuilder();
-            using (var sw = new StringWriter(sb))
-                PrintSerializeObject(item, sw, filter, recurseobjects, indentation, collectionlimit);
-            return sb;
-        }
-
-        /// <summary>
-        /// Repeatedly hash a value with a salt.
-        /// This effectively masks the original value,
-        /// and destroys lookup methods, like rainbow tables
-        /// </summary>
-        /// <param name="data">The data to hash</param>
-        /// <param name="salt">The salt to apply</param>
-        /// <param name="repeats">The number of times to repeat the hashing</param>
-        /// <returns>The salted hash</returns>
-        public static byte[] RepeatedHashWithSalt(string data, string salt, int repeats = 1200)
-        {
-            return RepeatedHashWithSalt(
-                Encoding.UTF8.GetBytes(data ?? ""),
-                Encoding.UTF8.GetBytes(salt ?? ""),
-                repeats);
-        }
-
-        /// <summary>
-        /// Repeatedly hash a value with a salt.
-        /// This effectively masks the original value,
-        /// and destroys lookup methods, like rainbow tables
-        /// </summary>
-        /// <param name="data">The data to hash</param>
-        /// <param name="salt">The salt to apply</param>
-        /// <returns>The salted hash</returns>
-        public static byte[] RepeatedHashWithSalt(byte[] data, byte[] salt, int repeats = 1200)
-        {
-            // We avoid storing the passphrase directly, 
-            // instead we salt and rehash repeatedly
-            using (var h = System.Security.Cryptography.SHA256.Create())
-            {
-                h.Initialize();
-                h.TransformBlock(salt, 0, salt.Length, salt, 0);
-                h.TransformFinalBlock(data, 0, data.Length);
-                var buf = h.Hash;
-
-                for (var i = 0; i < repeats; i++)
-                {
-                    h.Initialize();
-                    h.TransformBlock(salt, 0, salt.Length, salt, 0);
-                    h.TransformFinalBlock(buf, 0, buf.Length);
-                    buf = h.Hash;
-                }
-
-                return buf;
-            }
-        }
-
-        /// <summary>
-        /// Gets the drive letter from the given volume guid.
-        /// This method cannot be inlined since the System.Management types are not implemented in Mono
-        /// </summary>
-        /// <param name="volumeGuid">Volume guid</param>
-        /// <returns>Drive letter, as a single character, or null if the volume wasn't found</returns>
-        [System.Runtime.CompilerServices.MethodImpl(System.Runtime.CompilerServices.MethodImplOptions.NoInlining)]
-        public static string GetDriveLetterFromVolumeGuid(Guid volumeGuid)
-        {
-            // Based on this answer:
-            // https://stackoverflow.com/questions/10186277/how-to-get-drive-information-by-volume-id
-            using (System.Management.ManagementObjectSearcher searcher = new System.Management.ManagementObjectSearcher("Select * from Win32_Volume"))
-            {
-                string targetId = string.Format(@"\\?\Volume{{{0}}}\", volumeGuid);
-                foreach (System.Management.ManagementObject obj in searcher.Get())
-                {
-                    if (string.Equals(obj["DeviceID"].ToString(), targetId, StringComparison.OrdinalIgnoreCase))
-                    {
-                        object driveLetter = obj["DriveLetter"];
-                        if (driveLetter != null)
-                        {
-                            return obj["DriveLetter"].ToString();
-                        }
-                        else
-                        {
-                            // The volume was found, but doesn't have a drive letter associated with it.
-                            break;
-                        }
-                    }
-                }
-
-                return null;
-            }
-        }
-
-        /// <summary>
-        /// Gets all volume guids and their associated drive letters.
-        /// This method cannot be inlined since the System.Management types are not implemented in Mono
-        /// </summary>
-        /// <returns>Pairs of drive letter to volume guids</returns>
-        [System.Runtime.CompilerServices.MethodImpl(System.Runtime.CompilerServices.MethodImplOptions.NoInlining)]
-        public static IEnumerable<KeyValuePair<string, string>> GetVolumeGuidsAndDriveLetters()
-        {
-            using (var searcher = new System.Management.ManagementObjectSearcher("Select * from Win32_Volume"))
-            {
-                foreach (var obj in searcher.Get())
-                {
-                    var deviceIdObj = obj["DeviceID"];
-                    var driveLetterObj = obj["DriveLetter"];
-                    if (deviceIdObj != null && driveLetterObj != null)
-                    {
-                        var deviceId = deviceIdObj.ToString();
-                        var driveLetter = driveLetterObj.ToString();
-                        if (!string.IsNullOrEmpty(deviceId) && !string.IsNullOrEmpty(driveLetter))
-                        {
-                            yield return new KeyValuePair<string, string>(driveLetter + @"\", deviceId);
-                        }
-                    }
-                }
-            }
-        }
-
-        /// <summary>
-        /// The regular expression matching all know non-quoted commandline characters
-        /// </summary>
-        private static readonly Regex COMMANDLINE_SAFE = new Regex(@"[A-Za-z0-9\-_/:\.]*");
-        /// <summary>
-        /// Special characters that needs to be escaped on Linux
-        /// </summary>
-        private static readonly Regex COMMANDLINE_ESCAPED_LINUX = new Regex(@"[""|$|`|\\|!]");
-
-        /// <summary>
-        /// Wraps a single argument in quotes suitable for the passing on the commandline
-        /// </summary>
-        /// <returns>The wrapped commandline element.</returns>
-        /// <param name="arg">The argument to wrap.</param>
-        /// <param name="allowEnvExpansion">A flag indicating if environment variables are allowed to be expanded</param>
-        public static string WrapCommandLineElement(string arg, bool allowEnvExpansion)
-        {
-            if (string.IsNullOrWhiteSpace(arg))
-                return arg;
-
-            if (!Platform.IsClientWindows)
-            {
-                // We could consider using single quotes that prevents all expansions
-                //if (!allowEnvExpansion)
-                //    return "'" + arg.Replace("'", "\\'") + "'";
-
-                // Linux is using backslash to escape, except for !
-                arg = COMMANDLINE_ESCAPED_LINUX.Replace(arg, (match) =>
-                {
-                    if (match.Value == "!")
-                        return @"""'!'""";
-
-                    if (match.Value == "$" && allowEnvExpansion)
-                        return match.Value;
-
-                    return @"\" + match.Value;
-                });
-            }
-            else
-            {
-                // Windows needs only needs " replaced with "",
-                // but is prone to %var% expansion when used in 
-                // immediate mode (i.e. from command prompt)
-                // Fortunately it does not expand when processes
-                // are started from within .Net
-
-                // TODO: I have not found a way to avoid escaping %varname%,
-                // and sadly it expands only if the variable exists
-                // making it even rarer and harder to diagnose when
-                // it happens
-                arg = arg.Replace(@"""", @"""""");
-
-                // Also fix the case where the argument ends with a slash
-                if (arg[arg.Length - 1] == '\\')
-                    arg += @"\";
-            }
-
-            // Check that all characters are in the safe set
-            if (COMMANDLINE_SAFE.Match(arg).Length != arg.Length)
-                return @"""" + arg + @"""";
-            else
-                return arg;
-        }
-
-        /// <summary>
-        /// Wrap a set of commandline arguments suitable for the commandline
-        /// </summary>
-        /// <returns>A commandline string.</returns>
-        /// <param name="args">The arguments to create into a commandline.</param>
-        /// <param name="allowEnvExpansion">A flag indicating if environment variables are allowed to be expanded</param>
-        public static string WrapAsCommandLine(IEnumerable<string> args, bool allowEnvExpansion = false)
-        {
-            return string.Join(" ", args.Select(x => WrapCommandLineElement(x, allowEnvExpansion)));
-        }
-
-        /// <summary>
-        /// Utility method that emulates C#'s built in await keyword without requiring the calling method to be async.
-        /// This method should be preferred over using Task.Result, as it doesn't wrap singular exceptions in AggregateExceptions.
-        /// (It uses Task.GetAwaiter().GetResult(), which is the same thing that await uses under the covers.)
-        /// https://stackoverflow.com/questions/17284517/is-task-result-the-same-as-getawaiter-getresult
-        /// </summary>
-        /// <param name="task">Task to await</param>
-        public static void Await(this Task task)
-        {
-            task.GetAwaiter().GetResult();
-        }
-
-        /// <summary>
-        /// Utility method that emulates C#'s built in await keyword without requiring the calling method to be async.
-        /// This method should be preferred over using Task.Result, as it doesn't wrap singular exceptions in AggregateExceptions.
-        /// (It uses Task.GetAwaiter().GetResult(), which is the same thing that await uses under the covers.)
-        /// https://stackoverflow.com/questions/17284517/is-task-result-the-same-as-getawaiter-getresult
-        /// </summary>
-        /// <typeparam name="T">Result type</typeparam>
-        /// <param name="task">Task to await</param>
-        /// <returns>Task result</returns>
-        public static T Await<T>(this Task<T> task)
-        {
-            return task.GetAwaiter().GetResult();
-        }
-    }
-}
+                };
+
+                var pi = System.Diagnostics.Process.Start(psi);
+                pi.WaitForExit(5000);
+                if (pi.HasExited)
+                    return pi.ExitCode == 0;
+                else
+                    return false;
+            }
+            catch
+            {
+            }
+
+            return false;
+        }
+
+
+        /// <value>
+        /// Returns a value indicating if the filesystem, is case sensitive 
+        /// </value>
+        public static bool IsFSCaseSensitive
+        {
+            get
+            {
+                if (!CachedIsFSCaseSensitive.HasValue)
+                {
+                    var str = Environment.GetEnvironmentVariable("FILESYSTEM_CASE_SENSITIVE");
+
+                    // TODO: This should probably be determined by filesystem rather than OS,
+                    // OSX can actually have the disks formated as Case Sensitive, but insensitive is default
+                    CachedIsFSCaseSensitive = ParseBool(str, () => Platform.IsClientPosix && !Platform.IsClientOSX);
+                }
+
+                return CachedIsFSCaseSensitive.Value;
+            }
+        }
+
+        /// <summary>
+        /// Returns a value indicating if the app is running under Mono
+        /// </summary>
+        public static bool IsMono => Type.GetType("Mono.Runtime") != null;
+
+        /// <summary>
+        /// Gets the current Mono runtime version, will return 0.0 if not running Mono
+        /// </summary>
+        public static Version MonoVersion
+        {
+            get
+            {
+                try
+                {
+                    var v = MonoDisplayVersion;
+                    if (v != null)
+                    {
+                        var regex = new Regex(@"\d+\.\d+(\.\d+)?(\.\d+)?");
+                        var match = regex.Match(v);
+                        if (match.Success)
+                            return new Version(match.Value);
+                    }
+                }
+                catch
+                {
+                    // ignored
+                }
+
+                return new Version();
+            }
+        }
+
+        /// <summary>
+        /// Gets the Mono display version, or null if not running Mono
+        /// </summary>
+        public static string MonoDisplayVersion
+        {
+            get
+            {
+                try
+                {
+                    var t = Type.GetType("Mono.Runtime");
+                    if (t != null)
+                    {
+                        var mi = t.GetMethod("GetDisplayName", System.Reflection.BindingFlags.Static | System.Reflection.BindingFlags.NonPublic);
+                        if (mi != null)
+                            return (string)mi.Invoke(null, null);
+                    }
+                }
+                catch
+                {
+                    // ignored
+                }
+
+                return null;
+            }
+        }
+
+        /// <summary>
+        /// Gets a string comparer that matches the client filesystems case sensitivity
+        /// </summary>
+        public static StringComparer ClientFilenameStringComparer => IsFSCaseSensitive ? StringComparer.Ordinal : StringComparer.OrdinalIgnoreCase;
+
+        /// <summary>
+        /// Gets the string comparision that matches the client filesystems case sensitivity
+        /// </summary>
+        public static StringComparison ClientFilenameStringComparison => IsFSCaseSensitive ? StringComparison.Ordinal : StringComparison.OrdinalIgnoreCase;
+
+        /// <summary>
+        /// The path to the users home directory
+        /// </summary>
+        public static readonly string HOME_PATH = Environment.GetFolderPath(Platform.IsClientPosix ? Environment.SpecialFolder.Personal : Environment.SpecialFolder.UserProfile);
+
+        /// <summary>
+        /// Regexp for matching environment variables on Windows (%VAR%)
+        /// </summary>
+        private static readonly Regex ENVIRONMENT_VARIABLE_MATCHER_WINDOWS = new Regex(@"\%(?<name>\w+)\%");
+
+        /// <summary>
+        /// Expands environment variables in a RegExp safe format
+        /// </summary>
+        /// <returns>The expanded string.</returns>
+        /// <param name="str">The string to expand.</param>
+        /// <param name="lookup">A lookup method that converts an environment key to an expanded string</param>
+        public static string ExpandEnvironmentVariablesRegexp(string str, Func<string, string> lookup = null)
+        {
+            if (lookup == null)
+                lookup = Environment.GetEnvironmentVariable;
+
+            return
+
+                // TODO: Should we switch to using the native format ($VAR or ${VAR}), instead of following the Windows scheme?
+                // IsClientLinux ? new Regex(@"\$(?<name>\w+)|(\{(?<name>[^\}]+)\})") : ENVIRONMENT_VARIABLE_MATCHER_WINDOWS
+
+                ENVIRONMENT_VARIABLE_MATCHER_WINDOWS.Replace(str, m => Regex.Escape(lookup(m.Groups["name"].Value)));
+        }
+
+        /// <summary>
+        /// The format string for a DateTime
+        /// </summary>
+        //Note: Actually the K should be Z which is more correct as it is forced to be Z, but Z as a format specifier is fairly undocumented
+        public static string SERIALIZED_DATE_TIME_FORMAT = "yyyyMMdd'T'HHmmssK";
+
+        /// <summary>
+        /// Returns a string representation of a <see cref="System.DateTime"/> in UTC format
+        /// </summary>
+        /// <param name="dt">The <see cref="System.DateTime"/> instance</param>
+        /// <returns>A string representing the time</returns>
+        public static string SerializeDateTime(DateTime dt)
+        {
+            return dt.ToUniversalTime().ToString(SERIALIZED_DATE_TIME_FORMAT, System.Globalization.CultureInfo.InvariantCulture);
+        }
+
+        /// <summary>
+        /// Parses a serialized <see cref="System.DateTime"/> instance
+        /// </summary>
+        /// <param name="str">The string to parse</param>
+        /// <returns>The parsed <see cref="System.DateTime"/> instance</returns>
+        public static bool TryDeserializeDateTime(string str, out DateTime dt)
+        {
+            return DateTime.TryParseExact(str, SERIALIZED_DATE_TIME_FORMAT, System.Globalization.CultureInfo.InvariantCulture, System.Globalization.DateTimeStyles.AssumeUniversal, out dt);
+        }
+
+        /// <summary>
+        /// Parses a serialized <see cref="System.DateTime"/> instance
+        /// </summary>
+        /// <param name="str">The string to parse</param>
+        /// <returns>The parsed <see cref="System.DateTime"/> instance</returns>
+        public static DateTime DeserializeDateTime(string str)
+        {
+            if (!TryDeserializeDateTime(str, out var dt))
+                throw new Exception(Strings.Utility.InvalidDateError(str));
+
+            return dt;
+        }
+
+        /// <summary>
+        /// Gets the unique items from a collection.
+        /// </summary>
+        /// <typeparam name="T">The type of the elements in <paramref name="collection"/>.</typeparam>
+        /// <param name="collection">The collection to remove duplicate items from.</param>
+        /// <param name="duplicateItems">The duplicate items in <paramref name="collection"/>.</param>
+        /// <returns>The unique items from <paramref name="collection"/>.</returns>
+        public static ISet<T> GetUniqueItems<T>(IEnumerable<T> collection, out ISet<T> duplicateItems)
+        {
+            return GetUniqueItems(collection, EqualityComparer<T>.Default, out duplicateItems);
+        }
+
+        /// <summary>
+        /// Gets the unique items from a collection.
+        /// </summary>
+        /// <typeparam name="T">The type of the elements in <paramref name="collection"/>.</typeparam>
+        /// <param name="collection">The collection to remove duplicate items from.</param>
+        /// <param name="comparer">The <see cref="System.Collections.Generic.IEqualityComparer{T}"/> implementation to use when comparing values in the collection.</param>
+        /// <param name="duplicateItems">The duplicate items in <paramref name="collection"/>.</param>
+        /// <returns>The unique items from <paramref name="collection"/>.</returns>
+        public static ISet<T> GetUniqueItems<T>(IEnumerable<T> collection, IEqualityComparer<T> comparer, out ISet<T> duplicateItems)
+        {
+            var uniqueItems = new HashSet<T>(comparer);
+            duplicateItems = new HashSet<T>(comparer);
+
+            foreach (var item in collection)
+            {
+                if (!uniqueItems.Add(item))
+                    duplicateItems.Add(item);
+            }
+
+            return uniqueItems;
+        }
+
+        // <summary>
+        // Returns the entry assembly or reasonable approximation if no entry assembly is available.
+        // This is the case in NUnit tests.  The following approach does not work w/ Mono due to unimplemented members:
+        // http://social.msdn.microsoft.com/Forums/nb-NO/clr/thread/db44fe1a-3bb4-41d4-a0e0-f3021f30e56f
+        // so this layer of indirection is necessary
+        // </summary>
+        // <returns>entry assembly or reasonable approximation</returns>
+        public static System.Reflection.Assembly getEntryAssembly()
+        {
+            return System.Reflection.Assembly.GetEntryAssembly() ?? System.Reflection.Assembly.GetExecutingAssembly();
+        }
+
+        /// <summary>
+        /// Converts a Base64 encoded string to &quot;base64 for url&quot;
+        /// See https://en.wikipedia.org/wiki/Base64#URL_applications
+        /// </summary>
+        /// <param name="data">The base64 encoded string</param>
+        /// <returns>The base64 for url encoded string</returns>
+        public static string Base64PlainToBase64Url(string data)
+        {
+            return data.Replace('+', '-').Replace('/', '_');
+        }
+
+        /// <summary>
+        /// Converts a &quot;base64 for url&quot; encoded string to a Base64 encoded string.
+        /// See https://en.wikipedia.org/wiki/Base64#URL_applications
+        /// </summary>
+        /// <param name="data">The base64 for url encoded string</param>
+        /// <returns>The base64 encoded string</returns>
+        public static string Base64UrlToBase64Plain(string data)
+        {
+            return data.Replace('-', '+').Replace('_', '/');
+        }
+
+        /// <summary>
+        /// Encodes a byte array into a &quot;base64 for url&quot; encoded string.
+        /// See https://en.wikipedia.org/wiki/Base64#URL_applications
+        /// </summary>
+        /// <param name="data">The data to encode</param>
+        /// <returns>The base64 for url encoded string</returns>
+        public static string Base64UrlEncode(byte[] data)
+        {
+            return Base64PlainToBase64Url(Convert.ToBase64String(data));
+        }
+
+        /// <summary>
+        /// Converts a DateTime instance to a Unix timestamp
+        /// </summary>
+        /// <returns>The Unix timestamp.</returns>
+        /// <param name="input">The DateTime instance to convert.</param>
+        public static long ToUnixTimestamp(DateTime input)
+        {
+            var ticks = input.ToUniversalTime().Ticks;
+            ticks -= ticks % TimeSpan.TicksPerSecond;
+            input = new DateTime(ticks, DateTimeKind.Utc);
+
+            return (long)Math.Floor((input - EPOCH).TotalSeconds);
+        }
+
+        /// <summary>
+        /// Returns a value indicating if the given type should be treated as a primitive
+        /// </summary>
+        /// <returns><c>true</c>, if type is primitive for serialization, <c>false</c> otherwise.</returns>
+        /// <param name="t">The type to check.</param>
+        private static bool IsPrimitiveTypeForSerialization(Type t)
+        {
+            return t.IsPrimitive || t.IsEnum || t == typeof(string) || t == typeof(DateTime) || t == typeof(TimeSpan);
+        }
+
+        /// <summary>
+        /// Writes a primitive to the output, or returns false if the input is not primitive
+        /// </summary>
+        /// <returns><c>true</c>, the item was printed, <c>false</c> otherwise.</returns>
+        /// <param name="item">The item to write.</param>
+        /// <param name="writer">The target writer.</param>
+        private static bool PrintSerializeIfPrimitive(object item, TextWriter writer)
+        {
+            if (item == null)
+            {
+                writer.Write("null");
+                return true;
+            }
+
+            if (IsPrimitiveTypeForSerialization(item.GetType()))
+            {
+                if (item is DateTime)
+                {
+                    writer.Write(((DateTime)item).ToLocalTime());
+                    writer.Write(" (");
+                    writer.Write(ToUnixTimestamp((DateTime)item));
+                    writer.Write(")");
+                }
+                else
+                    writer.Write(item);
+                return true;
+            }
+
+            return false;
+        }
+
+        /// <summary>
+        /// Prints the object to a stream, which can be used for display or logging
+        /// </summary>
+        /// <returns>The serialized object</returns>
+        /// <param name="item">The object to serialize</param>
+        /// <param name="writer">The writer to write the results to</param>
+        /// <param name="filter">A filter applied to properties to decide if they are omitted or not</param>
+        /// <param name="recurseobjects">A value indicating if non-primitive values are recursed</param>
+        /// <param name="indentation">The string indentation</param>
+        /// <param name="visited">A lookup table with visited objects, used to avoid inifinite recursion</param>
+        /// <param name="collectionlimit">The maximum number of items to report from an IEnumerable instance</param>
+        public static void PrintSerializeObject(object item, TextWriter writer, Func<System.Reflection.PropertyInfo, object, bool> filter = null, bool recurseobjects = false, int indentation = 0, int collectionlimit = 0, Dictionary<object, object> visited = null)
+        {
+            visited = visited ?? new Dictionary<object, object>();
+            var indentstring = new string(' ', indentation);
+
+            var first = true;
+
+
+            if (item == null || IsPrimitiveTypeForSerialization(item.GetType()))
+            {
+                writer.Write(indentstring);
+                if (PrintSerializeIfPrimitive(item, writer))
+                    return;
+            }
+
+            foreach (var p in item.GetType().GetProperties())
+            {
+                if (filter != null && !filter(p, item))
+                    continue;
+
+                if (IsPrimitiveTypeForSerialization(p.PropertyType))
+                {
+                    if (first)
+                        first = false;
+                    else
+                        writer.WriteLine();
+
+                    writer.Write("{0}{1}: ", indentstring, p.Name);
+                    PrintSerializeIfPrimitive(p.GetValue(item, null), writer);
+                }
+                else if (typeof(Task).IsAssignableFrom(p.PropertyType) || p.Name == "TaskReader")
+                {
+                    // Ignore Task items
+                    continue;
+                }
+                else if (typeof(System.Collections.IEnumerable).IsAssignableFrom(p.PropertyType))
+                {
+                    var enumerable = (System.Collections.IEnumerable)p.GetValue(item, null);
+                    var any = false;
+                    if (enumerable != null)
+                    {
+                        var enumerator = enumerable.GetEnumerator();
+                        if (enumerator != null)
+                        {
+                            var remain = collectionlimit;
+
+                            if (first)
+                                first = false;
+                            else
+                                writer.WriteLine();
+
+                            writer.Write("{0}{1}: [", indentstring, p.Name);
+                            if (enumerator.MoveNext())
+                            {
+                                any = true;
+                                writer.WriteLine();
+                                PrintSerializeObject(enumerator.Current, writer, filter, recurseobjects, indentation + 4, collectionlimit, visited);
+
+                                remain--;
+
+                                while (enumerator.MoveNext())
+                                {
+                                    writer.WriteLine(",");
+
+                                    if (remain == 0)
+                                    {
+                                        writer.Write("...");
+                                        break;
+                                    }
+
+                                    PrintSerializeObject(enumerator.Current, writer, filter, recurseobjects, indentation + 4, collectionlimit, visited);
+
+                                    remain--;
+                                }
+
+                            }
+
+                            if (any)
+                            {
+                                writer.WriteLine();
+                                writer.Write(indentstring);
+                            }
+                            writer.Write("]");
+                        }
+                    }
+                }
+                else if (recurseobjects)
+                {
+                    var value = p.GetValue(item, null);
+                    if (value == null)
+                    {
+                        if (first)
+                            first = false;
+                        else
+                            writer.WriteLine();
+                        writer.Write("{0}{1}: null", indentstring, p.Name);
+                    }
+                    else if (!visited.ContainsKey(value))
+                    {
+                        if (first)
+                            first = false;
+                        else
+                            writer.WriteLine();
+                        writer.WriteLine("{0}{1}:", indentstring, p.Name);
+                        visited[value] = null;
+                        PrintSerializeObject(value, writer, filter, recurseobjects, indentation + 4, collectionlimit, visited);
+                    }
+                }
+            }
+            writer.Flush();
+        }
+
+        /// <summary>
+        /// Returns a string representing the object, which can be used for display or logging
+        /// </summary>
+        /// <returns>The serialized object</returns>
+        /// <param name="item">The object to serialize</param>
+        /// <param name="filter">A filter applied to properties to decide if they are omitted or not</param>
+        /// <param name="recurseobjects">A value indicating if non-primitive values are recursed</param>
+        /// <param name="indentation">The string indentation</param>
+        /// <param name="collectionlimit">The maximum number of items to report from an IEnumerable instance, set to zero or less for reporting all</param>
+        public static StringBuilder PrintSerializeObject(object item, StringBuilder sb = null, Func<System.Reflection.PropertyInfo, object, bool> filter = null, bool recurseobjects = false, int indentation = 0, int collectionlimit = 10)
+        {
+            sb = sb ?? new StringBuilder();
+            using (var sw = new StringWriter(sb))
+                PrintSerializeObject(item, sw, filter, recurseobjects, indentation, collectionlimit);
+            return sb;
+        }
+
+        /// <summary>
+        /// Repeatedly hash a value with a salt.
+        /// This effectively masks the original value,
+        /// and destroys lookup methods, like rainbow tables
+        /// </summary>
+        /// <param name="data">The data to hash</param>
+        /// <param name="salt">The salt to apply</param>
+        /// <param name="repeats">The number of times to repeat the hashing</param>
+        /// <returns>The salted hash</returns>
+        public static byte[] RepeatedHashWithSalt(string data, string salt, int repeats = 1200)
+        {
+            return RepeatedHashWithSalt(
+                Encoding.UTF8.GetBytes(data ?? ""),
+                Encoding.UTF8.GetBytes(salt ?? ""),
+                repeats);
+        }
+
+        /// <summary>
+        /// Repeatedly hash a value with a salt.
+        /// This effectively masks the original value,
+        /// and destroys lookup methods, like rainbow tables
+        /// </summary>
+        /// <param name="data">The data to hash</param>
+        /// <param name="salt">The salt to apply</param>
+        /// <returns>The salted hash</returns>
+        public static byte[] RepeatedHashWithSalt(byte[] data, byte[] salt, int repeats = 1200)
+        {
+            // We avoid storing the passphrase directly, 
+            // instead we salt and rehash repeatedly
+            using (var h = System.Security.Cryptography.SHA256.Create())
+            {
+                h.Initialize();
+                h.TransformBlock(salt, 0, salt.Length, salt, 0);
+                h.TransformFinalBlock(data, 0, data.Length);
+                var buf = h.Hash;
+
+                for (var i = 0; i < repeats; i++)
+                {
+                    h.Initialize();
+                    h.TransformBlock(salt, 0, salt.Length, salt, 0);
+                    h.TransformFinalBlock(buf, 0, buf.Length);
+                    buf = h.Hash;
+                }
+
+                return buf;
+            }
+        }
+
+        /// <summary>
+        /// Gets the drive letter from the given volume guid.
+        /// This method cannot be inlined since the System.Management types are not implemented in Mono
+        /// </summary>
+        /// <param name="volumeGuid">Volume guid</param>
+        /// <returns>Drive letter, as a single character, or null if the volume wasn't found</returns>
+        [System.Runtime.CompilerServices.MethodImpl(System.Runtime.CompilerServices.MethodImplOptions.NoInlining)]
+        public static string GetDriveLetterFromVolumeGuid(Guid volumeGuid)
+        {
+            // Based on this answer:
+            // https://stackoverflow.com/questions/10186277/how-to-get-drive-information-by-volume-id
+            using (System.Management.ManagementObjectSearcher searcher = new System.Management.ManagementObjectSearcher("Select * from Win32_Volume"))
+            {
+                string targetId = string.Format(@"\\?\Volume{{{0}}}\", volumeGuid);
+                foreach (System.Management.ManagementObject obj in searcher.Get())
+                {
+                    if (string.Equals(obj["DeviceID"].ToString(), targetId, StringComparison.OrdinalIgnoreCase))
+                    {
+                        object driveLetter = obj["DriveLetter"];
+                        if (driveLetter != null)
+                        {
+                            return obj["DriveLetter"].ToString();
+                        }
+                        else
+                        {
+                            // The volume was found, but doesn't have a drive letter associated with it.
+                            break;
+                        }
+                    }
+                }
+
+                return null;
+            }
+        }
+
+        /// <summary>
+        /// Gets all volume guids and their associated drive letters.
+        /// This method cannot be inlined since the System.Management types are not implemented in Mono
+        /// </summary>
+        /// <returns>Pairs of drive letter to volume guids</returns>
+        [System.Runtime.CompilerServices.MethodImpl(System.Runtime.CompilerServices.MethodImplOptions.NoInlining)]
+        public static IEnumerable<KeyValuePair<string, string>> GetVolumeGuidsAndDriveLetters()
+        {
+            using (var searcher = new System.Management.ManagementObjectSearcher("Select * from Win32_Volume"))
+            {
+                foreach (var obj in searcher.Get())
+                {
+                    var deviceIdObj = obj["DeviceID"];
+                    var driveLetterObj = obj["DriveLetter"];
+                    if (deviceIdObj != null && driveLetterObj != null)
+                    {
+                        var deviceId = deviceIdObj.ToString();
+                        var driveLetter = driveLetterObj.ToString();
+                        if (!string.IsNullOrEmpty(deviceId) && !string.IsNullOrEmpty(driveLetter))
+                        {
+                            yield return new KeyValuePair<string, string>(driveLetter + @"\", deviceId);
+                        }
+                    }
+                }
+            }
+        }
+
+        /// <summary>
+        /// The regular expression matching all know non-quoted commandline characters
+        /// </summary>
+        private static readonly Regex COMMANDLINE_SAFE = new Regex(@"[A-Za-z0-9\-_/:\.]*");
+        /// <summary>
+        /// Special characters that needs to be escaped on Linux
+        /// </summary>
+        private static readonly Regex COMMANDLINE_ESCAPED_LINUX = new Regex(@"[""|$|`|\\|!]");
+
+        /// <summary>
+        /// Wraps a single argument in quotes suitable for the passing on the commandline
+        /// </summary>
+        /// <returns>The wrapped commandline element.</returns>
+        /// <param name="arg">The argument to wrap.</param>
+        /// <param name="allowEnvExpansion">A flag indicating if environment variables are allowed to be expanded</param>
+        public static string WrapCommandLineElement(string arg, bool allowEnvExpansion)
+        {
+            if (string.IsNullOrWhiteSpace(arg))
+                return arg;
+
+            if (!Platform.IsClientWindows)
+            {
+                // We could consider using single quotes that prevents all expansions
+                //if (!allowEnvExpansion)
+                //    return "'" + arg.Replace("'", "\\'") + "'";
+
+                // Linux is using backslash to escape, except for !
+                arg = COMMANDLINE_ESCAPED_LINUX.Replace(arg, (match) =>
+                {
+                    if (match.Value == "!")
+                        return @"""'!'""";
+
+                    if (match.Value == "$" && allowEnvExpansion)
+                        return match.Value;
+
+                    return @"\" + match.Value;
+                });
+            }
+            else
+            {
+                // Windows needs only needs " replaced with "",
+                // but is prone to %var% expansion when used in 
+                // immediate mode (i.e. from command prompt)
+                // Fortunately it does not expand when processes
+                // are started from within .Net
+
+                // TODO: I have not found a way to avoid escaping %varname%,
+                // and sadly it expands only if the variable exists
+                // making it even rarer and harder to diagnose when
+                // it happens
+                arg = arg.Replace(@"""", @"""""");
+
+                // Also fix the case where the argument ends with a slash
+                if (arg[arg.Length - 1] == '\\')
+                    arg += @"\";
+            }
+
+            // Check that all characters are in the safe set
+            if (COMMANDLINE_SAFE.Match(arg).Length != arg.Length)
+                return @"""" + arg + @"""";
+            else
+                return arg;
+        }
+
+        /// <summary>
+        /// Wrap a set of commandline arguments suitable for the commandline
+        /// </summary>
+        /// <returns>A commandline string.</returns>
+        /// <param name="args">The arguments to create into a commandline.</param>
+        /// <param name="allowEnvExpansion">A flag indicating if environment variables are allowed to be expanded</param>
+        public static string WrapAsCommandLine(IEnumerable<string> args, bool allowEnvExpansion = false)
+        {
+            return string.Join(" ", args.Select(x => WrapCommandLineElement(x, allowEnvExpansion)));
+        }
+
+        /// <summary>
+        /// Utility method that emulates C#'s built in await keyword without requiring the calling method to be async.
+        /// This method should be preferred over using Task.Result, as it doesn't wrap singular exceptions in AggregateExceptions.
+        /// (It uses Task.GetAwaiter().GetResult(), which is the same thing that await uses under the covers.)
+        /// https://stackoverflow.com/questions/17284517/is-task-result-the-same-as-getawaiter-getresult
+        /// </summary>
+        /// <param name="task">Task to await</param>
+        public static void Await(this Task task)
+        {
+            task.GetAwaiter().GetResult();
+        }
+
+        /// <summary>
+        /// Utility method that emulates C#'s built in await keyword without requiring the calling method to be async.
+        /// This method should be preferred over using Task.Result, as it doesn't wrap singular exceptions in AggregateExceptions.
+        /// (It uses Task.GetAwaiter().GetResult(), which is the same thing that await uses under the covers.)
+        /// https://stackoverflow.com/questions/17284517/is-task-result-the-same-as-getawaiter-getresult
+        /// </summary>
+        /// <typeparam name="T">Result type</typeparam>
+        /// <param name="task">Task to await</param>
+        /// <returns>Task result</returns>
+        public static T Await<T>(this Task<T> task)
+        {
+            return task.GetAwaiter().GetResult();
+        }
+    }
+}