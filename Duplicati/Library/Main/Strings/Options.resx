﻿<?xml version="1.0" encoding="utf-8"?>
<root>
  <!-- 
    Microsoft ResX Schema 
    
    Version 2.0
    
    The primary goals of this format is to allow a simple XML format 
    that is mostly human readable. The generation and parsing of the 
    various data types are done through the TypeConverter classes 
    associated with the data types.
    
    Example:
    
    ... ado.net/XML headers & schema ...
    <resheader name="resmimetype">text/microsoft-resx</resheader>
    <resheader name="version">2.0</resheader>
    <resheader name="reader">System.Resources.ResXResourceReader, System.Windows.Forms, ...</resheader>
    <resheader name="writer">System.Resources.ResXResourceWriter, System.Windows.Forms, ...</resheader>
    <data name="Name1"><value>this is my long string</value><comment>this is a comment</comment></data>
    <data name="Color1" type="System.Drawing.Color, System.Drawing">Blue</data>
    <data name="Bitmap1" mimetype="application/x-microsoft.net.object.binary.base64">
        <value>[base64 mime encoded serialized .NET Framework object]</value>
    </data>
    <data name="Icon1" type="System.Drawing.Icon, System.Drawing" mimetype="application/x-microsoft.net.object.bytearray.base64">
        <value>[base64 mime encoded string representing a byte array form of the .NET Framework object]</value>
        <comment>This is a comment</comment>
    </data>
                
    There are any number of "resheader" rows that contain simple 
    name/value pairs.
    
    Each data row contains a name, and value. The row also contains a 
    type or mimetype. Type corresponds to a .NET class that support 
    text/value conversion through the TypeConverter architecture. 
    Classes that don't support this are serialized and stored with the 
    mimetype set.
    
    The mimetype is used for serialized objects, and tells the 
    ResXResourceReader how to depersist the object. This is currently not 
    extensible. For a given mimetype the value must be set accordingly:
    
    Note - application/x-microsoft.net.object.binary.base64 is the format 
    that the ResXResourceWriter will generate, however the reader can 
    read any of the formats listed below.
    
    mimetype: application/x-microsoft.net.object.binary.base64
    value   : The object must be serialized with 
            : System.Runtime.Serialization.Formatters.Binary.BinaryFormatter
            : and then encoded with base64 encoding.
    
    mimetype: application/x-microsoft.net.object.soap.base64
    value   : The object must be serialized with 
            : System.Runtime.Serialization.Formatters.Soap.SoapFormatter
            : and then encoded with base64 encoding.

    mimetype: application/x-microsoft.net.object.bytearray.base64
    value   : The object must be serialized into a byte array 
            : using a System.ComponentModel.TypeConverter
            : and then encoded with base64 encoding.
    -->
  <xsd:schema id="root" xmlns="" xmlns:xsd="http://www.w3.org/2001/XMLSchema" xmlns:msdata="urn:schemas-microsoft-com:xml-msdata">
    <xsd:import namespace="http://www.w3.org/XML/1998/namespace" />
    <xsd:element name="root" msdata:IsDataSet="true">
      <xsd:complexType>
        <xsd:choice maxOccurs="unbounded">
          <xsd:element name="metadata">
            <xsd:complexType>
              <xsd:sequence>
                <xsd:element name="value" type="xsd:string" minOccurs="0" />
              </xsd:sequence>
              <xsd:attribute name="name" use="required" type="xsd:string" />
              <xsd:attribute name="type" type="xsd:string" />
              <xsd:attribute name="mimetype" type="xsd:string" />
              <xsd:attribute ref="xml:space" />
            </xsd:complexType>
          </xsd:element>
          <xsd:element name="assembly">
            <xsd:complexType>
              <xsd:attribute name="alias" type="xsd:string" />
              <xsd:attribute name="name" type="xsd:string" />
            </xsd:complexType>
          </xsd:element>
          <xsd:element name="data">
            <xsd:complexType>
              <xsd:sequence>
                <xsd:element name="value" type="xsd:string" minOccurs="0" msdata:Ordinal="1" />
                <xsd:element name="comment" type="xsd:string" minOccurs="0" msdata:Ordinal="2" />
              </xsd:sequence>
              <xsd:attribute name="name" type="xsd:string" use="required" msdata:Ordinal="1" />
              <xsd:attribute name="type" type="xsd:string" msdata:Ordinal="3" />
              <xsd:attribute name="mimetype" type="xsd:string" msdata:Ordinal="4" />
              <xsd:attribute ref="xml:space" />
            </xsd:complexType>
          </xsd:element>
          <xsd:element name="resheader">
            <xsd:complexType>
              <xsd:sequence>
                <xsd:element name="value" type="xsd:string" minOccurs="0" msdata:Ordinal="1" />
              </xsd:sequence>
              <xsd:attribute name="name" type="xsd:string" use="required" />
            </xsd:complexType>
          </xsd:element>
        </xsd:choice>
      </xsd:complexType>
    </xsd:element>
  </xsd:schema>
  <resheader name="resmimetype">
    <value>text/microsoft-resx</value>
  </resheader>
  <resheader name="version">
    <value>2.0</value>
  </resheader>
  <resheader name="reader">
    <value>System.Resources.ResXResourceReader, System.Windows.Forms, Version=4.0.0.0, Culture=neutral, PublicKeyToken=b77a5c561934e089</value>
  </resheader>
  <resheader name="writer">
    <value>System.Resources.ResXResourceWriter, System.Windows.Forms, Version=4.0.0.0, Culture=neutral, PublicKeyToken=b77a5c561934e089</value>
  </resheader>
  <data name="AsynchronousuploadLong" xml:space="preserve">
    <value>By supplying this option, Duplicati will transmit files, while building volumes. This can shorten the time it takes to perform a backup, but requires more diskspace.</value>
  </data>
  <data name="AsynchronousuploadShort" xml:space="preserve">
    <value>Transmit files on a separate thread</value>
  </data>
  <data name="AutocleanupLong" xml:space="preserve">
    <value>If a backup is interrupted there will likely be partial files present on the backend. Using this flag, Duplicati will automatically remove such files when encountered.</value>
  </data>
  <data name="AutocleanupShort" xml:space="preserve">
    <value>A flag indicating that Duplicati should remove unused files</value>
  </data>
  <data name="BackupprefixLong" xml:space="preserve">
    <value>Any string used to prefix the filenames generated by Duplicati.</value>
  </data>
  <data name="BackupprefixShort" xml:space="preserve">
    <value>Backup volume filename prefix</value>
  </data>
  <data name="DisablefiletimecheckLong" xml:space="preserve">
    <value>The operating system keeps track of the last time a file was written. Using this information, Duplicati can quickly determine if the file has been modified. If some application deliberately modifies this information, Duplicati won't work correctly unless this flag is set.</value>
  </data>
  <data name="DisablefiletimecheckShort" xml:space="preserve">
    <value>Disable checks based on file time</value>
  </data>
  <data name="ExcludeLong" xml:space="preserve">
    <value>Exclude files that match this filter. The filter is a "file-globbing" filter, much like commandline options. You can use "*.txt" to exclude all text files.</value>
  </data>
  <data name="ExcluderegexpLong" xml:space="preserve">
    <value>Exclude files that match this filter. The filter is a regular expression filter. You can use "(.*)\.txt" to exclude all text files.</value>
  </data>
  <data name="ExcluderegexpShort" xml:space="preserve">
    <value>Exclude files regular expression</value>
  </data>
  <data name="ExcludeShort" xml:space="preserve">
    <value>Exclude files</value>
  </data>
  <data name="FiletorestoreLong" xml:space="preserve">
    <value>By default, duplicati will restore all files in the backup. Use this option to restore only a subset of the files</value>
  </data>
  <data name="FiletorestoreShort" xml:space="preserve">
    <value>A list of files to restore</value>
  </data>
  <data name="ForceLong" xml:space="preserve">
    <value>When deleting old files, Duplicati will only write out what files are supposed to be deleted. Specify the "force" option to actually remove them.</value>
  </data>
  <data name="ForceShort" xml:space="preserve">
    <value>Force the removal of files</value>
  </data>
  <data name="FullifolderthanLong" xml:space="preserve">
    <value>If the last full backup is older than the duration supplied here, Duplicati will make a full backup, otherwise an incremental</value>
  </data>
  <data name="FullifolderthanShort" xml:space="preserve">
    <value>The max duration between full backups</value>
  </data>
  <data name="FullLong" xml:space="preserve">
    <value>When this flag is specified, Duplicati will make a full backup of all files, and ignore any incremental data.</value>
  </data>
  <data name="FullShort" xml:space="preserve">
    <value>A flag used to force full backups</value>
  </data>
  <data name="GpgencryptionLong" xml:space="preserve">
    <value>By default, Duplicati will use the AES encryption algorithm to encrypt the backup volumes, setting this flag makes Duplicati use the GNU Privacy Guard instead. GnuPG must be installed on the machine for this to work.</value>
  </data>
  <data name="GpgencryptionShort" xml:space="preserve">
    <value>Use GnuPG for encryption</value>
  </data>
  <data name="IncludeLong" xml:space="preserve">
    <value>Include files that match this filter. The filter is a "file-globbing" filter, much like commandline options. You can use "*.txt" to include all text files.</value>
  </data>
  <data name="IncluderegexpLong" xml:space="preserve">
    <value>Include files that match this filter. The filter is a regular expression filter. You can use "(.*)\.txt" to include all text files.</value>
  </data>
  <data name="IncluderegexpShort" xml:space="preserve">
    <value>Include files regular expression</value>
  </data>
  <data name="IncludeShort" xml:space="preserve">
    <value>Include files</value>
  </data>
  <data name="AllowsleepShort" xml:space="preserve">
    <value>Allow system to enter sleep power modes for inactivity during backup/restore operations (Windows only)</value>
  </data>
  <data name="MaxdownloadprsecondLong" xml:space="preserve">
    <value>By setting this value you can limit how much bandwidth Duplicati consumes for downloads. Setting this limit can make the backups take longer, but will make Duplicati less intrusive.</value>
  </data>
  <data name="MaxdownloadprsecondShort" xml:space="preserve">
    <value>Max number of bytes to download pr. second</value>
  </data>
  <data name="MaxuploadprsecondLong" xml:space="preserve">
    <value>By setting this value you can limit how much bandwidth Duplicati consumes for uploads. Setting this limit can make the backups take longer, but will make Duplicati less intrusive.</value>
  </data>
  <data name="MaxuploadprsecondShort" xml:space="preserve">
    <value>Max number of bytes to upload pr. second</value>
  </data>
  <data name="NoencryptionLong" xml:space="preserve">
    <value>If you store the backups on a local disk, and prefer that they are kept unencrypted, you can turn of encryption completely by using this switch.</value>
  </data>
  <data name="NoencryptionShort" xml:space="preserve">
    <value>Disable encryption</value>
  </data>
  <data name="NumberofretriesLong" xml:space="preserve">
    <value>If an upload or download fails, Duplicati will retry a number of times before failing. Use this to handle unstable network connections better.</value>
  </data>
  <data name="NumberofretriesShort" xml:space="preserve">
    <value>Number of times to retry a failed transmission</value>
  </data>
  <data name="PassphraseLong" xml:space="preserve">
    <value>Supply a passphrase that Duplicati will use to encrypt the backup volumes, making them unreadable without the passphrase. This variable can also be supplied through the environment variable PASSPHRASE.</value>
  </data>
  <data name="PassphraseShort" xml:space="preserve">
    <value>Passphrase used to encrypt backups</value>
  </data>
  <data name="RestoretimeLong" xml:space="preserve">
    <value>By default, Duplicati will restore files from the most recent backup, use this option to select another item. You may use relative times, like "-2M" for a backup from two months ago.</value>
  </data>
  <data name="RestoretimeShort" xml:space="preserve">
    <value>The time to restore files</value>
  </data>
  <data name="RetrydelayLong" xml:space="preserve">
    <value>After a failed transmission, Duplicati will wait a short period before attempting again. This is usefull if the network drops out occasionally during transmissions.</value>
  </data>
  <data name="RetrydelayShort" xml:space="preserve">
    <value>Time to wait between retries</value>
  </data>
  <data name="ShortfilenamesLong" xml:space="preserve">
    <value>If the filesystem does not support the long filenames that Duplicati uses, this switch will change the time to be a much more compact, but hard to read format. It will also make the default prefix "dpl".</value>
  </data>
  <data name="ShortfilenamesShort" xml:space="preserve">
    <value>Use short filenames</value>
  </data>
  <data name="SignaturecachepathLong" xml:space="preserve">
    <value>If this path is supplied, Duplicati will store all signature files here, so re-downloads can be avoided.</value>
  </data>
  <data name="SignaturecachepathShort" xml:space="preserve">
    <value>A path to temporary storage</value>
  </data>
  <data name="SignaturecontrolfilesLong" xml:space="preserve">
    <value>Supply a list of files separated with semicolons, that will be added to each backup. The Duplicati GUI program uses this to store the setup database with each backup.</value>
  </data>
  <data name="SignaturecontrolfilesShort" xml:space="preserve">
    <value>A list of control files to embed in the backups</value>
  </data>
  <data name="SkipfilehashchecksLong" xml:space="preserve">
    <value>If the hash for the volume does not match, Duplicati will refuse to use the backup. Supply this flag to allow Duplicati to proceed anyway.</value>
  </data>
  <data name="SkipfilehashchecksShort" xml:space="preserve">
    <value>Set this flag to skip hash checks</value>
  </data>
  <data name="SkipfileslargerthanLong" xml:space="preserve">
    <value>This option allows you to exclude files that are larger than the given value. Use this to prevent backups becoming extremely large.</value>
  </data>
  <data name="SkipfileslargerthanShort" xml:space="preserve">
    <value>Limit the size of files being backed up</value>
  </data>
  <data name="TempdirLong" xml:space="preserve">
    <value>Duplicati will use the system default temporary folder. This option can be used to supply an alternative folder for temporary storage.</value>
  </data>
  <data name="TempdirShort" xml:space="preserve">
    <value>Temporary storage folder</value>
  </data>
  <data name="ThreadpriorityLong" xml:space="preserve">
    <value>Selects another thread priority for the process. Use this to set Duplicati to be more or less CPU intensive.</value>
  </data>
  <data name="ThreadpriorityShort" xml:space="preserve">
    <value>Thread priority</value>
  </data>
  <data name="TimeseparatorLong" xml:space="preserve">
    <value>Per default, Duplicati will use the colon ":" character to separate the time fields in the filename. However, on some filesystem, notably windows, this character is not allowed. Use this option to use another character.</value>
  </data>
  <data name="TimeseparatorShort" xml:space="preserve">
    <value>Backup volume filename timeseparator</value>
  </data>
  <data name="TotalsizeLong" xml:space="preserve">
    <value>This option can place an upper limit on the total size of each backup. Note that if this flag is specified the backup may not contain all files, even for a full backup.</value>
  </data>
  <data name="TotalsizeShort" xml:space="preserve">
    <value>The number of bytes generated by each backup run</value>
  </data>
  <data name="VolsizeLong" xml:space="preserve">
    <value>This option can change the default volume size. Changing the size can be usefull if the backend has a limit on the size of each individual file</value>
  </data>
  <data name="VolsizeShort" xml:space="preserve">
    <value>Limit the size of the volumes</value>
  </data>
  <data name="DisableStreamingLong" xml:space="preserve">
    <value>Enabling this option will disallow usage of the streaming interface, which means that transfer progress bars will not show, and bandwidth throttle settings will be ignored.</value>
  </data>
  <data name="DisableStreamingShort" xml:space="preserve">
    <value>Disables use of the streaming transfer method</value>
  </data>
  <data name="AllowfullremoveLong" xml:space="preserve">
    <value>As a precaution, the last full backup will never be removed, even if using the "delete-all-but-n-full 0" command. Set this option to allow removing the last backup.</value>
  </data>
  <data name="AllowfullremoveShort" xml:space="preserve">
    <value>Allow removal of the all backups</value>
  </data>
  <data name="DontreadmanifestsLong" xml:space="preserve">
    <value>This option will make sure the contents of the manifest file are not read. This also implies that file hashes are not checked either. Use only for disaster recovery.</value>
  </data>
  <data name="DontreadmanifestsShort" xml:space="preserve">
    <value>An option that prevents verifying the manifests</value>
  </data>
  <data name="AllowsourcefolderchangeLong" xml:space="preserve">
    <value>This option can be used to disable the check for the same source folders. It is used in unittests, and is NOT intended for everyday use. Do not use this option unless you know what you are doing.</value>
  </data>
  <data name="AllowsourcefolderchangeShort" xml:space="preserve">
    <value>Skip verifying the source folders</value>
  </data>
  <data name="FullifsourcefolderchangedLong" xml:space="preserve">
    <value>It is not allowed to change the sourcefolder or the number of source folders. If this option is enabled, the backup will become a full backup if the source folders have changed, which will then start a new chain of backups with the new folder set. If --allow-sourcefolder-change is also set, a full backup is only issued if the number of of source folders have changed</value>
  </data>
  <data name="FullifsourcefolderchangedShort" xml:space="preserve">
    <value>Run a full backup if the sourcefolder has changed</value>
  </data>
  <data name="CompressionmoduleLong" xml:space="preserve">
    <value>Duplicati supports plugable compression modules. Use this option to select a module to use for compression. This is only applied when creating new volumes, when reading an existing file, the filename is used to select the compression module.</value>
  </data>
  <data name="CompressionmoduleShort" xml:space="preserve">
    <value>Select what module to use for compression</value>
  </data>
  <data name="EncryptionmoduleLong" xml:space="preserve">
    <value>Duplicati supports plugable encryption modules. Use this option to select a module to use for encryption. This is only applied when creating new volumes, when reading an existing file, the filename is used to select the encryption module.</value>
  </data>
  <data name="EncryptionmoduleShort" xml:space="preserve">
    <value>Select what module to use for encryption</value>
  </data>
  <data name="GpgencryptionDeprecated" xml:space="preserve">
    <value>Use --encryption-module=gpg instead</value>
  </data>
  <data name="DisablemoduleLong" xml:space="preserve">
    <value>Supply one or more module names, separated by commas to unload them</value>
  </data>
  <data name="DisablemoduleShort" xml:space="preserve">
    <value>Disabled one or more modules</value>
  </data>
  <data name="EnablemoduleLong" xml:space="preserve">
    <value>Supply one or more module names, separated by commas to load them</value>
  </data>
  <data name="EnablemoduleShort" xml:space="preserve">
    <value>Enables one or more modules</value>
  </data>
  <data name="SnapshotpolicyLong" xml:space="preserve">
    <value>This settings controls the usage of snapshots, which allows Duplicati to backup files that are locked by other programs. If this is set to "off", Duplicati will not attempt to create a disk snapshot. Setting this to "auto" makes Duplicati attempt to create a snapshot, and fail silently if that was not allowed or supported. A setting of "on" will also make Duplicati attempt to create a snapshot, but will produce a warning message in the log if it fails. Setting it to "required" will make Duplicati abort the backup if the snapshot creation fails. On windows this uses the Volume Shadow Copy Services (VSS) and requires administrative privileges. On linux this uses Logical Volume Management (LVM) and requires root privileges.</value>
  </data>
  <data name="SnapshotpolicyShort" xml:space="preserve">
    <value>Controls the use of disk snapshots</value>
  </data>
  <data name="AsynchronousuploadfolderLong" xml:space="preserve">
    <value>The pre-generated volumes will be placed into the temporary folder by default, this option can set a different folder for placing the temporary volumes, despite the name, this also works for synchronous runs</value>
  </data>
  <data name="AsynchronousuploadfolderShort" xml:space="preserve">
    <value>The path where ready volumes are placed until uploaded</value>
  </data>
  <data name="AsynchronousuploadlimitLong" xml:space="preserve">
    <value>When performing asynchronous uploads, Duplicati will create volumes that can be uploaded. To prevent Duplicati from generating too many volumes, this option limits the number of pending uploads. Set to zero to disable the limit</value>
  </data>
  <data name="AsynchronousuploadlimitShort" xml:space="preserve">
    <value>The number of volumes to create ahead of time</value>
  </data>
  <data name="DebugoutputLong" xml:space="preserve">
    <value>Activating this option will make some error messages more verbose, which may help you track down a particular issue</value>
  </data>
  <data name="DebugoutputShort" xml:space="preserve">
    <value>Enables debugging output</value>
  </data>
  <data name="ExcludeemptyfoldersLong" xml:space="preserve">
    <value>By setting this option to true, a folder which has no files that match the filter will be excluded from the backup</value>
  </data>
  <data name="ExcludeemptyfoldersShort" xml:space="preserve">
    <value>Controls empty folder actions</value>
  </data>
  <data name="OldfilenamesDeprecated" xml:space="preserve">
    <value>This option will be removed in the future but is included for the odd case where the new format breaks something</value>
  </data>
  <data name="OldfilenamesLong" xml:space="preserve">
    <value>By setting this option the filenames generated by Duplicati will contain a time separator as well as a timezone component, which is not cross platform compatible</value>
  </data>
  <data name="OldfilenamesShort" xml:space="preserve">
    <value>Uses the old filename format</value>
  </data>
  <data name="ShortfilenamesDeprecated" xml:space="preserve">
    <value>Duplicati now uses a filename format that is portable across all operating systems, so this option should not be used and will be removed in the future</value>
  </data>
  <data name="TimeseparatorDeprecated" xml:space="preserve">
    <value>Duplicati no longer uses a time separator for the filenames so this option is useless</value>
  </data>
  <data name="LogfileLong" xml:space="preserve">
    <value>Specifies the name of a while into which internal log information is written</value>
  </data>
  <data name="LogfileShort" xml:space="preserve">
    <value>Log internal information</value>
  </data>
  <data name="LoglevelLong" xml:space="preserve">
    <value>Specifies the amount of log information to write into the file specified by --log-file</value>
  </data>
  <data name="LoglevelShort" xml:space="preserve">
    <value>Log information level</value>
  </data>
  <data name="DisableautocreatefolderLong" xml:space="preserve">
    <value>If Duplicati detects that the target folder is missing, it will create it automatically. Activate this option to prevent automatic folder creation.</value>
  </data>
  <data name="DisableautocreatefolderShort" xml:space="preserve">
    <value>Disables automatic folder creation</value>
  </data>
  <data name="VssexcludewritersLong" xml:space="preserve">
    <value>Use this option to exclude faulty writers from a snapshot. This is equivalent to the -wx flag of the vshadow.exe tool, except that it only accepts writer class GUIDs, and not component names or instance GUIDs. Multiple GUIDs must be separated with a semicolon, and most forms of GUIDs are allowed, including with and without curly braces.</value>
  </data>
  <data name="VssexcludewritersShort" xml:space="preserve">
    <value>A semicolon separated list of guids of VSS writers to exclude (Windows only)</value>
  </data>
  <data name="UsnpolicyLong" xml:space="preserve">
    <value>This settings controls the usage of NTFS USN numbers, which allows Duplicati to obtain a list of files and folders much faster. If this is set to "off", Duplicati will not attempt to use USN. Setting this to "auto" makes Duplicati attempt to use USN, and fail silently if that was not allowed or supported. A setting of "on" will also make Duplicati attempt to use USN, but will produce a warning message in the log if it fails. Setting it to "required" will make Duplicati abort the backup if the USN usage fails. This feature is only supported on Windows and requires administrative privileges.</value>
  </data>
  <data name="UsnpolicyShort" xml:space="preserve">
    <value>Controls the use of NTFS Update Sequence Numbers</value>
  </data>
  <data name="DisableusndiffcheckLong" xml:space="preserve">
    <value>If USN is enabled the USN numbers are used to find all changed files since last backup. Use this option to disable the use of USN numbers, which will make Duplicati investigate all source files. This option is primarily intended for testing and should not be disabled in a production environment. If USN is not enabled, this option has no effect.</value>
  </data>
  <data name="DisableusndiffcheckShort" xml:space="preserve">
    <value>Disables changelist by USN numbers</value>
  </data>
  <data name="OpenfilepolicyLong" xml:space="preserve">
    <value>If Duplicati encounters a file that is opened by another program, it will attempt to read whatever contents that are in the file. Since the file may be written during the backup, this can cause the backup to contain a partially written file. Use this option to disable this, omitting locked files from the backup. This option has no effect if a snapshot is active.</value>
  </data>
  <data name="OpenfilepolicyShort" xml:space="preserve">
    <value>Determines how to handle open files</value>
  </data>
  <data name="DisabletimetoleranceLong" xml:space="preserve">
    <value>When deciding if a full backup should be made or an old backup should be deleted, Duplicati will adjust the times by a small fraction to ensure that minor time differences do not interfer with expected operation. If the backup is set to produce a full backup each day, and a full backup is made at, say 12:00:01, and the backup is executed again at 12:00:00, a full day has not passed and thus an incremental backup is performed. To avoid this, Duplicati inserts a 1% tolerance (max 1 hour). Use this option to disable the tolerance, and use strict time checking</value>
  </data>
  <data name="DisabletimetoleranceShort" xml:space="preserve">
    <value>Deactivates tolerance when comparing times</value>
  </data>
  <data name="SortedfilelistLong" xml:space="preserve">
    <value>The list of files to back up is normally processed in a random fashion to ensure that all files have an equal probability of being processed. Use this setting to process the files in alphabetical order instead</value>
  </data>
  <data name="SortedfilelistShort" xml:space="preserve">
    <value>Sort the list of files</value>
  </data>
  <data name="CreateverificationfileLong" xml:space="preserve">
    <value>If the backup is encrypted, the remote backend cannot verify the backup contents without the password. If this option is activated, Duplicati stores an unencrypted file on the backend. The file is never read by Duplicati, but allows the remote server to verify the backup integrity without requiring a password. The file contains no sensitive information, only a list of files that are expected to exist on the backend and their respective hashes. This option only has an effect when creating a backup and when verifying a backup set.</value>
  </data>
  <data name="CreateverificationfileShort" xml:space="preserve">
    <value>Create verification file on server</value>
  </data>
  <data name="VerificationLevelLong" xml:space="preserve">
    <value>Use this option to change the level of verifiation done by the verify command. The setting "manifest" will only verify the manifest chain. The settings "signature" will also download and verify all signature files. The setting "full", will download all files, including content files, and verify that they are unchanged.</value>
  </data>
  <data name="VerificationLevelShort" xml:space="preserve">
    <value>Level of verification</value>
  </data>
  <data name="ListverifyuploadsLong" xml:space="preserve">
    <value>Some protocols, like FTP, and some servers have problems detecting an interrupted transfer and will assume that the transfer completed, even if it did not. If this option is enabled Duplicati will list the contents of the backend after each upload and verify that the file exists and has the expected size.</value>
  </data>
  <data name="ListverifyuploadsShort" xml:space="preserve">
    <value>Verify uploads by listing contents</value>
  </data>
  <data name="FullifmorethannincrementalsLong" xml:space="preserve">
    <value>Use this option to limit the length of the backup chain to a certain number. The number supplied here indicates the maximum number of incrementals a chain can contain (not counting the root full backup)</value>
  </data>
  <data name="FullifmorethannincrementalsShort" xml:space="preserve">
    <value>The max number of incrementals in a chain</value>
  </data>
  <data name="AsynchronousuploadDeprecated" xml:space="preserve">
    <value>Asynchronous upload is now default, you can turn it off by using the flag --{0}</value>
  </data>
  <data name="SynchronousuploadLong" xml:space="preserve">
    <value>Duplicati will upload files while scanning the disk and producing volumes, which usually makes the backup faster. Use this flag to turn the behavior off, so that Duplicati will wait for each volume to complete.</value>
  </data>
  <data name="SynchronousuploadShort" xml:space="preserve">
    <value>Upload files synchronously</value>
  </data>
  <data name="NoconnectionreuseLong" xml:space="preserve">
    <value>Duplicati will attempt to perform multiple operations on a single connection, as this avoids repeated login attempts, and thus speeds up the process. This option can be used to ensure that each operation is performed on a seperate connection</value>
  </data>
  <data name="NoconnectionreuseShort" xml:space="preserve">
    <value>Do not re-use connections</value>
  </data>
  <data name="DebugretryerrorsLong" xml:space="preserve">
    <value>When an error occurs, Duplicati will silently retry, and only report the number of retries. Enable this option to have the error messages displayed when a retry is performed.</value>
  </data>
  <data name="DebugretryerrorsShort" xml:space="preserve">
    <value>Show error messages when a retry is performed</value>
  </data>
  <data name="UploadUnchangedBackupsLong" xml:space="preserve">
    <value>If no files have changed, Duplicati will not upload a backup set. If the backup data is used to verify that a backup was executed, this option will make Duplicati upload a backupset even if it is empty</value>
  </data>
  <data name="UploadUnchangedBackupsShort" xml:space="preserve">
    <value>Upload empty backup files</value>
  </data>
  <data name="BackendlogdatabaseShort" xml:space="preserve">
    <value>Database log of remote operations</value>
  </data>
  <data name="BackendlogdatabaseLong" xml:space="preserve">
    <value>Use this option to specify a path to a file that will store information about backend operations. This option can be used to track down errors by comparing the backend state with the expected backend state.</value>
  </data>
  <data name="QuotasizeLong" xml:space="preserve">
    <value>This value can be used to set a known upper limit on the amount of space a backend has. If the backend reports the size itself, this value is ignored</value>
  </data>
  <data name="QuotasizeShort" xml:space="preserve">
    <value>A reported maximum storage</value>
  </data>
  <data name="SymlinkpolicyShort" xml:space="preserve">
    <value>Symlink handling</value>
  </data>
  <data name="SymlinkpolicyLong" xml:space="preserve">
    <value>Using this option to handle symlinks different. The "{0}" option will simply record a symlink with its name and destination, and a restore will recreate the symlink as a link. Use the option "{1}" to ignore all symlinks and not store any information about them. Previous versions of Duplicati used the setting "{2}", which will cause symlinked files to be included and restore as normal files.</value>
  </data>
  <data name="ExcludefilesattributesShort" xml:space="preserve">
    <value>Exclude files by attribute</value>
  </data>
  <data name="ExcludefilesattributesLong" xml:space="preserve">
    <value>Use this option to exclude files with certain attributes. Use a comma separated list of attribute names to specify more that one. Possible values are: {0}</value>
  </data>
  <data name="VssusemappingLong" xml:space="preserve">
    <value>Activate this option to map VSS snapshots to a drive (similar to SUBST, using Win32 DefineDosDevice). This will create temporary drives that are then used to access the contents of a snapshot. This workaround can speed up file access on Windows XP.</value>
  </data>
  <data name="VssusemappingShort" xml:space="preserve">
    <value>Map snapshots to a drive (Windows only)</value>
  </data>
  <data name="BackupnameLong" xml:space="preserve">
    <value>A display name that is attached to this backup. Can be used to identify the backup when sending mail or running scripts.</value>
  </data>
  <data name="BackupnameShort" xml:space="preserve">
    <value>Name of the backup</value>
  </data>
  <data name="CompressionextensionfileLong" xml:space="preserve">
    <value>This property can be used to point to a text file where each line contains a file extension that indicates a non-compressible file. Files that have an extension found in the file will not be compressed, but simply stored in the archive. The file format ignores any lines that do not start with a period, and considers a space to indicate the end of the extension. A default file is supplied, that also serves as an example. The default file is placed in {0}.</value>
  </data>
  <data name="CompressionextensionfileShort" xml:space="preserve">
    <value>Manage non-compressible file extensions</value>
  </data>
<<<<<<< HEAD
  <data name="QuietconsoleLong" xml:space="preserve">
    <value>If this option is set, progress reports and other messages that would normally go to the console will be redirected to the log.</value>
  </data>
  <data name="QuietconsoleShort" xml:space="preserve">
    <value>Disable console output</value>
=======
  <data name="BesteffortrestoreShort" xml:space="preserve">
    <value>Restore with errors</value>
  </data>
  <data name="BesteffortrestoreLong" xml:space="preserve">
    <value>The restore process will stop if errors are detected to avoid restores with invalid data. Use this option to make Duplicati continue, even if some data is missing</value>
>>>>>>> e353a89f
  </data>
</root><|MERGE_RESOLUTION|>--- conflicted
+++ resolved
@@ -1,566 +1,564 @@
-﻿<?xml version="1.0" encoding="utf-8"?>
-<root>
-  <!-- 
-    Microsoft ResX Schema 
-    
-    Version 2.0
-    
-    The primary goals of this format is to allow a simple XML format 
-    that is mostly human readable. The generation and parsing of the 
-    various data types are done through the TypeConverter classes 
-    associated with the data types.
-    
-    Example:
-    
-    ... ado.net/XML headers & schema ...
-    <resheader name="resmimetype">text/microsoft-resx</resheader>
-    <resheader name="version">2.0</resheader>
-    <resheader name="reader">System.Resources.ResXResourceReader, System.Windows.Forms, ...</resheader>
-    <resheader name="writer">System.Resources.ResXResourceWriter, System.Windows.Forms, ...</resheader>
-    <data name="Name1"><value>this is my long string</value><comment>this is a comment</comment></data>
-    <data name="Color1" type="System.Drawing.Color, System.Drawing">Blue</data>
-    <data name="Bitmap1" mimetype="application/x-microsoft.net.object.binary.base64">
-        <value>[base64 mime encoded serialized .NET Framework object]</value>
-    </data>
-    <data name="Icon1" type="System.Drawing.Icon, System.Drawing" mimetype="application/x-microsoft.net.object.bytearray.base64">
-        <value>[base64 mime encoded string representing a byte array form of the .NET Framework object]</value>
-        <comment>This is a comment</comment>
-    </data>
-                
-    There are any number of "resheader" rows that contain simple 
-    name/value pairs.
-    
-    Each data row contains a name, and value. The row also contains a 
-    type or mimetype. Type corresponds to a .NET class that support 
-    text/value conversion through the TypeConverter architecture. 
-    Classes that don't support this are serialized and stored with the 
-    mimetype set.
-    
-    The mimetype is used for serialized objects, and tells the 
-    ResXResourceReader how to depersist the object. This is currently not 
-    extensible. For a given mimetype the value must be set accordingly:
-    
-    Note - application/x-microsoft.net.object.binary.base64 is the format 
-    that the ResXResourceWriter will generate, however the reader can 
-    read any of the formats listed below.
-    
-    mimetype: application/x-microsoft.net.object.binary.base64
-    value   : The object must be serialized with 
-            : System.Runtime.Serialization.Formatters.Binary.BinaryFormatter
-            : and then encoded with base64 encoding.
-    
-    mimetype: application/x-microsoft.net.object.soap.base64
-    value   : The object must be serialized with 
-            : System.Runtime.Serialization.Formatters.Soap.SoapFormatter
-            : and then encoded with base64 encoding.
-
-    mimetype: application/x-microsoft.net.object.bytearray.base64
-    value   : The object must be serialized into a byte array 
-            : using a System.ComponentModel.TypeConverter
-            : and then encoded with base64 encoding.
-    -->
-  <xsd:schema id="root" xmlns="" xmlns:xsd="http://www.w3.org/2001/XMLSchema" xmlns:msdata="urn:schemas-microsoft-com:xml-msdata">
-    <xsd:import namespace="http://www.w3.org/XML/1998/namespace" />
-    <xsd:element name="root" msdata:IsDataSet="true">
-      <xsd:complexType>
-        <xsd:choice maxOccurs="unbounded">
-          <xsd:element name="metadata">
-            <xsd:complexType>
-              <xsd:sequence>
-                <xsd:element name="value" type="xsd:string" minOccurs="0" />
-              </xsd:sequence>
-              <xsd:attribute name="name" use="required" type="xsd:string" />
-              <xsd:attribute name="type" type="xsd:string" />
-              <xsd:attribute name="mimetype" type="xsd:string" />
-              <xsd:attribute ref="xml:space" />
-            </xsd:complexType>
-          </xsd:element>
-          <xsd:element name="assembly">
-            <xsd:complexType>
-              <xsd:attribute name="alias" type="xsd:string" />
-              <xsd:attribute name="name" type="xsd:string" />
-            </xsd:complexType>
-          </xsd:element>
-          <xsd:element name="data">
-            <xsd:complexType>
-              <xsd:sequence>
-                <xsd:element name="value" type="xsd:string" minOccurs="0" msdata:Ordinal="1" />
-                <xsd:element name="comment" type="xsd:string" minOccurs="0" msdata:Ordinal="2" />
-              </xsd:sequence>
-              <xsd:attribute name="name" type="xsd:string" use="required" msdata:Ordinal="1" />
-              <xsd:attribute name="type" type="xsd:string" msdata:Ordinal="3" />
-              <xsd:attribute name="mimetype" type="xsd:string" msdata:Ordinal="4" />
-              <xsd:attribute ref="xml:space" />
-            </xsd:complexType>
-          </xsd:element>
-          <xsd:element name="resheader">
-            <xsd:complexType>
-              <xsd:sequence>
-                <xsd:element name="value" type="xsd:string" minOccurs="0" msdata:Ordinal="1" />
-              </xsd:sequence>
-              <xsd:attribute name="name" type="xsd:string" use="required" />
-            </xsd:complexType>
-          </xsd:element>
-        </xsd:choice>
-      </xsd:complexType>
-    </xsd:element>
-  </xsd:schema>
-  <resheader name="resmimetype">
-    <value>text/microsoft-resx</value>
-  </resheader>
-  <resheader name="version">
-    <value>2.0</value>
-  </resheader>
-  <resheader name="reader">
-    <value>System.Resources.ResXResourceReader, System.Windows.Forms, Version=4.0.0.0, Culture=neutral, PublicKeyToken=b77a5c561934e089</value>
-  </resheader>
-  <resheader name="writer">
-    <value>System.Resources.ResXResourceWriter, System.Windows.Forms, Version=4.0.0.0, Culture=neutral, PublicKeyToken=b77a5c561934e089</value>
-  </resheader>
-  <data name="AsynchronousuploadLong" xml:space="preserve">
-    <value>By supplying this option, Duplicati will transmit files, while building volumes. This can shorten the time it takes to perform a backup, but requires more diskspace.</value>
-  </data>
-  <data name="AsynchronousuploadShort" xml:space="preserve">
-    <value>Transmit files on a separate thread</value>
-  </data>
-  <data name="AutocleanupLong" xml:space="preserve">
-    <value>If a backup is interrupted there will likely be partial files present on the backend. Using this flag, Duplicati will automatically remove such files when encountered.</value>
-  </data>
-  <data name="AutocleanupShort" xml:space="preserve">
-    <value>A flag indicating that Duplicati should remove unused files</value>
-  </data>
-  <data name="BackupprefixLong" xml:space="preserve">
-    <value>Any string used to prefix the filenames generated by Duplicati.</value>
-  </data>
-  <data name="BackupprefixShort" xml:space="preserve">
-    <value>Backup volume filename prefix</value>
-  </data>
-  <data name="DisablefiletimecheckLong" xml:space="preserve">
-    <value>The operating system keeps track of the last time a file was written. Using this information, Duplicati can quickly determine if the file has been modified. If some application deliberately modifies this information, Duplicati won't work correctly unless this flag is set.</value>
-  </data>
-  <data name="DisablefiletimecheckShort" xml:space="preserve">
-    <value>Disable checks based on file time</value>
-  </data>
-  <data name="ExcludeLong" xml:space="preserve">
-    <value>Exclude files that match this filter. The filter is a "file-globbing" filter, much like commandline options. You can use "*.txt" to exclude all text files.</value>
-  </data>
-  <data name="ExcluderegexpLong" xml:space="preserve">
-    <value>Exclude files that match this filter. The filter is a regular expression filter. You can use "(.*)\.txt" to exclude all text files.</value>
-  </data>
-  <data name="ExcluderegexpShort" xml:space="preserve">
-    <value>Exclude files regular expression</value>
-  </data>
-  <data name="ExcludeShort" xml:space="preserve">
-    <value>Exclude files</value>
-  </data>
-  <data name="FiletorestoreLong" xml:space="preserve">
-    <value>By default, duplicati will restore all files in the backup. Use this option to restore only a subset of the files</value>
-  </data>
-  <data name="FiletorestoreShort" xml:space="preserve">
-    <value>A list of files to restore</value>
-  </data>
-  <data name="ForceLong" xml:space="preserve">
-    <value>When deleting old files, Duplicati will only write out what files are supposed to be deleted. Specify the "force" option to actually remove them.</value>
-  </data>
-  <data name="ForceShort" xml:space="preserve">
-    <value>Force the removal of files</value>
-  </data>
-  <data name="FullifolderthanLong" xml:space="preserve">
-    <value>If the last full backup is older than the duration supplied here, Duplicati will make a full backup, otherwise an incremental</value>
-  </data>
-  <data name="FullifolderthanShort" xml:space="preserve">
-    <value>The max duration between full backups</value>
-  </data>
-  <data name="FullLong" xml:space="preserve">
-    <value>When this flag is specified, Duplicati will make a full backup of all files, and ignore any incremental data.</value>
-  </data>
-  <data name="FullShort" xml:space="preserve">
-    <value>A flag used to force full backups</value>
-  </data>
-  <data name="GpgencryptionLong" xml:space="preserve">
-    <value>By default, Duplicati will use the AES encryption algorithm to encrypt the backup volumes, setting this flag makes Duplicati use the GNU Privacy Guard instead. GnuPG must be installed on the machine for this to work.</value>
-  </data>
-  <data name="GpgencryptionShort" xml:space="preserve">
-    <value>Use GnuPG for encryption</value>
-  </data>
-  <data name="IncludeLong" xml:space="preserve">
-    <value>Include files that match this filter. The filter is a "file-globbing" filter, much like commandline options. You can use "*.txt" to include all text files.</value>
-  </data>
-  <data name="IncluderegexpLong" xml:space="preserve">
-    <value>Include files that match this filter. The filter is a regular expression filter. You can use "(.*)\.txt" to include all text files.</value>
-  </data>
-  <data name="IncluderegexpShort" xml:space="preserve">
-    <value>Include files regular expression</value>
-  </data>
-  <data name="IncludeShort" xml:space="preserve">
-    <value>Include files</value>
-  </data>
-  <data name="AllowsleepShort" xml:space="preserve">
-    <value>Allow system to enter sleep power modes for inactivity during backup/restore operations (Windows only)</value>
-  </data>
-  <data name="MaxdownloadprsecondLong" xml:space="preserve">
-    <value>By setting this value you can limit how much bandwidth Duplicati consumes for downloads. Setting this limit can make the backups take longer, but will make Duplicati less intrusive.</value>
-  </data>
-  <data name="MaxdownloadprsecondShort" xml:space="preserve">
-    <value>Max number of bytes to download pr. second</value>
-  </data>
-  <data name="MaxuploadprsecondLong" xml:space="preserve">
-    <value>By setting this value you can limit how much bandwidth Duplicati consumes for uploads. Setting this limit can make the backups take longer, but will make Duplicati less intrusive.</value>
-  </data>
-  <data name="MaxuploadprsecondShort" xml:space="preserve">
-    <value>Max number of bytes to upload pr. second</value>
-  </data>
-  <data name="NoencryptionLong" xml:space="preserve">
-    <value>If you store the backups on a local disk, and prefer that they are kept unencrypted, you can turn of encryption completely by using this switch.</value>
-  </data>
-  <data name="NoencryptionShort" xml:space="preserve">
-    <value>Disable encryption</value>
-  </data>
-  <data name="NumberofretriesLong" xml:space="preserve">
-    <value>If an upload or download fails, Duplicati will retry a number of times before failing. Use this to handle unstable network connections better.</value>
-  </data>
-  <data name="NumberofretriesShort" xml:space="preserve">
-    <value>Number of times to retry a failed transmission</value>
-  </data>
-  <data name="PassphraseLong" xml:space="preserve">
-    <value>Supply a passphrase that Duplicati will use to encrypt the backup volumes, making them unreadable without the passphrase. This variable can also be supplied through the environment variable PASSPHRASE.</value>
-  </data>
-  <data name="PassphraseShort" xml:space="preserve">
-    <value>Passphrase used to encrypt backups</value>
-  </data>
-  <data name="RestoretimeLong" xml:space="preserve">
-    <value>By default, Duplicati will restore files from the most recent backup, use this option to select another item. You may use relative times, like "-2M" for a backup from two months ago.</value>
-  </data>
-  <data name="RestoretimeShort" xml:space="preserve">
-    <value>The time to restore files</value>
-  </data>
-  <data name="RetrydelayLong" xml:space="preserve">
-    <value>After a failed transmission, Duplicati will wait a short period before attempting again. This is usefull if the network drops out occasionally during transmissions.</value>
-  </data>
-  <data name="RetrydelayShort" xml:space="preserve">
-    <value>Time to wait between retries</value>
-  </data>
-  <data name="ShortfilenamesLong" xml:space="preserve">
-    <value>If the filesystem does not support the long filenames that Duplicati uses, this switch will change the time to be a much more compact, but hard to read format. It will also make the default prefix "dpl".</value>
-  </data>
-  <data name="ShortfilenamesShort" xml:space="preserve">
-    <value>Use short filenames</value>
-  </data>
-  <data name="SignaturecachepathLong" xml:space="preserve">
-    <value>If this path is supplied, Duplicati will store all signature files here, so re-downloads can be avoided.</value>
-  </data>
-  <data name="SignaturecachepathShort" xml:space="preserve">
-    <value>A path to temporary storage</value>
-  </data>
-  <data name="SignaturecontrolfilesLong" xml:space="preserve">
-    <value>Supply a list of files separated with semicolons, that will be added to each backup. The Duplicati GUI program uses this to store the setup database with each backup.</value>
-  </data>
-  <data name="SignaturecontrolfilesShort" xml:space="preserve">
-    <value>A list of control files to embed in the backups</value>
-  </data>
-  <data name="SkipfilehashchecksLong" xml:space="preserve">
-    <value>If the hash for the volume does not match, Duplicati will refuse to use the backup. Supply this flag to allow Duplicati to proceed anyway.</value>
-  </data>
-  <data name="SkipfilehashchecksShort" xml:space="preserve">
-    <value>Set this flag to skip hash checks</value>
-  </data>
-  <data name="SkipfileslargerthanLong" xml:space="preserve">
-    <value>This option allows you to exclude files that are larger than the given value. Use this to prevent backups becoming extremely large.</value>
-  </data>
-  <data name="SkipfileslargerthanShort" xml:space="preserve">
-    <value>Limit the size of files being backed up</value>
-  </data>
-  <data name="TempdirLong" xml:space="preserve">
-    <value>Duplicati will use the system default temporary folder. This option can be used to supply an alternative folder for temporary storage.</value>
-  </data>
-  <data name="TempdirShort" xml:space="preserve">
-    <value>Temporary storage folder</value>
-  </data>
-  <data name="ThreadpriorityLong" xml:space="preserve">
-    <value>Selects another thread priority for the process. Use this to set Duplicati to be more or less CPU intensive.</value>
-  </data>
-  <data name="ThreadpriorityShort" xml:space="preserve">
-    <value>Thread priority</value>
-  </data>
-  <data name="TimeseparatorLong" xml:space="preserve">
-    <value>Per default, Duplicati will use the colon ":" character to separate the time fields in the filename. However, on some filesystem, notably windows, this character is not allowed. Use this option to use another character.</value>
-  </data>
-  <data name="TimeseparatorShort" xml:space="preserve">
-    <value>Backup volume filename timeseparator</value>
-  </data>
-  <data name="TotalsizeLong" xml:space="preserve">
-    <value>This option can place an upper limit on the total size of each backup. Note that if this flag is specified the backup may not contain all files, even for a full backup.</value>
-  </data>
-  <data name="TotalsizeShort" xml:space="preserve">
-    <value>The number of bytes generated by each backup run</value>
-  </data>
-  <data name="VolsizeLong" xml:space="preserve">
-    <value>This option can change the default volume size. Changing the size can be usefull if the backend has a limit on the size of each individual file</value>
-  </data>
-  <data name="VolsizeShort" xml:space="preserve">
-    <value>Limit the size of the volumes</value>
-  </data>
-  <data name="DisableStreamingLong" xml:space="preserve">
-    <value>Enabling this option will disallow usage of the streaming interface, which means that transfer progress bars will not show, and bandwidth throttle settings will be ignored.</value>
-  </data>
-  <data name="DisableStreamingShort" xml:space="preserve">
-    <value>Disables use of the streaming transfer method</value>
-  </data>
-  <data name="AllowfullremoveLong" xml:space="preserve">
-    <value>As a precaution, the last full backup will never be removed, even if using the "delete-all-but-n-full 0" command. Set this option to allow removing the last backup.</value>
-  </data>
-  <data name="AllowfullremoveShort" xml:space="preserve">
-    <value>Allow removal of the all backups</value>
-  </data>
-  <data name="DontreadmanifestsLong" xml:space="preserve">
-    <value>This option will make sure the contents of the manifest file are not read. This also implies that file hashes are not checked either. Use only for disaster recovery.</value>
-  </data>
-  <data name="DontreadmanifestsShort" xml:space="preserve">
-    <value>An option that prevents verifying the manifests</value>
-  </data>
-  <data name="AllowsourcefolderchangeLong" xml:space="preserve">
-    <value>This option can be used to disable the check for the same source folders. It is used in unittests, and is NOT intended for everyday use. Do not use this option unless you know what you are doing.</value>
-  </data>
-  <data name="AllowsourcefolderchangeShort" xml:space="preserve">
-    <value>Skip verifying the source folders</value>
-  </data>
-  <data name="FullifsourcefolderchangedLong" xml:space="preserve">
-    <value>It is not allowed to change the sourcefolder or the number of source folders. If this option is enabled, the backup will become a full backup if the source folders have changed, which will then start a new chain of backups with the new folder set. If --allow-sourcefolder-change is also set, a full backup is only issued if the number of of source folders have changed</value>
-  </data>
-  <data name="FullifsourcefolderchangedShort" xml:space="preserve">
-    <value>Run a full backup if the sourcefolder has changed</value>
-  </data>
-  <data name="CompressionmoduleLong" xml:space="preserve">
-    <value>Duplicati supports plugable compression modules. Use this option to select a module to use for compression. This is only applied when creating new volumes, when reading an existing file, the filename is used to select the compression module.</value>
-  </data>
-  <data name="CompressionmoduleShort" xml:space="preserve">
-    <value>Select what module to use for compression</value>
-  </data>
-  <data name="EncryptionmoduleLong" xml:space="preserve">
-    <value>Duplicati supports plugable encryption modules. Use this option to select a module to use for encryption. This is only applied when creating new volumes, when reading an existing file, the filename is used to select the encryption module.</value>
-  </data>
-  <data name="EncryptionmoduleShort" xml:space="preserve">
-    <value>Select what module to use for encryption</value>
-  </data>
-  <data name="GpgencryptionDeprecated" xml:space="preserve">
-    <value>Use --encryption-module=gpg instead</value>
-  </data>
-  <data name="DisablemoduleLong" xml:space="preserve">
-    <value>Supply one or more module names, separated by commas to unload them</value>
-  </data>
-  <data name="DisablemoduleShort" xml:space="preserve">
-    <value>Disabled one or more modules</value>
-  </data>
-  <data name="EnablemoduleLong" xml:space="preserve">
-    <value>Supply one or more module names, separated by commas to load them</value>
-  </data>
-  <data name="EnablemoduleShort" xml:space="preserve">
-    <value>Enables one or more modules</value>
-  </data>
-  <data name="SnapshotpolicyLong" xml:space="preserve">
-    <value>This settings controls the usage of snapshots, which allows Duplicati to backup files that are locked by other programs. If this is set to "off", Duplicati will not attempt to create a disk snapshot. Setting this to "auto" makes Duplicati attempt to create a snapshot, and fail silently if that was not allowed or supported. A setting of "on" will also make Duplicati attempt to create a snapshot, but will produce a warning message in the log if it fails. Setting it to "required" will make Duplicati abort the backup if the snapshot creation fails. On windows this uses the Volume Shadow Copy Services (VSS) and requires administrative privileges. On linux this uses Logical Volume Management (LVM) and requires root privileges.</value>
-  </data>
-  <data name="SnapshotpolicyShort" xml:space="preserve">
-    <value>Controls the use of disk snapshots</value>
-  </data>
-  <data name="AsynchronousuploadfolderLong" xml:space="preserve">
-    <value>The pre-generated volumes will be placed into the temporary folder by default, this option can set a different folder for placing the temporary volumes, despite the name, this also works for synchronous runs</value>
-  </data>
-  <data name="AsynchronousuploadfolderShort" xml:space="preserve">
-    <value>The path where ready volumes are placed until uploaded</value>
-  </data>
-  <data name="AsynchronousuploadlimitLong" xml:space="preserve">
-    <value>When performing asynchronous uploads, Duplicati will create volumes that can be uploaded. To prevent Duplicati from generating too many volumes, this option limits the number of pending uploads. Set to zero to disable the limit</value>
-  </data>
-  <data name="AsynchronousuploadlimitShort" xml:space="preserve">
-    <value>The number of volumes to create ahead of time</value>
-  </data>
-  <data name="DebugoutputLong" xml:space="preserve">
-    <value>Activating this option will make some error messages more verbose, which may help you track down a particular issue</value>
-  </data>
-  <data name="DebugoutputShort" xml:space="preserve">
-    <value>Enables debugging output</value>
-  </data>
-  <data name="ExcludeemptyfoldersLong" xml:space="preserve">
-    <value>By setting this option to true, a folder which has no files that match the filter will be excluded from the backup</value>
-  </data>
-  <data name="ExcludeemptyfoldersShort" xml:space="preserve">
-    <value>Controls empty folder actions</value>
-  </data>
-  <data name="OldfilenamesDeprecated" xml:space="preserve">
-    <value>This option will be removed in the future but is included for the odd case where the new format breaks something</value>
-  </data>
-  <data name="OldfilenamesLong" xml:space="preserve">
-    <value>By setting this option the filenames generated by Duplicati will contain a time separator as well as a timezone component, which is not cross platform compatible</value>
-  </data>
-  <data name="OldfilenamesShort" xml:space="preserve">
-    <value>Uses the old filename format</value>
-  </data>
-  <data name="ShortfilenamesDeprecated" xml:space="preserve">
-    <value>Duplicati now uses a filename format that is portable across all operating systems, so this option should not be used and will be removed in the future</value>
-  </data>
-  <data name="TimeseparatorDeprecated" xml:space="preserve">
-    <value>Duplicati no longer uses a time separator for the filenames so this option is useless</value>
-  </data>
-  <data name="LogfileLong" xml:space="preserve">
-    <value>Specifies the name of a while into which internal log information is written</value>
-  </data>
-  <data name="LogfileShort" xml:space="preserve">
-    <value>Log internal information</value>
-  </data>
-  <data name="LoglevelLong" xml:space="preserve">
-    <value>Specifies the amount of log information to write into the file specified by --log-file</value>
-  </data>
-  <data name="LoglevelShort" xml:space="preserve">
-    <value>Log information level</value>
-  </data>
-  <data name="DisableautocreatefolderLong" xml:space="preserve">
-    <value>If Duplicati detects that the target folder is missing, it will create it automatically. Activate this option to prevent automatic folder creation.</value>
-  </data>
-  <data name="DisableautocreatefolderShort" xml:space="preserve">
-    <value>Disables automatic folder creation</value>
-  </data>
-  <data name="VssexcludewritersLong" xml:space="preserve">
-    <value>Use this option to exclude faulty writers from a snapshot. This is equivalent to the -wx flag of the vshadow.exe tool, except that it only accepts writer class GUIDs, and not component names or instance GUIDs. Multiple GUIDs must be separated with a semicolon, and most forms of GUIDs are allowed, including with and without curly braces.</value>
-  </data>
-  <data name="VssexcludewritersShort" xml:space="preserve">
-    <value>A semicolon separated list of guids of VSS writers to exclude (Windows only)</value>
-  </data>
-  <data name="UsnpolicyLong" xml:space="preserve">
-    <value>This settings controls the usage of NTFS USN numbers, which allows Duplicati to obtain a list of files and folders much faster. If this is set to "off", Duplicati will not attempt to use USN. Setting this to "auto" makes Duplicati attempt to use USN, and fail silently if that was not allowed or supported. A setting of "on" will also make Duplicati attempt to use USN, but will produce a warning message in the log if it fails. Setting it to "required" will make Duplicati abort the backup if the USN usage fails. This feature is only supported on Windows and requires administrative privileges.</value>
-  </data>
-  <data name="UsnpolicyShort" xml:space="preserve">
-    <value>Controls the use of NTFS Update Sequence Numbers</value>
-  </data>
-  <data name="DisableusndiffcheckLong" xml:space="preserve">
-    <value>If USN is enabled the USN numbers are used to find all changed files since last backup. Use this option to disable the use of USN numbers, which will make Duplicati investigate all source files. This option is primarily intended for testing and should not be disabled in a production environment. If USN is not enabled, this option has no effect.</value>
-  </data>
-  <data name="DisableusndiffcheckShort" xml:space="preserve">
-    <value>Disables changelist by USN numbers</value>
-  </data>
-  <data name="OpenfilepolicyLong" xml:space="preserve">
-    <value>If Duplicati encounters a file that is opened by another program, it will attempt to read whatever contents that are in the file. Since the file may be written during the backup, this can cause the backup to contain a partially written file. Use this option to disable this, omitting locked files from the backup. This option has no effect if a snapshot is active.</value>
-  </data>
-  <data name="OpenfilepolicyShort" xml:space="preserve">
-    <value>Determines how to handle open files</value>
-  </data>
-  <data name="DisabletimetoleranceLong" xml:space="preserve">
-    <value>When deciding if a full backup should be made or an old backup should be deleted, Duplicati will adjust the times by a small fraction to ensure that minor time differences do not interfer with expected operation. If the backup is set to produce a full backup each day, and a full backup is made at, say 12:00:01, and the backup is executed again at 12:00:00, a full day has not passed and thus an incremental backup is performed. To avoid this, Duplicati inserts a 1% tolerance (max 1 hour). Use this option to disable the tolerance, and use strict time checking</value>
-  </data>
-  <data name="DisabletimetoleranceShort" xml:space="preserve">
-    <value>Deactivates tolerance when comparing times</value>
-  </data>
-  <data name="SortedfilelistLong" xml:space="preserve">
-    <value>The list of files to back up is normally processed in a random fashion to ensure that all files have an equal probability of being processed. Use this setting to process the files in alphabetical order instead</value>
-  </data>
-  <data name="SortedfilelistShort" xml:space="preserve">
-    <value>Sort the list of files</value>
-  </data>
-  <data name="CreateverificationfileLong" xml:space="preserve">
-    <value>If the backup is encrypted, the remote backend cannot verify the backup contents without the password. If this option is activated, Duplicati stores an unencrypted file on the backend. The file is never read by Duplicati, but allows the remote server to verify the backup integrity without requiring a password. The file contains no sensitive information, only a list of files that are expected to exist on the backend and their respective hashes. This option only has an effect when creating a backup and when verifying a backup set.</value>
-  </data>
-  <data name="CreateverificationfileShort" xml:space="preserve">
-    <value>Create verification file on server</value>
-  </data>
-  <data name="VerificationLevelLong" xml:space="preserve">
-    <value>Use this option to change the level of verifiation done by the verify command. The setting "manifest" will only verify the manifest chain. The settings "signature" will also download and verify all signature files. The setting "full", will download all files, including content files, and verify that they are unchanged.</value>
-  </data>
-  <data name="VerificationLevelShort" xml:space="preserve">
-    <value>Level of verification</value>
-  </data>
-  <data name="ListverifyuploadsLong" xml:space="preserve">
-    <value>Some protocols, like FTP, and some servers have problems detecting an interrupted transfer and will assume that the transfer completed, even if it did not. If this option is enabled Duplicati will list the contents of the backend after each upload and verify that the file exists and has the expected size.</value>
-  </data>
-  <data name="ListverifyuploadsShort" xml:space="preserve">
-    <value>Verify uploads by listing contents</value>
-  </data>
-  <data name="FullifmorethannincrementalsLong" xml:space="preserve">
-    <value>Use this option to limit the length of the backup chain to a certain number. The number supplied here indicates the maximum number of incrementals a chain can contain (not counting the root full backup)</value>
-  </data>
-  <data name="FullifmorethannincrementalsShort" xml:space="preserve">
-    <value>The max number of incrementals in a chain</value>
-  </data>
-  <data name="AsynchronousuploadDeprecated" xml:space="preserve">
-    <value>Asynchronous upload is now default, you can turn it off by using the flag --{0}</value>
-  </data>
-  <data name="SynchronousuploadLong" xml:space="preserve">
-    <value>Duplicati will upload files while scanning the disk and producing volumes, which usually makes the backup faster. Use this flag to turn the behavior off, so that Duplicati will wait for each volume to complete.</value>
-  </data>
-  <data name="SynchronousuploadShort" xml:space="preserve">
-    <value>Upload files synchronously</value>
-  </data>
-  <data name="NoconnectionreuseLong" xml:space="preserve">
-    <value>Duplicati will attempt to perform multiple operations on a single connection, as this avoids repeated login attempts, and thus speeds up the process. This option can be used to ensure that each operation is performed on a seperate connection</value>
-  </data>
-  <data name="NoconnectionreuseShort" xml:space="preserve">
-    <value>Do not re-use connections</value>
-  </data>
-  <data name="DebugretryerrorsLong" xml:space="preserve">
-    <value>When an error occurs, Duplicati will silently retry, and only report the number of retries. Enable this option to have the error messages displayed when a retry is performed.</value>
-  </data>
-  <data name="DebugretryerrorsShort" xml:space="preserve">
-    <value>Show error messages when a retry is performed</value>
-  </data>
-  <data name="UploadUnchangedBackupsLong" xml:space="preserve">
-    <value>If no files have changed, Duplicati will not upload a backup set. If the backup data is used to verify that a backup was executed, this option will make Duplicati upload a backupset even if it is empty</value>
-  </data>
-  <data name="UploadUnchangedBackupsShort" xml:space="preserve">
-    <value>Upload empty backup files</value>
-  </data>
-  <data name="BackendlogdatabaseShort" xml:space="preserve">
-    <value>Database log of remote operations</value>
-  </data>
-  <data name="BackendlogdatabaseLong" xml:space="preserve">
-    <value>Use this option to specify a path to a file that will store information about backend operations. This option can be used to track down errors by comparing the backend state with the expected backend state.</value>
-  </data>
-  <data name="QuotasizeLong" xml:space="preserve">
-    <value>This value can be used to set a known upper limit on the amount of space a backend has. If the backend reports the size itself, this value is ignored</value>
-  </data>
-  <data name="QuotasizeShort" xml:space="preserve">
-    <value>A reported maximum storage</value>
-  </data>
-  <data name="SymlinkpolicyShort" xml:space="preserve">
-    <value>Symlink handling</value>
-  </data>
-  <data name="SymlinkpolicyLong" xml:space="preserve">
-    <value>Using this option to handle symlinks different. The "{0}" option will simply record a symlink with its name and destination, and a restore will recreate the symlink as a link. Use the option "{1}" to ignore all symlinks and not store any information about them. Previous versions of Duplicati used the setting "{2}", which will cause symlinked files to be included and restore as normal files.</value>
-  </data>
-  <data name="ExcludefilesattributesShort" xml:space="preserve">
-    <value>Exclude files by attribute</value>
-  </data>
-  <data name="ExcludefilesattributesLong" xml:space="preserve">
-    <value>Use this option to exclude files with certain attributes. Use a comma separated list of attribute names to specify more that one. Possible values are: {0}</value>
-  </data>
-  <data name="VssusemappingLong" xml:space="preserve">
-    <value>Activate this option to map VSS snapshots to a drive (similar to SUBST, using Win32 DefineDosDevice). This will create temporary drives that are then used to access the contents of a snapshot. This workaround can speed up file access on Windows XP.</value>
-  </data>
-  <data name="VssusemappingShort" xml:space="preserve">
-    <value>Map snapshots to a drive (Windows only)</value>
-  </data>
-  <data name="BackupnameLong" xml:space="preserve">
-    <value>A display name that is attached to this backup. Can be used to identify the backup when sending mail or running scripts.</value>
-  </data>
-  <data name="BackupnameShort" xml:space="preserve">
-    <value>Name of the backup</value>
-  </data>
-  <data name="CompressionextensionfileLong" xml:space="preserve">
-    <value>This property can be used to point to a text file where each line contains a file extension that indicates a non-compressible file. Files that have an extension found in the file will not be compressed, but simply stored in the archive. The file format ignores any lines that do not start with a period, and considers a space to indicate the end of the extension. A default file is supplied, that also serves as an example. The default file is placed in {0}.</value>
-  </data>
-  <data name="CompressionextensionfileShort" xml:space="preserve">
-    <value>Manage non-compressible file extensions</value>
-  </data>
-<<<<<<< HEAD
-  <data name="QuietconsoleLong" xml:space="preserve">
-    <value>If this option is set, progress reports and other messages that would normally go to the console will be redirected to the log.</value>
-  </data>
-  <data name="QuietconsoleShort" xml:space="preserve">
-    <value>Disable console output</value>
-=======
-  <data name="BesteffortrestoreShort" xml:space="preserve">
-    <value>Restore with errors</value>
-  </data>
-  <data name="BesteffortrestoreLong" xml:space="preserve">
-    <value>The restore process will stop if errors are detected to avoid restores with invalid data. Use this option to make Duplicati continue, even if some data is missing</value>
->>>>>>> e353a89f
-  </data>
+﻿<?xml version="1.0" encoding="utf-8"?>
+<root>
+  <!-- 
+    Microsoft ResX Schema 
+    
+    Version 2.0
+    
+    The primary goals of this format is to allow a simple XML format 
+    that is mostly human readable. The generation and parsing of the 
+    various data types are done through the TypeConverter classes 
+    associated with the data types.
+    
+    Example:
+    
+    ... ado.net/XML headers & schema ...
+    <resheader name="resmimetype">text/microsoft-resx</resheader>
+    <resheader name="version">2.0</resheader>
+    <resheader name="reader">System.Resources.ResXResourceReader, System.Windows.Forms, ...</resheader>
+    <resheader name="writer">System.Resources.ResXResourceWriter, System.Windows.Forms, ...</resheader>
+    <data name="Name1"><value>this is my long string</value><comment>this is a comment</comment></data>
+    <data name="Color1" type="System.Drawing.Color, System.Drawing">Blue</data>
+    <data name="Bitmap1" mimetype="application/x-microsoft.net.object.binary.base64">
+        <value>[base64 mime encoded serialized .NET Framework object]</value>
+    </data>
+    <data name="Icon1" type="System.Drawing.Icon, System.Drawing" mimetype="application/x-microsoft.net.object.bytearray.base64">
+        <value>[base64 mime encoded string representing a byte array form of the .NET Framework object]</value>
+        <comment>This is a comment</comment>
+    </data>
+                
+    There are any number of "resheader" rows that contain simple 
+    name/value pairs.
+    
+    Each data row contains a name, and value. The row also contains a 
+    type or mimetype. Type corresponds to a .NET class that support 
+    text/value conversion through the TypeConverter architecture. 
+    Classes that don't support this are serialized and stored with the 
+    mimetype set.
+    
+    The mimetype is used for serialized objects, and tells the 
+    ResXResourceReader how to depersist the object. This is currently not 
+    extensible. For a given mimetype the value must be set accordingly:
+    
+    Note - application/x-microsoft.net.object.binary.base64 is the format 
+    that the ResXResourceWriter will generate, however the reader can 
+    read any of the formats listed below.
+    
+    mimetype: application/x-microsoft.net.object.binary.base64
+    value   : The object must be serialized with 
+            : System.Runtime.Serialization.Formatters.Binary.BinaryFormatter
+            : and then encoded with base64 encoding.
+    
+    mimetype: application/x-microsoft.net.object.soap.base64
+    value   : The object must be serialized with 
+            : System.Runtime.Serialization.Formatters.Soap.SoapFormatter
+            : and then encoded with base64 encoding.
+
+    mimetype: application/x-microsoft.net.object.bytearray.base64
+    value   : The object must be serialized into a byte array 
+            : using a System.ComponentModel.TypeConverter
+            : and then encoded with base64 encoding.
+    -->
+  <xsd:schema id="root" xmlns="" xmlns:xsd="http://www.w3.org/2001/XMLSchema" xmlns:msdata="urn:schemas-microsoft-com:xml-msdata">
+    <xsd:import namespace="http://www.w3.org/XML/1998/namespace" />
+    <xsd:element name="root" msdata:IsDataSet="true">
+      <xsd:complexType>
+        <xsd:choice maxOccurs="unbounded">
+          <xsd:element name="metadata">
+            <xsd:complexType>
+              <xsd:sequence>
+                <xsd:element name="value" type="xsd:string" minOccurs="0" />
+              </xsd:sequence>
+              <xsd:attribute name="name" use="required" type="xsd:string" />
+              <xsd:attribute name="type" type="xsd:string" />
+              <xsd:attribute name="mimetype" type="xsd:string" />
+              <xsd:attribute ref="xml:space" />
+            </xsd:complexType>
+          </xsd:element>
+          <xsd:element name="assembly">
+            <xsd:complexType>
+              <xsd:attribute name="alias" type="xsd:string" />
+              <xsd:attribute name="name" type="xsd:string" />
+            </xsd:complexType>
+          </xsd:element>
+          <xsd:element name="data">
+            <xsd:complexType>
+              <xsd:sequence>
+                <xsd:element name="value" type="xsd:string" minOccurs="0" msdata:Ordinal="1" />
+                <xsd:element name="comment" type="xsd:string" minOccurs="0" msdata:Ordinal="2" />
+              </xsd:sequence>
+              <xsd:attribute name="name" type="xsd:string" use="required" msdata:Ordinal="1" />
+              <xsd:attribute name="type" type="xsd:string" msdata:Ordinal="3" />
+              <xsd:attribute name="mimetype" type="xsd:string" msdata:Ordinal="4" />
+              <xsd:attribute ref="xml:space" />
+            </xsd:complexType>
+          </xsd:element>
+          <xsd:element name="resheader">
+            <xsd:complexType>
+              <xsd:sequence>
+                <xsd:element name="value" type="xsd:string" minOccurs="0" msdata:Ordinal="1" />
+              </xsd:sequence>
+              <xsd:attribute name="name" type="xsd:string" use="required" />
+            </xsd:complexType>
+          </xsd:element>
+        </xsd:choice>
+      </xsd:complexType>
+    </xsd:element>
+  </xsd:schema>
+  <resheader name="resmimetype">
+    <value>text/microsoft-resx</value>
+  </resheader>
+  <resheader name="version">
+    <value>2.0</value>
+  </resheader>
+  <resheader name="reader">
+    <value>System.Resources.ResXResourceReader, System.Windows.Forms, Version=4.0.0.0, Culture=neutral, PublicKeyToken=b77a5c561934e089</value>
+  </resheader>
+  <resheader name="writer">
+    <value>System.Resources.ResXResourceWriter, System.Windows.Forms, Version=4.0.0.0, Culture=neutral, PublicKeyToken=b77a5c561934e089</value>
+  </resheader>
+  <data name="AsynchronousuploadLong" xml:space="preserve">
+    <value>By supplying this option, Duplicati will transmit files, while building volumes. This can shorten the time it takes to perform a backup, but requires more diskspace.</value>
+  </data>
+  <data name="AsynchronousuploadShort" xml:space="preserve">
+    <value>Transmit files on a separate thread</value>
+  </data>
+  <data name="AutocleanupLong" xml:space="preserve">
+    <value>If a backup is interrupted there will likely be partial files present on the backend. Using this flag, Duplicati will automatically remove such files when encountered.</value>
+  </data>
+  <data name="AutocleanupShort" xml:space="preserve">
+    <value>A flag indicating that Duplicati should remove unused files</value>
+  </data>
+  <data name="BackupprefixLong" xml:space="preserve">
+    <value>Any string used to prefix the filenames generated by Duplicati.</value>
+  </data>
+  <data name="BackupprefixShort" xml:space="preserve">
+    <value>Backup volume filename prefix</value>
+  </data>
+  <data name="DisablefiletimecheckLong" xml:space="preserve">
+    <value>The operating system keeps track of the last time a file was written. Using this information, Duplicati can quickly determine if the file has been modified. If some application deliberately modifies this information, Duplicati won't work correctly unless this flag is set.</value>
+  </data>
+  <data name="DisablefiletimecheckShort" xml:space="preserve">
+    <value>Disable checks based on file time</value>
+  </data>
+  <data name="ExcludeLong" xml:space="preserve">
+    <value>Exclude files that match this filter. The filter is a "file-globbing" filter, much like commandline options. You can use "*.txt" to exclude all text files.</value>
+  </data>
+  <data name="ExcluderegexpLong" xml:space="preserve">
+    <value>Exclude files that match this filter. The filter is a regular expression filter. You can use "(.*)\.txt" to exclude all text files.</value>
+  </data>
+  <data name="ExcluderegexpShort" xml:space="preserve">
+    <value>Exclude files regular expression</value>
+  </data>
+  <data name="ExcludeShort" xml:space="preserve">
+    <value>Exclude files</value>
+  </data>
+  <data name="FiletorestoreLong" xml:space="preserve">
+    <value>By default, duplicati will restore all files in the backup. Use this option to restore only a subset of the files</value>
+  </data>
+  <data name="FiletorestoreShort" xml:space="preserve">
+    <value>A list of files to restore</value>
+  </data>
+  <data name="ForceLong" xml:space="preserve">
+    <value>When deleting old files, Duplicati will only write out what files are supposed to be deleted. Specify the "force" option to actually remove them.</value>
+  </data>
+  <data name="ForceShort" xml:space="preserve">
+    <value>Force the removal of files</value>
+  </data>
+  <data name="FullifolderthanLong" xml:space="preserve">
+    <value>If the last full backup is older than the duration supplied here, Duplicati will make a full backup, otherwise an incremental</value>
+  </data>
+  <data name="FullifolderthanShort" xml:space="preserve">
+    <value>The max duration between full backups</value>
+  </data>
+  <data name="FullLong" xml:space="preserve">
+    <value>When this flag is specified, Duplicati will make a full backup of all files, and ignore any incremental data.</value>
+  </data>
+  <data name="FullShort" xml:space="preserve">
+    <value>A flag used to force full backups</value>
+  </data>
+  <data name="GpgencryptionLong" xml:space="preserve">
+    <value>By default, Duplicati will use the AES encryption algorithm to encrypt the backup volumes, setting this flag makes Duplicati use the GNU Privacy Guard instead. GnuPG must be installed on the machine for this to work.</value>
+  </data>
+  <data name="GpgencryptionShort" xml:space="preserve">
+    <value>Use GnuPG for encryption</value>
+  </data>
+  <data name="IncludeLong" xml:space="preserve">
+    <value>Include files that match this filter. The filter is a "file-globbing" filter, much like commandline options. You can use "*.txt" to include all text files.</value>
+  </data>
+  <data name="IncluderegexpLong" xml:space="preserve">
+    <value>Include files that match this filter. The filter is a regular expression filter. You can use "(.*)\.txt" to include all text files.</value>
+  </data>
+  <data name="IncluderegexpShort" xml:space="preserve">
+    <value>Include files regular expression</value>
+  </data>
+  <data name="IncludeShort" xml:space="preserve">
+    <value>Include files</value>
+  </data>
+  <data name="AllowsleepShort" xml:space="preserve">
+    <value>Allow system to enter sleep power modes for inactivity during backup/restore operations (Windows only)</value>
+  </data>
+  <data name="MaxdownloadprsecondLong" xml:space="preserve">
+    <value>By setting this value you can limit how much bandwidth Duplicati consumes for downloads. Setting this limit can make the backups take longer, but will make Duplicati less intrusive.</value>
+  </data>
+  <data name="MaxdownloadprsecondShort" xml:space="preserve">
+    <value>Max number of bytes to download pr. second</value>
+  </data>
+  <data name="MaxuploadprsecondLong" xml:space="preserve">
+    <value>By setting this value you can limit how much bandwidth Duplicati consumes for uploads. Setting this limit can make the backups take longer, but will make Duplicati less intrusive.</value>
+  </data>
+  <data name="MaxuploadprsecondShort" xml:space="preserve">
+    <value>Max number of bytes to upload pr. second</value>
+  </data>
+  <data name="NoencryptionLong" xml:space="preserve">
+    <value>If you store the backups on a local disk, and prefer that they are kept unencrypted, you can turn of encryption completely by using this switch.</value>
+  </data>
+  <data name="NoencryptionShort" xml:space="preserve">
+    <value>Disable encryption</value>
+  </data>
+  <data name="NumberofretriesLong" xml:space="preserve">
+    <value>If an upload or download fails, Duplicati will retry a number of times before failing. Use this to handle unstable network connections better.</value>
+  </data>
+  <data name="NumberofretriesShort" xml:space="preserve">
+    <value>Number of times to retry a failed transmission</value>
+  </data>
+  <data name="PassphraseLong" xml:space="preserve">
+    <value>Supply a passphrase that Duplicati will use to encrypt the backup volumes, making them unreadable without the passphrase. This variable can also be supplied through the environment variable PASSPHRASE.</value>
+  </data>
+  <data name="PassphraseShort" xml:space="preserve">
+    <value>Passphrase used to encrypt backups</value>
+  </data>
+  <data name="RestoretimeLong" xml:space="preserve">
+    <value>By default, Duplicati will restore files from the most recent backup, use this option to select another item. You may use relative times, like "-2M" for a backup from two months ago.</value>
+  </data>
+  <data name="RestoretimeShort" xml:space="preserve">
+    <value>The time to restore files</value>
+  </data>
+  <data name="RetrydelayLong" xml:space="preserve">
+    <value>After a failed transmission, Duplicati will wait a short period before attempting again. This is usefull if the network drops out occasionally during transmissions.</value>
+  </data>
+  <data name="RetrydelayShort" xml:space="preserve">
+    <value>Time to wait between retries</value>
+  </data>
+  <data name="ShortfilenamesLong" xml:space="preserve">
+    <value>If the filesystem does not support the long filenames that Duplicati uses, this switch will change the time to be a much more compact, but hard to read format. It will also make the default prefix "dpl".</value>
+  </data>
+  <data name="ShortfilenamesShort" xml:space="preserve">
+    <value>Use short filenames</value>
+  </data>
+  <data name="SignaturecachepathLong" xml:space="preserve">
+    <value>If this path is supplied, Duplicati will store all signature files here, so re-downloads can be avoided.</value>
+  </data>
+  <data name="SignaturecachepathShort" xml:space="preserve">
+    <value>A path to temporary storage</value>
+  </data>
+  <data name="SignaturecontrolfilesLong" xml:space="preserve">
+    <value>Supply a list of files separated with semicolons, that will be added to each backup. The Duplicati GUI program uses this to store the setup database with each backup.</value>
+  </data>
+  <data name="SignaturecontrolfilesShort" xml:space="preserve">
+    <value>A list of control files to embed in the backups</value>
+  </data>
+  <data name="SkipfilehashchecksLong" xml:space="preserve">
+    <value>If the hash for the volume does not match, Duplicati will refuse to use the backup. Supply this flag to allow Duplicati to proceed anyway.</value>
+  </data>
+  <data name="SkipfilehashchecksShort" xml:space="preserve">
+    <value>Set this flag to skip hash checks</value>
+  </data>
+  <data name="SkipfileslargerthanLong" xml:space="preserve">
+    <value>This option allows you to exclude files that are larger than the given value. Use this to prevent backups becoming extremely large.</value>
+  </data>
+  <data name="SkipfileslargerthanShort" xml:space="preserve">
+    <value>Limit the size of files being backed up</value>
+  </data>
+  <data name="TempdirLong" xml:space="preserve">
+    <value>Duplicati will use the system default temporary folder. This option can be used to supply an alternative folder for temporary storage.</value>
+  </data>
+  <data name="TempdirShort" xml:space="preserve">
+    <value>Temporary storage folder</value>
+  </data>
+  <data name="ThreadpriorityLong" xml:space="preserve">
+    <value>Selects another thread priority for the process. Use this to set Duplicati to be more or less CPU intensive.</value>
+  </data>
+  <data name="ThreadpriorityShort" xml:space="preserve">
+    <value>Thread priority</value>
+  </data>
+  <data name="TimeseparatorLong" xml:space="preserve">
+    <value>Per default, Duplicati will use the colon ":" character to separate the time fields in the filename. However, on some filesystem, notably windows, this character is not allowed. Use this option to use another character.</value>
+  </data>
+  <data name="TimeseparatorShort" xml:space="preserve">
+    <value>Backup volume filename timeseparator</value>
+  </data>
+  <data name="TotalsizeLong" xml:space="preserve">
+    <value>This option can place an upper limit on the total size of each backup. Note that if this flag is specified the backup may not contain all files, even for a full backup.</value>
+  </data>
+  <data name="TotalsizeShort" xml:space="preserve">
+    <value>The number of bytes generated by each backup run</value>
+  </data>
+  <data name="VolsizeLong" xml:space="preserve">
+    <value>This option can change the default volume size. Changing the size can be usefull if the backend has a limit on the size of each individual file</value>
+  </data>
+  <data name="VolsizeShort" xml:space="preserve">
+    <value>Limit the size of the volumes</value>
+  </data>
+  <data name="DisableStreamingLong" xml:space="preserve">
+    <value>Enabling this option will disallow usage of the streaming interface, which means that transfer progress bars will not show, and bandwidth throttle settings will be ignored.</value>
+  </data>
+  <data name="DisableStreamingShort" xml:space="preserve">
+    <value>Disables use of the streaming transfer method</value>
+  </data>
+  <data name="AllowfullremoveLong" xml:space="preserve">
+    <value>As a precaution, the last full backup will never be removed, even if using the "delete-all-but-n-full 0" command. Set this option to allow removing the last backup.</value>
+  </data>
+  <data name="AllowfullremoveShort" xml:space="preserve">
+    <value>Allow removal of the all backups</value>
+  </data>
+  <data name="DontreadmanifestsLong" xml:space="preserve">
+    <value>This option will make sure the contents of the manifest file are not read. This also implies that file hashes are not checked either. Use only for disaster recovery.</value>
+  </data>
+  <data name="DontreadmanifestsShort" xml:space="preserve">
+    <value>An option that prevents verifying the manifests</value>
+  </data>
+  <data name="AllowsourcefolderchangeLong" xml:space="preserve">
+    <value>This option can be used to disable the check for the same source folders. It is used in unittests, and is NOT intended for everyday use. Do not use this option unless you know what you are doing.</value>
+  </data>
+  <data name="AllowsourcefolderchangeShort" xml:space="preserve">
+    <value>Skip verifying the source folders</value>
+  </data>
+  <data name="FullifsourcefolderchangedLong" xml:space="preserve">
+    <value>It is not allowed to change the sourcefolder or the number of source folders. If this option is enabled, the backup will become a full backup if the source folders have changed, which will then start a new chain of backups with the new folder set. If --allow-sourcefolder-change is also set, a full backup is only issued if the number of of source folders have changed</value>
+  </data>
+  <data name="FullifsourcefolderchangedShort" xml:space="preserve">
+    <value>Run a full backup if the sourcefolder has changed</value>
+  </data>
+  <data name="CompressionmoduleLong" xml:space="preserve">
+    <value>Duplicati supports plugable compression modules. Use this option to select a module to use for compression. This is only applied when creating new volumes, when reading an existing file, the filename is used to select the compression module.</value>
+  </data>
+  <data name="CompressionmoduleShort" xml:space="preserve">
+    <value>Select what module to use for compression</value>
+  </data>
+  <data name="EncryptionmoduleLong" xml:space="preserve">
+    <value>Duplicati supports plugable encryption modules. Use this option to select a module to use for encryption. This is only applied when creating new volumes, when reading an existing file, the filename is used to select the encryption module.</value>
+  </data>
+  <data name="EncryptionmoduleShort" xml:space="preserve">
+    <value>Select what module to use for encryption</value>
+  </data>
+  <data name="GpgencryptionDeprecated" xml:space="preserve">
+    <value>Use --encryption-module=gpg instead</value>
+  </data>
+  <data name="DisablemoduleLong" xml:space="preserve">
+    <value>Supply one or more module names, separated by commas to unload them</value>
+  </data>
+  <data name="DisablemoduleShort" xml:space="preserve">
+    <value>Disabled one or more modules</value>
+  </data>
+  <data name="EnablemoduleLong" xml:space="preserve">
+    <value>Supply one or more module names, separated by commas to load them</value>
+  </data>
+  <data name="EnablemoduleShort" xml:space="preserve">
+    <value>Enables one or more modules</value>
+  </data>
+  <data name="SnapshotpolicyLong" xml:space="preserve">
+    <value>This settings controls the usage of snapshots, which allows Duplicati to backup files that are locked by other programs. If this is set to "off", Duplicati will not attempt to create a disk snapshot. Setting this to "auto" makes Duplicati attempt to create a snapshot, and fail silently if that was not allowed or supported. A setting of "on" will also make Duplicati attempt to create a snapshot, but will produce a warning message in the log if it fails. Setting it to "required" will make Duplicati abort the backup if the snapshot creation fails. On windows this uses the Volume Shadow Copy Services (VSS) and requires administrative privileges. On linux this uses Logical Volume Management (LVM) and requires root privileges.</value>
+  </data>
+  <data name="SnapshotpolicyShort" xml:space="preserve">
+    <value>Controls the use of disk snapshots</value>
+  </data>
+  <data name="AsynchronousuploadfolderLong" xml:space="preserve">
+    <value>The pre-generated volumes will be placed into the temporary folder by default, this option can set a different folder for placing the temporary volumes, despite the name, this also works for synchronous runs</value>
+  </data>
+  <data name="AsynchronousuploadfolderShort" xml:space="preserve">
+    <value>The path where ready volumes are placed until uploaded</value>
+  </data>
+  <data name="AsynchronousuploadlimitLong" xml:space="preserve">
+    <value>When performing asynchronous uploads, Duplicati will create volumes that can be uploaded. To prevent Duplicati from generating too many volumes, this option limits the number of pending uploads. Set to zero to disable the limit</value>
+  </data>
+  <data name="AsynchronousuploadlimitShort" xml:space="preserve">
+    <value>The number of volumes to create ahead of time</value>
+  </data>
+  <data name="DebugoutputLong" xml:space="preserve">
+    <value>Activating this option will make some error messages more verbose, which may help you track down a particular issue</value>
+  </data>
+  <data name="DebugoutputShort" xml:space="preserve">
+    <value>Enables debugging output</value>
+  </data>
+  <data name="ExcludeemptyfoldersLong" xml:space="preserve">
+    <value>By setting this option to true, a folder which has no files that match the filter will be excluded from the backup</value>
+  </data>
+  <data name="ExcludeemptyfoldersShort" xml:space="preserve">
+    <value>Controls empty folder actions</value>
+  </data>
+  <data name="OldfilenamesDeprecated" xml:space="preserve">
+    <value>This option will be removed in the future but is included for the odd case where the new format breaks something</value>
+  </data>
+  <data name="OldfilenamesLong" xml:space="preserve">
+    <value>By setting this option the filenames generated by Duplicati will contain a time separator as well as a timezone component, which is not cross platform compatible</value>
+  </data>
+  <data name="OldfilenamesShort" xml:space="preserve">
+    <value>Uses the old filename format</value>
+  </data>
+  <data name="ShortfilenamesDeprecated" xml:space="preserve">
+    <value>Duplicati now uses a filename format that is portable across all operating systems, so this option should not be used and will be removed in the future</value>
+  </data>
+  <data name="TimeseparatorDeprecated" xml:space="preserve">
+    <value>Duplicati no longer uses a time separator for the filenames so this option is useless</value>
+  </data>
+  <data name="LogfileLong" xml:space="preserve">
+    <value>Specifies the name of a while into which internal log information is written</value>
+  </data>
+  <data name="LogfileShort" xml:space="preserve">
+    <value>Log internal information</value>
+  </data>
+  <data name="LoglevelLong" xml:space="preserve">
+    <value>Specifies the amount of log information to write into the file specified by --log-file</value>
+  </data>
+  <data name="LoglevelShort" xml:space="preserve">
+    <value>Log information level</value>
+  </data>
+  <data name="DisableautocreatefolderLong" xml:space="preserve">
+    <value>If Duplicati detects that the target folder is missing, it will create it automatically. Activate this option to prevent automatic folder creation.</value>
+  </data>
+  <data name="DisableautocreatefolderShort" xml:space="preserve">
+    <value>Disables automatic folder creation</value>
+  </data>
+  <data name="VssexcludewritersLong" xml:space="preserve">
+    <value>Use this option to exclude faulty writers from a snapshot. This is equivalent to the -wx flag of the vshadow.exe tool, except that it only accepts writer class GUIDs, and not component names or instance GUIDs. Multiple GUIDs must be separated with a semicolon, and most forms of GUIDs are allowed, including with and without curly braces.</value>
+  </data>
+  <data name="VssexcludewritersShort" xml:space="preserve">
+    <value>A semicolon separated list of guids of VSS writers to exclude (Windows only)</value>
+  </data>
+  <data name="UsnpolicyLong" xml:space="preserve">
+    <value>This settings controls the usage of NTFS USN numbers, which allows Duplicati to obtain a list of files and folders much faster. If this is set to "off", Duplicati will not attempt to use USN. Setting this to "auto" makes Duplicati attempt to use USN, and fail silently if that was not allowed or supported. A setting of "on" will also make Duplicati attempt to use USN, but will produce a warning message in the log if it fails. Setting it to "required" will make Duplicati abort the backup if the USN usage fails. This feature is only supported on Windows and requires administrative privileges.</value>
+  </data>
+  <data name="UsnpolicyShort" xml:space="preserve">
+    <value>Controls the use of NTFS Update Sequence Numbers</value>
+  </data>
+  <data name="DisableusndiffcheckLong" xml:space="preserve">
+    <value>If USN is enabled the USN numbers are used to find all changed files since last backup. Use this option to disable the use of USN numbers, which will make Duplicati investigate all source files. This option is primarily intended for testing and should not be disabled in a production environment. If USN is not enabled, this option has no effect.</value>
+  </data>
+  <data name="DisableusndiffcheckShort" xml:space="preserve">
+    <value>Disables changelist by USN numbers</value>
+  </data>
+  <data name="OpenfilepolicyLong" xml:space="preserve">
+    <value>If Duplicati encounters a file that is opened by another program, it will attempt to read whatever contents that are in the file. Since the file may be written during the backup, this can cause the backup to contain a partially written file. Use this option to disable this, omitting locked files from the backup. This option has no effect if a snapshot is active.</value>
+  </data>
+  <data name="OpenfilepolicyShort" xml:space="preserve">
+    <value>Determines how to handle open files</value>
+  </data>
+  <data name="DisabletimetoleranceLong" xml:space="preserve">
+    <value>When deciding if a full backup should be made or an old backup should be deleted, Duplicati will adjust the times by a small fraction to ensure that minor time differences do not interfer with expected operation. If the backup is set to produce a full backup each day, and a full backup is made at, say 12:00:01, and the backup is executed again at 12:00:00, a full day has not passed and thus an incremental backup is performed. To avoid this, Duplicati inserts a 1% tolerance (max 1 hour). Use this option to disable the tolerance, and use strict time checking</value>
+  </data>
+  <data name="DisabletimetoleranceShort" xml:space="preserve">
+    <value>Deactivates tolerance when comparing times</value>
+  </data>
+  <data name="SortedfilelistLong" xml:space="preserve">
+    <value>The list of files to back up is normally processed in a random fashion to ensure that all files have an equal probability of being processed. Use this setting to process the files in alphabetical order instead</value>
+  </data>
+  <data name="SortedfilelistShort" xml:space="preserve">
+    <value>Sort the list of files</value>
+  </data>
+  <data name="CreateverificationfileLong" xml:space="preserve">
+    <value>If the backup is encrypted, the remote backend cannot verify the backup contents without the password. If this option is activated, Duplicati stores an unencrypted file on the backend. The file is never read by Duplicati, but allows the remote server to verify the backup integrity without requiring a password. The file contains no sensitive information, only a list of files that are expected to exist on the backend and their respective hashes. This option only has an effect when creating a backup and when verifying a backup set.</value>
+  </data>
+  <data name="CreateverificationfileShort" xml:space="preserve">
+    <value>Create verification file on server</value>
+  </data>
+  <data name="VerificationLevelLong" xml:space="preserve">
+    <value>Use this option to change the level of verifiation done by the verify command. The setting "manifest" will only verify the manifest chain. The settings "signature" will also download and verify all signature files. The setting "full", will download all files, including content files, and verify that they are unchanged.</value>
+  </data>
+  <data name="VerificationLevelShort" xml:space="preserve">
+    <value>Level of verification</value>
+  </data>
+  <data name="ListverifyuploadsLong" xml:space="preserve">
+    <value>Some protocols, like FTP, and some servers have problems detecting an interrupted transfer and will assume that the transfer completed, even if it did not. If this option is enabled Duplicati will list the contents of the backend after each upload and verify that the file exists and has the expected size.</value>
+  </data>
+  <data name="ListverifyuploadsShort" xml:space="preserve">
+    <value>Verify uploads by listing contents</value>
+  </data>
+  <data name="FullifmorethannincrementalsLong" xml:space="preserve">
+    <value>Use this option to limit the length of the backup chain to a certain number. The number supplied here indicates the maximum number of incrementals a chain can contain (not counting the root full backup)</value>
+  </data>
+  <data name="FullifmorethannincrementalsShort" xml:space="preserve">
+    <value>The max number of incrementals in a chain</value>
+  </data>
+  <data name="AsynchronousuploadDeprecated" xml:space="preserve">
+    <value>Asynchronous upload is now default, you can turn it off by using the flag --{0}</value>
+  </data>
+  <data name="SynchronousuploadLong" xml:space="preserve">
+    <value>Duplicati will upload files while scanning the disk and producing volumes, which usually makes the backup faster. Use this flag to turn the behavior off, so that Duplicati will wait for each volume to complete.</value>
+  </data>
+  <data name="SynchronousuploadShort" xml:space="preserve">
+    <value>Upload files synchronously</value>
+  </data>
+  <data name="NoconnectionreuseLong" xml:space="preserve">
+    <value>Duplicati will attempt to perform multiple operations on a single connection, as this avoids repeated login attempts, and thus speeds up the process. This option can be used to ensure that each operation is performed on a seperate connection</value>
+  </data>
+  <data name="NoconnectionreuseShort" xml:space="preserve">
+    <value>Do not re-use connections</value>
+  </data>
+  <data name="DebugretryerrorsLong" xml:space="preserve">
+    <value>When an error occurs, Duplicati will silently retry, and only report the number of retries. Enable this option to have the error messages displayed when a retry is performed.</value>
+  </data>
+  <data name="DebugretryerrorsShort" xml:space="preserve">
+    <value>Show error messages when a retry is performed</value>
+  </data>
+  <data name="UploadUnchangedBackupsLong" xml:space="preserve">
+    <value>If no files have changed, Duplicati will not upload a backup set. If the backup data is used to verify that a backup was executed, this option will make Duplicati upload a backupset even if it is empty</value>
+  </data>
+  <data name="UploadUnchangedBackupsShort" xml:space="preserve">
+    <value>Upload empty backup files</value>
+  </data>
+  <data name="BackendlogdatabaseShort" xml:space="preserve">
+    <value>Database log of remote operations</value>
+  </data>
+  <data name="BackendlogdatabaseLong" xml:space="preserve">
+    <value>Use this option to specify a path to a file that will store information about backend operations. This option can be used to track down errors by comparing the backend state with the expected backend state.</value>
+  </data>
+  <data name="QuotasizeLong" xml:space="preserve">
+    <value>This value can be used to set a known upper limit on the amount of space a backend has. If the backend reports the size itself, this value is ignored</value>
+  </data>
+  <data name="QuotasizeShort" xml:space="preserve">
+    <value>A reported maximum storage</value>
+  </data>
+  <data name="SymlinkpolicyShort" xml:space="preserve">
+    <value>Symlink handling</value>
+  </data>
+  <data name="SymlinkpolicyLong" xml:space="preserve">
+    <value>Using this option to handle symlinks different. The "{0}" option will simply record a symlink with its name and destination, and a restore will recreate the symlink as a link. Use the option "{1}" to ignore all symlinks and not store any information about them. Previous versions of Duplicati used the setting "{2}", which will cause symlinked files to be included and restore as normal files.</value>
+  </data>
+  <data name="ExcludefilesattributesShort" xml:space="preserve">
+    <value>Exclude files by attribute</value>
+  </data>
+  <data name="ExcludefilesattributesLong" xml:space="preserve">
+    <value>Use this option to exclude files with certain attributes. Use a comma separated list of attribute names to specify more that one. Possible values are: {0}</value>
+  </data>
+  <data name="VssusemappingLong" xml:space="preserve">
+    <value>Activate this option to map VSS snapshots to a drive (similar to SUBST, using Win32 DefineDosDevice). This will create temporary drives that are then used to access the contents of a snapshot. This workaround can speed up file access on Windows XP.</value>
+  </data>
+  <data name="VssusemappingShort" xml:space="preserve">
+    <value>Map snapshots to a drive (Windows only)</value>
+  </data>
+  <data name="BackupnameLong" xml:space="preserve">
+    <value>A display name that is attached to this backup. Can be used to identify the backup when sending mail or running scripts.</value>
+  </data>
+  <data name="BackupnameShort" xml:space="preserve">
+    <value>Name of the backup</value>
+  </data>
+  <data name="CompressionextensionfileLong" xml:space="preserve">
+    <value>This property can be used to point to a text file where each line contains a file extension that indicates a non-compressible file. Files that have an extension found in the file will not be compressed, but simply stored in the archive. The file format ignores any lines that do not start with a period, and considers a space to indicate the end of the extension. A default file is supplied, that also serves as an example. The default file is placed in {0}.</value>
+  </data>
+  <data name="CompressionextensionfileShort" xml:space="preserve">
+    <value>Manage non-compressible file extensions</value>
+  </data>
+  <data name="QuietconsoleLong" xml:space="preserve">
+    <value>If this option is set, progress reports and other messages that would normally go to the console will be redirected to the log.</value>
+  </data>
+  <data name="QuietconsoleShort" xml:space="preserve">
+    <value>Disable console output</value>
+  </data>
+  <data name="BesteffortrestoreShort" xml:space="preserve">
+    <value>Restore with errors</value>
+  </data>
+  <data name="BesteffortrestoreLong" xml:space="preserve">
+    <value>The restore process will stop if errors are detected to avoid restores with invalid data. Use this option to make Duplicati continue, even if some data is missing</value>
+  </data>
 </root>