--- conflicted
+++ resolved
@@ -1,251 +1,235 @@
-using System;
-using System.Collections.Generic;
-using System.Linq;
-using System.Text;
-using Duplicati.Library.Localization.Short;
-
-namespace Duplicati.Library.Main.Database
-{
-    public static class ExtensionMethods
-    {
-        /// <summary>
-        /// The tag used for logging
-        /// </summary>
-        private static readonly string LOGTAG = Logging.Log.LogTagFromType(typeof(ExtensionMethods));
-
-        public static void AddParameters(this System.Data.IDbCommand self, int count)
-        {
-            for(var i = 0; i < count; i++)
-                self.Parameters.Add(self.CreateParameter());
-        }
-
-        public static void AddParameter(this System.Data.IDbCommand self)
-        {
-            self.Parameters.Add(self.CreateParameter());
-        }
-
-        public static void AddParameter<T>(this System.Data.IDbCommand self, T value, string name = null)
-        {
-            var p = self.CreateParameter();
-            p.Value = value;
-            if (!string.IsNullOrEmpty(name))
-                p.ParameterName = name;
-            self.Parameters.Add(p);
-        }
-
-        public static void SetParameterValue<T>(this System.Data.IDbCommand self, int index, T value)
-        {
-            ((System.Data.IDataParameter)self.Parameters[index]).Value = value;
-        }
-
-        public static string GetPrintableCommandText(this System.Data.IDbCommand self)
-        {
-            var txt = self.CommandText;
-#if DEBUG
-            foreach(var p in self.Parameters.Cast<System.Data.IDbDataParameter>())
-            {
-                var ix = txt.IndexOf('?');
-                if (ix >= 0)
-                {
-                    string v;
-                    if (p.Value is string)
-                        v = string.Format("\"{0}\"", p.Value);
-                    else if (p.Value == null)
-                        v = "NULL";
-                    else
-                        v = string.Format("{0}", p.Value);
-
-                    txt = txt.Substring(0, ix) + v + txt.Substring(ix + 1);
-                }
-            }
-#endif
-            return txt;
-        }
-
-        public static int ExecuteNonQuery(this System.Data.IDbCommand self, string cmd, params object[] values)
-        {
-            if (cmd != null)
-                self.CommandText = cmd;
-
-            if (values != null && values.Length > 0)
-            {
-                self.Parameters.Clear();
-                foreach (var n in values)
-                    self.AddParameter(n);
-            }
-
-<<<<<<< HEAD
-            using(new Logging.Timer(LC.L("ExecuteNonQuery: {0}", self.GetPrintableCommandText())))
-=======
-            using(new Logging.Timer(LOGTAG, "ExecuteNonQuery", string.Format("ExecuteNonQuery: {0}", self.CommandText)))
->>>>>>> 3361e27e
-                return self.ExecuteNonQuery();
-        }
-
-        public static object ExecuteScalar(this System.Data.IDbCommand self, string cmd, params object[] values)
-        {
-            if (cmd != null)
-                self.CommandText = cmd;
-            
-            if (values != null && values.Length > 0)
-            {
-                self.Parameters.Clear();
-                foreach (var n in values)
-                    self.AddParameter(n);
-            }
-
-<<<<<<< HEAD
-            using(new Logging.Timer(LC.L("ExecuteScalar: {0}", self.GetPrintableCommandText())))
-=======
-            using(new Logging.Timer(LOGTAG, "ExecuteScalar", string.Format("ExecuteScalar: {0}", self.CommandText)))
->>>>>>> 3361e27e
-                return self.ExecuteScalar();
-        }
-
-        public static long ExecuteScalarInt64(this System.Data.IDbCommand self, long defaultvalue = -1)
-        {
-            return ExecuteScalarInt64(self, null, defaultvalue, null);
-        }
-
-        public static long ExecuteScalarInt64(this System.Data.IDbCommand self, string cmd, long defaultvalue = -1)
-        {
-            return ExecuteScalarInt64(self, cmd, defaultvalue, null);
-        }
-
-        public static long ExecuteScalarInt64(this System.Data.IDbCommand self, string cmd, long defaultvalue, params object[] values)
-        {
-            if (cmd != null)
-                self.CommandText = cmd;
-
-            if (values != null && values.Length > 0)
-            {
-                self.Parameters.Clear();
-                foreach (var n in values)
-                    self.AddParameter(n);
-            }
-
-<<<<<<< HEAD
-            using(new Logging.Timer(LC.L("ExecuteScalarInt64: {0}", self.GetPrintableCommandText())))
-=======
-            using(new Logging.Timer(LOGTAG, "ExecuteScalarInt64", string.Format("ExecuteScalarInt64: {0}", self.CommandText)))
->>>>>>> 3361e27e
-                using(var rd = self.ExecuteReader())
-                    if (rd.Read())
-                        return ConvertValueToInt64(rd, 0, defaultvalue);
-
-            return defaultvalue;
-        }
-
-        public static System.Data.IDataReader ExecuteReader(this System.Data.IDbCommand self, string cmd, params object[] values)
-        {
-            if (cmd != null)
-                self.CommandText = cmd;
-
-            if (values != null && values.Length > 0)
-            {
-                self.Parameters.Clear();
-                foreach (var n in values)
-                    self.AddParameter(n);
-            }
-
-<<<<<<< HEAD
-            using(new Logging.Timer(LC.L("ExecuteReader: {0}", self.GetPrintableCommandText())))
-=======
-            using(new Logging.Timer(LOGTAG, "ExcuteReader", string.Format("ExecuteReader: {0}", self.CommandText)))
->>>>>>> 3361e27e
-                return self.ExecuteReader();
-        }
-
-        public static IEnumerable<System.Data.IDataReader> ExecuteReaderEnumerable(this System.Data.IDbCommand self, string cmd, params object[] values)
-        {
-            using(var rd = ExecuteReader(self, cmd, values))
-                while (rd.Read())
-                    yield return rd;
-        }
-
-        public static string ConvertValueToString(this System.Data.IDataReader reader, int index)
-        {
-            var v = reader.GetValue(index);
-            if (v == null || v == DBNull.Value)
-                return null;
-
-            return v.ToString();
-        }
-
-        public static long ConvertValueToInt64(this System.Data.IDataReader reader, int index, long defaultvalue = -1)
-        {
-            try
-            {
-                if (!reader.IsDBNull(index))
-                    return reader.GetInt64(index);
-            }
-            catch
-            {
-            }
-
-            return defaultvalue;
-        }
-
-        public static System.Data.IDbCommand CreateCommand(this System.Data.IDbConnection self, System.Data.IDbTransaction transaction)
-        {
-            var con = self.CreateCommand();
-            con.Transaction = transaction;
-            return con;
-        }
-
-        /// <summary> Small helper method querying and returning a textual representation of the SQLite execution plan. </summary>
-        public static string GetSQLiteExecutionPlan(this System.Data.IDbCommand cmd)
-        {
-            using (var qpCmd = cmd.Connection.CreateCommand())
-            {
-                qpCmd.CommandText = "EXPLAIN QUERY PLAN " + cmd.CommandText;
-                qpCmd.Connection = cmd.Connection;
-                qpCmd.CommandType = cmd.CommandType;
-                qpCmd.Transaction = cmd.Transaction;
-
-                foreach (System.Data.IDataParameter p in cmd.Parameters)
-                    qpCmd.AddParameter(p.Value, p.ParameterName);
-
-                System.Data.DataTable dt = new System.Data.DataTable();
-                using (var rd = qpCmd.ExecuteReader())
-                    dt.Load(rd);
-
-                string plan =
-                     String.Join("\t", dt.Columns.Cast<System.Data.DataColumn>().Select(c => c.ColumnName).ToArray()) + "\n"
-                    + string.Join("\n", dt.Rows.Cast<System.Data.DataRow>().Select(r => String.Join("\t", r.ItemArray.Select(o => o == null ? "" : o.ToString()).ToArray())).ToArray());
-
-                return plan;
-            }
-        }
-        
-        public static void DumpSQL(this System.Data.IDbConnection self, System.Data.IDbTransaction trans, string sql, params object[] parameters)
-        {
-            using (var c = self.CreateCommand())
-            {
-                c.CommandText = sql;
-                c.Transaction = trans;
-                if (parameters != null)
-                    foreach (var p in parameters)
-                        c.AddParameter(p);
-
-                using (var rd = c.ExecuteReader())
-                {
-                    for (int i = 0; i < rd.FieldCount; i++)
-                        Console.Write((i == 0 ? "" : "\t") + rd.GetName(i));
-                    Console.WriteLine();
-
-                    long n = 0;
-                    while (rd.Read())
-                    {
-                        for (int i = 0; i < rd.FieldCount; i++)
-                            Console.Write(string.Format((i == 0 ? "{0}" : "\t{0}"), rd.GetValue(i)));
-                        Console.WriteLine();
-                        n++;
-                    }
-                    Console.WriteLine("{0} records", n);
-                }
-            }
-        }
-
-    }
-}
+using System;
+using System.Collections.Generic;
+using System.Linq;
+using System.Text;
+using Duplicati.Library.Localization.Short;
+
+namespace Duplicati.Library.Main.Database
+{
+    public static class ExtensionMethods
+    {
+        /// <summary>
+        /// The tag used for logging
+        /// </summary>
+        private static readonly string LOGTAG = Logging.Log.LogTagFromType(typeof(ExtensionMethods));
+
+        public static void AddParameters(this System.Data.IDbCommand self, int count)
+        {
+            for(var i = 0; i < count; i++)
+                self.Parameters.Add(self.CreateParameter());
+        }
+
+        public static void AddParameter(this System.Data.IDbCommand self)
+        {
+            self.Parameters.Add(self.CreateParameter());
+        }
+
+        public static void AddParameter<T>(this System.Data.IDbCommand self, T value, string name = null)
+        {
+            var p = self.CreateParameter();
+            p.Value = value;
+            if (!string.IsNullOrEmpty(name))
+                p.ParameterName = name;
+            self.Parameters.Add(p);
+        }
+
+        public static void SetParameterValue<T>(this System.Data.IDbCommand self, int index, T value)
+        {
+            ((System.Data.IDataParameter)self.Parameters[index]).Value = value;
+        }
+
+        public static string GetPrintableCommandText(this System.Data.IDbCommand self)
+        {
+            var txt = self.CommandText;
+#if DEBUG
+            foreach(var p in self.Parameters.Cast<System.Data.IDbDataParameter>())
+            {
+                var ix = txt.IndexOf('?');
+                if (ix >= 0)
+                {
+                    string v;
+                    if (p.Value is string)
+                        v = string.Format("\"{0}\"", p.Value);
+                    else if (p.Value == null)
+                        v = "NULL";
+                    else
+                        v = string.Format("{0}", p.Value);
+
+                    txt = txt.Substring(0, ix) + v + txt.Substring(ix + 1);
+                }
+            }
+#endif
+            return txt;
+        }
+
+        public static int ExecuteNonQuery(this System.Data.IDbCommand self, string cmd, params object[] values)
+        {
+            if (cmd != null)
+                self.CommandText = cmd;
+
+            if (values != null && values.Length > 0)
+            {
+                self.Parameters.Clear();
+                foreach (var n in values)
+                    self.AddParameter(n);
+            }
+
+            using(new Logging.Timer(LOGTAG, "ExecuteNonQuery", string.Format("ExecuteNonQuery: {0}", self.GetPrintableCommandText())))
+                return self.ExecuteNonQuery();
+        }
+
+        public static object ExecuteScalar(this System.Data.IDbCommand self, string cmd, params object[] values)
+        {
+            if (cmd != null)
+                self.CommandText = cmd;
+            
+            if (values != null && values.Length > 0)
+            {
+                self.Parameters.Clear();
+                foreach (var n in values)
+                    self.AddParameter(n);
+            }
+
+            using(new Logging.Timer(LOGTAG, "ExecuteScalar", string.Format("ExecuteScalar: {0}", self.GetPrintableCommandText())))
+                return self.ExecuteScalar();
+        }
+
+        public static long ExecuteScalarInt64(this System.Data.IDbCommand self, long defaultvalue = -1)
+        {
+            return ExecuteScalarInt64(self, null, defaultvalue, null);
+        }
+
+        public static long ExecuteScalarInt64(this System.Data.IDbCommand self, string cmd, long defaultvalue = -1)
+        {
+            return ExecuteScalarInt64(self, cmd, defaultvalue, null);
+        }
+
+        public static long ExecuteScalarInt64(this System.Data.IDbCommand self, string cmd, long defaultvalue, params object[] values)
+        {
+            if (cmd != null)
+                self.CommandText = cmd;
+
+            if (values != null && values.Length > 0)
+            {
+                self.Parameters.Clear();
+                foreach (var n in values)
+                    self.AddParameter(n);
+            }
+
+            using(new Logging.Timer(LOGTAG, "ExecuteScalarInt64", string.Format("ExecuteScalarInt64: {0}", self.GetPrintableCommandText())))
+                using(var rd = self.ExecuteReader())
+                    if (rd.Read())
+                        return ConvertValueToInt64(rd, 0, defaultvalue);
+
+            return defaultvalue;
+        }
+
+        public static System.Data.IDataReader ExecuteReader(this System.Data.IDbCommand self, string cmd, params object[] values)
+        {
+            if (cmd != null)
+                self.CommandText = cmd;
+
+            if (values != null && values.Length > 0)
+            {
+                self.Parameters.Clear();
+                foreach (var n in values)
+                    self.AddParameter(n);
+            }
+
+            using(new Logging.Timer(LOGTAG, "ExcuteReader", string.Format("ExecuteReader: {0}", self.GetPrintableCommandText())))
+                return self.ExecuteReader();
+        }
+
+        public static IEnumerable<System.Data.IDataReader> ExecuteReaderEnumerable(this System.Data.IDbCommand self, string cmd, params object[] values)
+        {
+            using(var rd = ExecuteReader(self, cmd, values))
+                while (rd.Read())
+                    yield return rd;
+        }
+
+        public static string ConvertValueToString(this System.Data.IDataReader reader, int index)
+        {
+            var v = reader.GetValue(index);
+            if (v == null || v == DBNull.Value)
+                return null;
+
+            return v.ToString();
+        }
+
+        public static long ConvertValueToInt64(this System.Data.IDataReader reader, int index, long defaultvalue = -1)
+        {
+            try
+            {
+                if (!reader.IsDBNull(index))
+                    return reader.GetInt64(index);
+            }
+            catch
+            {
+            }
+
+            return defaultvalue;
+        }
+
+        public static System.Data.IDbCommand CreateCommand(this System.Data.IDbConnection self, System.Data.IDbTransaction transaction)
+        {
+            var con = self.CreateCommand();
+            con.Transaction = transaction;
+            return con;
+        }
+
+        /// <summary> Small helper method querying and returning a textual representation of the SQLite execution plan. </summary>
+        public static string GetSQLiteExecutionPlan(this System.Data.IDbCommand cmd)
+        {
+            using (var qpCmd = cmd.Connection.CreateCommand())
+            {
+                qpCmd.CommandText = "EXPLAIN QUERY PLAN " + cmd.CommandText;
+                qpCmd.Connection = cmd.Connection;
+                qpCmd.CommandType = cmd.CommandType;
+                qpCmd.Transaction = cmd.Transaction;
+
+                foreach (System.Data.IDataParameter p in cmd.Parameters)
+                    qpCmd.AddParameter(p.Value, p.ParameterName);
+
+                System.Data.DataTable dt = new System.Data.DataTable();
+                using (var rd = qpCmd.ExecuteReader())
+                    dt.Load(rd);
+
+                string plan =
+                     String.Join("\t", dt.Columns.Cast<System.Data.DataColumn>().Select(c => c.ColumnName).ToArray()) + "\n"
+                    + string.Join("\n", dt.Rows.Cast<System.Data.DataRow>().Select(r => String.Join("\t", r.ItemArray.Select(o => o == null ? "" : o.ToString()).ToArray())).ToArray());
+
+                return plan;
+            }
+        }
+        
+        public static void DumpSQL(this System.Data.IDbConnection self, System.Data.IDbTransaction trans, string sql, params object[] parameters)
+        {
+            using (var c = self.CreateCommand())
+            {
+                c.CommandText = sql;
+                c.Transaction = trans;
+                if (parameters != null)
+                    foreach (var p in parameters)
+                        c.AddParameter(p);
+
+                using (var rd = c.ExecuteReader())
+                {
+                    for (int i = 0; i < rd.FieldCount; i++)
+                        Console.Write((i == 0 ? "" : "\t") + rd.GetName(i));
+                    Console.WriteLine();
+
+                    long n = 0;
+                    while (rd.Read())
+                    {
+                        for (int i = 0; i < rd.FieldCount; i++)
+                            Console.Write(string.Format((i == 0 ? "{0}" : "\t{0}"), rd.GetValue(i)));
+                        Console.WriteLine();
+                        n++;
+                    }
+                    Console.WriteLine("{0} records", n);
+                }
+            }
+        }
+
+    }
+}