--- conflicted
+++ resolved
@@ -1,1889 +1,1845 @@
-// Copyright (C) 2025, The Duplicati Team
-// https://duplicati.com, hello@duplicati.com
-// 
-// Permission is hereby granted, free of charge, to any person obtaining a 
-// copy of this software and associated documentation files (the "Software"), 
-// to deal in the Software without restriction, including without limitation 
-// the rights to use, copy, modify, merge, publish, distribute, sublicense, 
-// and/or sell copies of the Software, and to permit persons to whom the 
-// Software is furnished to do so, subject to the following conditions:
-// 
-// The above copyright notice and this permission notice shall be included in 
-// all copies or substantial portions of the Software.
-// 
-// THE SOFTWARE IS PROVIDED "AS IS", WITHOUT WARRANTY OF ANY KIND, EXPRESS 
-// OR IMPLIED, INCLUDING BUT NOT LIMITED TO THE WARRANTIES OF MERCHANTABILITY, 
-// FITNESS FOR A PARTICULAR PURPOSE AND NONINFRINGEMENT. IN NO EVENT SHALL THE 
-// AUTHORS OR COPYRIGHT HOLDERS BE LIABLE FOR ANY CLAIM, DAMAGES OR OTHER 
-// LIABILITY, WHETHER IN AN ACTION OF CONTRACT, TORT OR OTHERWISE, ARISING 
-// FROM, OUT OF OR IN CONNECTION WITH THE SOFTWARE OR THE USE OR OTHER 
-// DEALINGS IN THE SOFTWARE.
-
-#nullable enable
-
-using System;
-using System.Collections.Generic;
-using System.Data;
-using System.Linq;
-using System.Text;
-using System.IO;
-using Duplicati.Library.Modules.Builtin.ResultSerialization;
-using Duplicati.Library.Utility;
-using System.Runtime.CompilerServices;
-using Duplicati.Library.Interface;
-
-
-// Expose internal classes to UnitTests, so that Database classes can be tested
-[assembly: InternalsVisibleTo("Duplicati.UnitTest")]
-
-namespace Duplicati.Library.Main.Database
-{
-    internal class LocalDatabase : IDisposable
-    {
-        /// <summary>
-        /// The tag used for logging
-        /// </summary>
-        private static readonly string LOGTAG = Logging.Log.LogTagFromType(typeof(LocalDatabase));
-
-        /// <summary>
-        /// The chunk size for batch operations
-        /// </summary>
-        /// <remarks>SQLite has a limit of 999 parameters in a single statement</remarks>
-        public const int CHUNK_SIZE = 128;
-
-        protected readonly IDbConnection m_connection;
-        protected readonly long m_operationid = -1;
-        private bool m_hasExecutedVacuum;
-
-        private readonly IDbCommand m_updateremotevolumeCommand;
-        private readonly IDbCommand m_selectremotevolumesCommand;
-        private readonly IDbCommand m_selectremotevolumeCommand;
-        private readonly IDbCommand m_removeremotevolumeCommand;
-        private readonly IDbCommand m_removedeletedremotevolumeCommand;
-        private readonly IDbCommand m_selectremotevolumeIdCommand;
-        private readonly IDbCommand m_createremotevolumeCommand;
-        private readonly IDbCommand m_selectduplicateRemoteVolumesCommand;
-
-        private readonly IDbCommand m_insertlogCommand;
-        private readonly IDbCommand m_insertremotelogCommand;
-        private readonly IDbCommand m_insertIndexBlockLink;
-
-        private readonly IDbCommand m_findpathprefixCommand;
-        private readonly IDbCommand m_insertpathprefixCommand;
-
-        public const long FOLDER_BLOCKSET_ID = -100;
-        public const long SYMLINK_BLOCKSET_ID = -200;
-
-        public DateTime OperationTimestamp { get; private set; }
-
-        internal IDbConnection Connection { get { return m_connection; } }
-
-        public bool IsDisposed { get; private set; }
-
-        public bool ShouldCloseConnection { get; set; }
-
-        protected static IDbConnection CreateConnection(string path)
-        {
-            path = Path.GetFullPath(path);
-            if (!Directory.Exists(Path.GetDirectoryName(path)))
-                Directory.CreateDirectory(Path.GetDirectoryName(path) ?? throw new DirectoryNotFoundException("Path was a root folder."));
-
-            var c = SQLiteHelper.SQLiteLoader.LoadConnection(path);
-
-            try
-            {
-                SQLiteHelper.DatabaseUpgrader.UpgradeDatabase(c, path, typeof(LocalDatabase));
-            }
-            catch
-            {
-                //Don't leak database connections when something goes wrong
-                c.Dispose();
-                throw;
-            }
-
-            return c;
-        }
-
-        /// <summary>
-        /// Formats the string using the invariant culture
-        /// </summary>
-        /// <param name="formattable">The formattable string</param>
-        /// <returns>The formatted string</returns>
-        public static string FormatInvariant(FormattableString formattable)
-            => Library.Utility.Utility.FormatInvariant(formattable);
-
-        public static bool Exists(string path)
-        {
-            return File.Exists(path);
-        }
-
-        /// <summary>
-        /// Creates a new database instance and starts a new operation
-        /// </summary>
-        /// <param name="path">The path to the database</param>
-        /// <param name="operation">The name of the operation. If null, continues last operation</param>
-        public LocalDatabase(string path, string operation, bool shouldclose)
-            : this(CreateConnection(path), operation)
-        {
-            ShouldCloseConnection = shouldclose;
-        }
-
-        /// <summary>
-        /// Creates a new database instance and starts a new operation
-        /// </summary>
-        public LocalDatabase(LocalDatabase db)
-            : this(db.m_connection)
-        {
-            OperationTimestamp = db.OperationTimestamp;
-            m_connection = db.m_connection;
-            m_operationid = db.m_operationid;
-        }
-
-        /// <summary>
-        /// Creates a new database instance and starts a new operation
-        /// </summary>
-        /// <param name="operation">The name of the operation. If null, continues last operation</param>
-        public LocalDatabase(IDbConnection connection, string operation)
-            : this(connection)
-        {
-            OperationTimestamp = DateTime.UtcNow;
-            m_connection = connection;
-
-            if (m_connection.State != ConnectionState.Open)
-                m_connection.Open();
-
-            if (operation != null)
-            {
-                using (var cmd = m_connection.CreateCommand())
-                    m_operationid = cmd.SetCommandAndParameters(@"INSERT INTO ""Operation"" (""Description"", ""Timestamp"") VALUES (@Description, @Timestamp); SELECT last_insert_rowid();")
-                        .SetParameterValue("@Description", operation)
-                        .SetParameterValue("@Timestamp", Library.Utility.Utility.NormalizeDateTimeToEpochSeconds(OperationTimestamp))
-                        .ExecuteScalarInt64(-1);
-            }
-            else
-            {
-                // Get last operation
-                using (var cmd = m_connection.CreateCommand())
-                using (var rd = cmd.ExecuteReader(@"SELECT ""ID"", ""Timestamp"" FROM ""Operation"" ORDER BY ""Timestamp"" DESC LIMIT 1"))
-                {
-                    if (!rd.Read())
-                        throw new Exception("LocalDatabase does not contain a previous operation.");
-
-                    m_operationid = rd.ConvertValueToInt64(0);
-                    OperationTimestamp = ParseFromEpochSeconds(rd.ConvertValueToInt64(1));
-                }
-            }
-        }
-
-        private LocalDatabase(IDbConnection connection)
-        {
-<<<<<<< HEAD
-            m_insertlogCommand = connection.CreateCommand(@"INSERT INTO ""LogData"" (""OperationID"", ""Timestamp"", ""Type"", ""Message"", ""Exception"") VALUES (?, ?, ?, ?, ?)");
-            m_insertremotelogCommand = connection.CreateCommand(@"INSERT INTO ""RemoteOperation"" (""OperationID"", ""Timestamp"", ""Operation"", ""Path"", ""Data"") VALUES (?, ?, ?, ?, ?)");
-            m_updateremotevolumeCommand = connection.CreateCommand(@"UPDATE ""Remotevolume"" SET ""OperationID"" = ?, ""State"" = ?, ""Hash"" = ?, ""Size"" = ? WHERE ""Name"" = ?");
-            m_selectremotevolumesCommand = connection.CreateCommand(@"SELECT ""ID"", ""Name"", ""Type"", ""Size"", ""Hash"", ""State"", ""DeleteGraceTime"", ""ArchiveTime"" FROM ""Remotevolume""");
-            m_selectremotevolumeCommand = connection.CreateCommand(m_selectremotevolumesCommand.CommandText + @" WHERE ""Name"" = ?");
-=======
-            m_connection = connection;
-            m_insertlogCommand = connection.CreateCommand(@"INSERT INTO ""LogData"" (""OperationID"", ""Timestamp"", ""Type"", ""Message"", ""Exception"") VALUES (@OperationID, @Timestamp, @Type, @Message, @Exception)");
-            m_insertremotelogCommand = connection.CreateCommand(@"INSERT INTO ""RemoteOperation"" (""OperationID"", ""Timestamp"", ""Operation"", ""Path"", ""Data"") VALUES (@OperationID, @Timestamp, @Operation, @Path, @Data)");
-            m_updateremotevolumeCommand = connection.CreateCommand(@"UPDATE ""Remotevolume"" SET ""OperationID"" = @OperationID, ""State"" = @State, ""Hash"" = @Hash, ""Size"" = @Size WHERE ""Name"" = @Name");
-            m_selectremotevolumesCommand = connection.CreateCommand(@"SELECT ""ID"", ""Name"", ""Type"", ""Size"", ""Hash"", ""State"", ""DeleteGraceTime"" FROM ""Remotevolume""");
-            m_selectremotevolumeCommand = connection.CreateCommand(m_selectremotevolumesCommand.CommandText + @" WHERE ""Name"" = @Name");
->>>>>>> b2aa9a44
-            m_selectduplicateRemoteVolumesCommand = connection.CreateCommand(FormatInvariant($@"SELECT DISTINCT ""Name"", ""State"" FROM ""Remotevolume"" WHERE ""Name"" IN (SELECT ""Name"" FROM ""Remotevolume"" WHERE ""State"" IN ('{RemoteVolumeState.Deleted.ToString()}', '{RemoteVolumeState.Deleting.ToString()}')) AND NOT ""State"" IN ('{RemoteVolumeState.Deleted.ToString()}', '{RemoteVolumeState.Deleting.ToString()}')"));
-            m_removeremotevolumeCommand = connection.CreateCommand(@"DELETE FROM ""Remotevolume"" WHERE ""Name"" = @Name AND (""DeleteGraceTime"" < @Now OR ""State"" != @State)");
-            m_removedeletedremotevolumeCommand = connection.CreateCommand(FormatInvariant($@"DELETE FROM ""Remotevolume"" WHERE ""State"" == '{RemoteVolumeState.Deleted.ToString()}' AND (""DeleteGraceTime"" < @Now OR LENGTH(""DeleteGraceTime"") > 12) ")); // >12 is to handle removal of old records that were in ticks
-            m_selectremotevolumeIdCommand = connection.CreateCommand(@"SELECT ""ID"" FROM ""Remotevolume"" WHERE ""Name"" = @Name");
-            m_createremotevolumeCommand = connection.CreateCommand(@"INSERT INTO ""Remotevolume"" (""OperationID"", ""Name"", ""Type"", ""State"", ""Size"", ""VerificationCount"", ""DeleteGraceTime"") VALUES (@OperationID, @Name, @Type, @State, @Size, @VerificationCount, @DeleteGraceTime); SELECT last_insert_rowid();");
-            m_insertIndexBlockLink = connection.CreateCommand(@"INSERT INTO ""IndexBlockLink"" (""IndexVolumeID"", ""BlockVolumeID"") VALUES (@IndexVolumeId, @BlockVolumeId)");
-            m_findpathprefixCommand = connection.CreateCommand(@"SELECT ""ID"" FROM ""PathPrefix"" WHERE ""Prefix"" = @Prefix");
-            m_insertpathprefixCommand = connection.CreateCommand(@"INSERT INTO ""PathPrefix"" (""Prefix"") VALUES (@Prefix); SELECT last_insert_rowid(); ");
-        }
-
-        /// <summary>
-        /// Creates a DateTime instance by adding the specified number of seconds to the EPOCH value
-        /// </summary>        
-        public static DateTime ParseFromEpochSeconds(long seconds)
-        {
-            return Library.Utility.Utility.EPOCH.AddSeconds(seconds);
-        }
-
-        public void UpdateRemoteVolume(string name, RemoteVolumeState state, long size, string? hash, IDbTransaction? transaction = null)
-        {
-            UpdateRemoteVolume(name, state, size, hash, false, transaction);
-        }
-
-        public void UpdateRemoteVolume(string name, RemoteVolumeState state, long size, string? hash, bool suppressCleanup, IDbTransaction? transaction = null)
-        {
-            UpdateRemoteVolume(name, state, size, hash, suppressCleanup, new TimeSpan(0), null, transaction);
-        }
-
-<<<<<<< HEAD
-        public void UpdateRemoteVolume(string name, RemoteVolumeState state, long size, string hash, bool suppressCleanup, TimeSpan deleteGraceTime, bool? setArchived, IDbTransaction transaction = null)
-=======
-        public void UpdateRemoteVolume(string name, RemoteVolumeState state, long size, string? hash, bool suppressCleanup, TimeSpan deleteGraceTime, IDbTransaction? transaction = null)
->>>>>>> b2aa9a44
-        {
-            m_updateremotevolumeCommand.Transaction = transaction;
-            var c = m_updateremotevolumeCommand.SetParameterValue("@OperationID", m_operationid)
-                .SetParameterValue("@State", state.ToString())
-                .SetParameterValue("@Hash", hash)
-                .SetParameterValue("@Size", size)
-                .SetParameterValue("@Name", name)
-                .ExecuteNonQuery();
-
-            if (c != 1)
-            {
-                throw new Exception($"Unexpected number of remote volumes detected: {c}!");
-            }
-
-            if (deleteGraceTime.Ticks > 0)
-            {
-                using (var cmd = m_connection.CreateCommand(transaction))
-                {
-<<<<<<< HEAD
-                    if ((c = cmd.ExecuteNonQuery(
-                            @"UPDATE ""RemoteVolume"" SET ""DeleteGraceTime"" = ? WHERE ""Name"" = ? ",
-                            Library.Utility.Utility.NormalizeDateTimeToEpochSeconds(DateTime.UtcNow + deleteGraceTime),
-                            name)) != 1)
-                    {
-                        throw new Exception($"Unexpected number of updates when recording remote volume grace-time updates: {c}!");
-                    }
-                }
-            }
-
-            if (setArchived.HasValue)
-            {
-                using (var cmd = m_connection.CreateCommand(transaction))
-                {
-                    if ((c = cmd.ExecuteNonQuery(
-                            @"UPDATE ""RemoteVolume"" SET ""ArchiveTime"" = ? WHERE ""Name"" = ? ",
-                            setArchived.Value ? Library.Utility.Utility.NormalizeDateTimeToEpochSeconds(DateTime.UtcNow) : null,
-                            name)) != 1)
-                    {
-                        throw new Exception($"Unexpected number of updates when recording remote volume archive-time updates: {c}!");
-                    }
-=======
-                    c = cmd.SetCommandAndParameters(@"UPDATE ""RemoteVolume"" SET ""DeleteGraceTime"" = @DeleteGraceTime WHERE ""Name"" = @Name ")
-                        .SetParameterValue("@DeleteGraceTime", Library.Utility.Utility.NormalizeDateTimeToEpochSeconds(DateTime.UtcNow + deleteGraceTime))
-                        .SetParameterValue("@Name", name)
-                        .ExecuteNonQuery();
-
-                    if (c != 1)
-                        throw new Exception($"Unexpected number of updates when recording remote volume updates: {c}!");
->>>>>>> b2aa9a44
-                }
-            }
-
-            if (!suppressCleanup && state == RemoteVolumeState.Deleted)
-            {
-                RemoveRemoteVolume(name, transaction);
-            }
-        }
-
-        public IEnumerable<KeyValuePair<long, DateTime>> FilesetTimes
-        {
-            get
-            {
-                using (var cmd = m_connection.CreateCommand())
-                using (var rd = cmd.ExecuteReader(@"SELECT ""ID"", ""Timestamp"" FROM ""Fileset"" ORDER BY ""Timestamp"" DESC"))
-                    while (rd.Read())
-                        yield return new KeyValuePair<long, DateTime>(rd.ConvertValueToInt64(0), ParseFromEpochSeconds(rd.ConvertValueToInt64(1)).ToLocalTime());
-            }
-        }
-
-        public (string Query, Dictionary<string, object?> Values) GetFilelistWhereClause(DateTime time, long[] versions, IEnumerable<KeyValuePair<long, DateTime>>? filesetslist = null, bool singleTimeMatch = false)
-        {
-            var filesets = (filesetslist ?? FilesetTimes).ToArray();
-            var query = new StringBuilder();
-            var args = new Dictionary<string, object?>();
-            if (time.Ticks > 0 || (versions != null && versions.Length > 0))
-            {
-                var hasTime = false;
-                if (time.Ticks > 0)
-                {
-                    if (time.Kind == DateTimeKind.Unspecified)
-                        throw new Exception("Invalid DateTime given, must be either local or UTC");
-
-                    query.Append(singleTimeMatch ? @" ""Timestamp"" = @Timestamp" : @" ""Timestamp"" <= @Timestamp");
-                    // Make sure the resolution is the same (i.e. no milliseconds)
-                    args.Add("@Timestamp", Library.Utility.Utility.NormalizeDateTimeToEpochSeconds(time));
-                    hasTime = true;
-                }
-
-                if (versions != null && versions.Length > 0)
-                {
-                    var qs = new StringBuilder();
-                    foreach (var v in versions)
-                    {
-                        if (v >= 0 && v < filesets.Length)
-                        {
-                            var argName = "@Fileset" + v;
-                            args.Add(argName, filesets[v].Key);
-                            qs.Append(argName);
-                            qs.Append(",");
-                        }
-                        else
-                            Logging.Log.WriteWarningMessage(LOGTAG, "SkipInvalidVersion", null, "Skipping invalid version: {0}", v);
-                    }
-
-                    if (qs.Length > 0)
-                    {
-                        if (hasTime)
-                            query.Append(" OR ");
-
-                        query.Append(@" ""ID"" IN (" + qs.ToString(0, qs.Length - 1) + ")");
-                    }
-                }
-
-                if (query.Length > 0)
-                {
-                    query.Insert(0, " WHERE ");
-                }
-            }
-
-            return (query.ToString(), args);
-        }
-
-        public long GetRemoteVolumeID(string file, IDbTransaction? transaction = null)
-        {
-            m_selectremotevolumeIdCommand.Transaction = transaction;
-            return m_selectremotevolumeIdCommand.SetParameterValue("@Name", file).ExecuteScalarInt64(-1);
-        }
-
-        public IEnumerable<KeyValuePair<string, long>> GetRemoteVolumeIDs(IEnumerable<string> files, IDbTransaction? transaction = null)
-        {
-            using (var cmd = m_connection.CreateCommand(transaction))
-            {
-                using var tmptable = new TemporaryDbValueList(m_connection, transaction, files);
-                cmd.SetCommandAndParameters(@"SELECT ""Name"", ""ID"" FROM ""RemoteVolume"" WHERE ""Name"" IN (@Name)")
-                    .ExpandInClauseParameter("@Name", tmptable);
-
-                using (var rd = cmd.ExecuteReader())
-                    while (rd.Read())
-                        yield return new KeyValuePair<string, long>(rd.ConvertValueToString(0) ?? "", rd.ConvertValueToInt64(1));
-            }
-        }
-
-        public RemoteVolumeEntry GetRemoteVolume(string file, IDbTransaction? transaction = null)
-        {
-            m_selectremotevolumeCommand.Transaction = transaction;
-            m_selectremotevolumeCommand.SetParameterValue("@Name", file);
-            using (var rd = m_selectremotevolumeCommand.ExecuteReader())
-                if (rd.Read())
-                    return new RemoteVolumeEntry(
-                        rd.ConvertValueToInt64(0),
-                        rd.ConvertValueToString(1),
-                        rd.ConvertValueToString(4),
-                        rd.ConvertValueToInt64(3, -1),
-<<<<<<< HEAD
-                        (RemoteVolumeType)Enum.Parse(typeof(RemoteVolumeType), rd.GetValue(2).ToString()),
-                        (RemoteVolumeState)Enum.Parse(typeof(RemoteVolumeState), rd.GetValue(5).ToString()),
-                        ParseFromEpochSeconds(rd.ConvertValueToInt64(6, 0)),
-                        ParseFromEpochSeconds(rd.ConvertValueToInt64(7, 0))
-=======
-                        (RemoteVolumeType)Enum.Parse(typeof(RemoteVolumeType), rd.ConvertValueToString(2) ?? ""),
-                        (RemoteVolumeState)Enum.Parse(typeof(RemoteVolumeState), rd.ConvertValueToString(5) ?? ""),
-                        ParseFromEpochSeconds(rd.ConvertValueToInt64(6, 0))
->>>>>>> b2aa9a44
-                    );
-
-            return RemoteVolumeEntry.Empty;
-        }
-
-        public IEnumerable<KeyValuePair<string, RemoteVolumeState>> DuplicateRemoteVolumes()
-        {
-            foreach (var rd in m_selectduplicateRemoteVolumesCommand.ExecuteReaderEnumerable())
-            {
-                yield return new KeyValuePair<string, RemoteVolumeState>(
-                    rd.ConvertValueToString(0) ?? throw new Exception("Name was null"),
-                    (RemoteVolumeState)Enum.Parse(typeof(RemoteVolumeState), rd.ConvertValueToString(1) ?? "")
-                );
-            }
-        }
-
-        public IEnumerable<RemoteVolumeEntry> GetRemoteVolumes(IDbTransaction? transaction = null)
-        {
-            m_selectremotevolumesCommand.Transaction = transaction;
-            using (var rd = m_selectremotevolumesCommand.ExecuteReader())
-            {
-                while (rd.Read())
-                {
-                    yield return new RemoteVolumeEntry(
-                        rd.ConvertValueToInt64(0),
-                        rd.ConvertValueToString(1),
-                        rd.ConvertValueToString(4),
-                        rd.ConvertValueToInt64(3, -1),
-<<<<<<< HEAD
-                        (RemoteVolumeType)Enum.Parse(typeof(RemoteVolumeType), rd.GetValue(2).ToString()),
-                        (RemoteVolumeState)Enum.Parse(typeof(RemoteVolumeState), rd.GetValue(5).ToString()),
-                        ParseFromEpochSeconds(rd.ConvertValueToInt64(6, 0)),
-                        ParseFromEpochSeconds(rd.ConvertValueToInt64(7, 0))
-=======
-                        (RemoteVolumeType)Enum.Parse(typeof(RemoteVolumeType), rd.ConvertValueToString(2) ?? ""),
-                        (RemoteVolumeState)Enum.Parse(typeof(RemoteVolumeState), rd.ConvertValueToString(5) ?? ""),
-                        ParseFromEpochSeconds(rd.ConvertValueToInt64(6, 0))
->>>>>>> b2aa9a44
-                    );
-                }
-            }
-        }
-
-        /// <summary>
-        /// Log an operation performed on the remote backend
-        /// </summary>
-        /// <param name="operation">The operation performed</param>
-        /// <param name="path">The path involved</param>
-        /// <param name="data">Any data relating to the operation</param>
-        public void LogRemoteOperation(string operation, string path, string? data, IDbTransaction? transaction)
-        {
-            m_insertremotelogCommand
-                .SetParameterValue("@OperationID", m_operationid)
-                .SetParameterValue("@Timestamp", Library.Utility.Utility.NormalizeDateTimeToEpochSeconds(DateTime.UtcNow))
-                .SetParameterValue("@Operation", operation)
-                .SetParameterValue("@Path", path)
-                .SetParameterValue("@Data", data)
-                .ExecuteNonQuery(transaction);
-        }
-
-        /// <summary>
-        /// Log a debug message
-        /// </summary>
-        /// <param name="type">The message type</param>
-        /// <param name="message">The message</param>
-        /// <param name="exception">An optional exception</param>
-        public void LogMessage(string type, string message, Exception? exception, IDbTransaction? transaction)
-        {
-            m_insertlogCommand.SetParameterValue("@OperationID", m_operationid)
-                .SetParameterValue("@Timestamp", Library.Utility.Utility.NormalizeDateTimeToEpochSeconds(DateTime.UtcNow))
-                .SetParameterValue("@Type", type)
-                .SetParameterValue("@Message", message)
-                .SetParameterValue("@Exception", exception?.ToString())
-                .ExecuteNonQuery(transaction);
-        }
-
-        public void UnlinkRemoteVolume(string name, RemoteVolumeState state, IDbTransaction? transaction = null)
-        {
-            using (var tr = new TemporaryTransactionWrapper(m_connection, transaction))
-            using (var cmd = m_connection.CreateCommand(tr.Parent))
-            {
-                var c = cmd.SetCommandAndParameters(@"DELETE FROM ""RemoteVolume"" WHERE ""Name"" = @Name AND ""State"" = @State ")
-                    .SetParameterValue("@Name", name)
-                    .SetParameterValue("@State", state.ToString())
-                    .ExecuteNonQuery();
-
-                if (c != 1)
-                    throw new Exception($"Unexpected number of remote volumes deleted: {c}, expected {1}");
-
-                tr.Commit();
-            }
-        }
-
-        public void RemoveRemoteVolume(string name, IDbTransaction? transaction = null)
-        {
-            RemoveRemoteVolumes([name], transaction);
-        }
-
-        public void RemoveRemoteVolumes(IEnumerable<string> names, IDbTransaction? transaction = null)
-        {
-            if (names == null || !names.Any()) return;
-
-            using (var tr = new TemporaryTransactionWrapper(m_connection, transaction))
-            using (var deletecmd = m_connection.CreateCommand(tr.Parent))
-            {
-                string temptransguid = Library.Utility.Utility.ByteArrayAsHexString(Guid.NewGuid().ToByteArray());
-                var volidstable = "DelVolSetIds-" + temptransguid;
-                var blocksetidstable = "DelBlockSetIds-" + temptransguid;
-
-                // Create and fill a temp table with the volids to delete. We avoid using too many parameters that way.
-                deletecmd.ExecuteNonQuery(FormatInvariant($@"CREATE TEMP TABLE ""{volidstable}"" (""ID"" INTEGER PRIMARY KEY)"));
-                deletecmd.SetCommandAndParameters(FormatInvariant($@"INSERT OR IGNORE INTO ""{volidstable}"" (""ID"") VALUES (@Id)"));
-                foreach (var name in names)
-                {
-                    var volumeid = GetRemoteVolumeID(name, tr.Parent);
-                    deletecmd.SetParameterValue("@Id", volumeid)
-                        .ExecuteNonQuery();
-                }
-                var volIdsSubQuery = FormatInvariant($@"SELECT ""ID"" FROM ""{volidstable}"" ");
-                deletecmd.Parameters.Clear();
-
-
-                var bsIdsSubQuery = FormatInvariant(@$"
-SELECT DISTINCT ""BlocksetEntry"".""BlocksetID"" FROM ""BlocksetEntry"", ""Block""
-WHERE ""BlocksetEntry"".""BlockID"" = ""Block"".""ID"" AND ""Block"".""VolumeID"" IN ({volIdsSubQuery}) 
-UNION ALL 
-SELECT DISTINCT ""BlocksetID"" FROM ""BlocklistHash""
-WHERE ""Hash"" IN (SELECT ""Hash"" FROM ""Block"" WHERE ""VolumeID"" IN ({volIdsSubQuery}))");
-
-                // Create a temporary table to cache subquery result, as it might take long (SQLite does not cache at all). 
-                deletecmd.ExecuteNonQuery(FormatInvariant($@"CREATE TEMP TABLE ""{blocksetidstable}"" (""ID"" INTEGER PRIMARY KEY)"));
-                deletecmd.ExecuteNonQuery(FormatInvariant($@"INSERT OR IGNORE INTO ""{blocksetidstable}"" (""ID"") {bsIdsSubQuery}"));
-                bsIdsSubQuery = FormatInvariant($@"SELECT DISTINCT ""ID"" FROM ""{blocksetidstable}"" ");
-                deletecmd.Parameters.Clear();
-
-                // Create a temp table to associate metadata that is being deleted to a fileset
-                var metadataFilesetQuery = FormatInvariant($@"SELECT Metadataset.ID, FilesetEntry.FilesetID
-FROM Metadataset
-INNER JOIN FileLookup ON FileLookup.MetadataID = Metadataset.ID
-INNER JOIN FilesetEntry ON FilesetEntry.FileID = FileLookup.ID
-WHERE Metadataset.BlocksetID IN ({bsIdsSubQuery})
-OR Metadataset.ID IN (SELECT MetadataID FROM FileLookup WHERE BlocksetID IN ({bsIdsSubQuery}))");
-
-                var metadataFilesetTable = @"DelMetadataFilesetIds-" + temptransguid;
-                deletecmd.ExecuteNonQuery(FormatInvariant($@"CREATE TEMP TABLE ""{metadataFilesetTable}"" (MetadataID INTEGER PRIMARY KEY, FilesetID INTEGER)"));
-                deletecmd.ExecuteNonQuery(FormatInvariant($@"INSERT OR IGNORE INTO ""{metadataFilesetTable}"" (MetadataID, FilesetID) {metadataFilesetQuery}"));
-
-                // Delete FilesetEntry rows that had their metadata deleted
-                deletecmd.ExecuteNonQuery(FormatInvariant($@"DELETE FROM FilesetEntry
-WHERE FilesetEntry.FilesetID IN (SELECT DISTINCT FilesetID FROM ""{metadataFilesetTable}"")
-AND FilesetEntry.FileID IN (
-	SELECT FilesetEntry.FileID
-	FROM FilesetEntry
-	INNER JOIN FileLookup ON FileLookup.ID = FilesetEntry.FileID
-	WHERE FileLookup.MetadataID IN (SELECT MetadataID FROM ""{metadataFilesetTable}""))"));
-
-                // Delete FilesetEntry rows that had their blocks deleted
-                deletecmd.ExecuteNonQuery(FormatInvariant($@"DELETE FROM FilesetEntry WHERE FilesetEntry.FileID IN (
-SELECT ID FROM FileLookup
-WHERE FileLookup.BlocksetID IN ({bsIdsSubQuery}))"));
-                deletecmd.ExecuteNonQuery(FormatInvariant($@"DELETE FROM FileLookup WHERE FileLookup.MetadataID IN (SELECT MetadataID FROM ""{metadataFilesetTable}"")"));
-
-                deletecmd.ExecuteNonQuery(FormatInvariant($@"DELETE FROM ""Metadataset"" WHERE ""BlocksetID"" IN ({bsIdsSubQuery})"));
-                deletecmd.ExecuteNonQuery(FormatInvariant($@"DELETE FROM ""FileLookup"" WHERE ""BlocksetID"" IN ({bsIdsSubQuery})"));
-                deletecmd.ExecuteNonQuery(FormatInvariant($@"DELETE FROM ""Blockset"" WHERE ""ID"" IN ({bsIdsSubQuery})"));
-                deletecmd.ExecuteNonQuery(FormatInvariant($@"DELETE FROM ""BlocksetEntry"" WHERE ""BlocksetID"" IN ({bsIdsSubQuery})"));
-                deletecmd.ExecuteNonQuery(FormatInvariant($@"DELETE FROM ""BlocklistHash"" WHERE ""BlocklistHash"".""BlocksetID"" IN ({bsIdsSubQuery})"));
-
-                // If the volume is a block or index volume, this will update the crosslink table, otherwise nothing will happen
-                deletecmd.ExecuteNonQuery(FormatInvariant($@"DELETE FROM ""IndexBlockLink"" WHERE ""BlockVolumeID"" IN ({volIdsSubQuery}) OR ""IndexVolumeID"" IN ({volIdsSubQuery})"));
-                deletecmd.ExecuteNonQuery(FormatInvariant($@"DELETE FROM ""Block"" WHERE ""VolumeID"" IN ({volIdsSubQuery})"));
-                deletecmd.ExecuteNonQuery(FormatInvariant($@"DELETE FROM ""DeletedBlock"" WHERE ""VolumeID"" IN ({volIdsSubQuery})"));
-                deletecmd.ExecuteNonQuery(FormatInvariant($@"DELETE FROM ""ChangeJournalData"" WHERE ""FilesetID"" IN (SELECT ""ID"" FROM ""Fileset"" WHERE ""VolumeID"" IN ({volIdsSubQuery}))"));
-                deletecmd.ExecuteNonQuery(FormatInvariant($@"DELETE FROM FilesetEntry WHERE FilesetID IN (SELECT ID FROM Fileset WHERE VolumeID IN ({volIdsSubQuery}))"));
-                deletecmd.ExecuteNonQuery(FormatInvariant($@"DELETE FROM Fileset WHERE VolumeID IN ({volIdsSubQuery})"));
-
-                // Delete from Fileset if FilesetEntry rows were deleted by related metadata and there are no references in FilesetEntry anymore
-                deletecmd.ExecuteNonQuery(FormatInvariant($@"DELETE FROM Fileset WHERE Fileset.ID IN
-(SELECT DISTINCT FilesetID FROM ""{metadataFilesetTable}"")
-AND Fileset.ID NOT IN
-    (SELECT DISTINCT FilesetID FROM FilesetEntry)"));
-
-                // Clean up temp tables for subqueries. We truncate content and then try to delete.
-                // Drop in try-block, as it fails in nested transactions (SQLite problem)
-                // SQLite.SQLiteException (0x80004005): database table is locked
-                deletecmd.ExecuteNonQuery(FormatInvariant($@"DELETE FROM ""{blocksetidstable}"" "));
-                deletecmd.ExecuteNonQuery(FormatInvariant($@"DELETE FROM ""{volidstable}"" "));
-                try
-                {
-                    deletecmd.CommandTimeout = 2;
-                    deletecmd.ExecuteNonQuery(FormatInvariant($@"DROP TABLE IF EXISTS ""{blocksetidstable}"" "));
-                    deletecmd.ExecuteNonQuery(FormatInvariant($@"DROP TABLE IF EXISTS ""{volidstable}"" "));
-                    deletecmd.ExecuteNonQuery(FormatInvariant($@"DROP TABLE IF EXISTS ""{metadataFilesetTable}"" "));
-                }
-                catch { /* Ignore, will be deleted on close anyway. */ }
-
-                m_removeremotevolumeCommand.Transaction = tr.Parent;
-                m_removeremotevolumeCommand.SetParameterValue("@Now", Library.Utility.Utility.NormalizeDateTimeToEpochSeconds(DateTime.UtcNow));
-                m_removeremotevolumeCommand.SetParameterValue("@State", RemoteVolumeState.Deleted.ToString());
-                foreach (var name in names)
-                {
-                    m_removeremotevolumeCommand.SetParameterValue("@Name", name);
-                    m_removeremotevolumeCommand.ExecuteNonQuery();
-                }
-
-                // Validate before commiting changes
-                var nonAttachedFiles = deletecmd.ExecuteScalarInt64(@"SELECT COUNT(*) FROM ""FilesetEntry"" WHERE ""FileID"" NOT IN (SELECT ""ID"" FROM ""FileLookup"")");
-                if (nonAttachedFiles > 0)
-                    throw new ConstraintException($"Detected {nonAttachedFiles} file(s) in FilesetEntry without corresponding FileLookup entry");
-
-                tr.Commit();
-            }
-        }
-
-        public void Vacuum()
-        {
-            m_hasExecutedVacuum = true;
-            using (var cmd = m_connection.CreateCommand())
-                cmd.ExecuteNonQuery("VACUUM");
-        }
-
-        public long RegisterRemoteVolume(string name, RemoteVolumeType type, long size, RemoteVolumeState state)
-        {
-            return RegisterRemoteVolume(name, type, state, size, new TimeSpan(0), null);
-        }
-
-        public long RegisterRemoteVolume(string name, RemoteVolumeType type, RemoteVolumeState state, IDbTransaction? transaction)
-        {
-            return RegisterRemoteVolume(name, type, state, new TimeSpan(0), transaction);
-        }
-
-        public long RegisterRemoteVolume(string name, RemoteVolumeType type, RemoteVolumeState state, TimeSpan deleteGraceTime, IDbTransaction? transaction)
-        {
-            return RegisterRemoteVolume(name, type, state, -1, deleteGraceTime, transaction);
-        }
-
-        public long RegisterRemoteVolume(string name, RemoteVolumeType type, RemoteVolumeState state, long size, TimeSpan deleteGraceTime, IDbTransaction? transaction)
-        {
-            using (var tr = new TemporaryTransactionWrapper(m_connection, transaction))
-            {
-                var r = m_createremotevolumeCommand.SetParameterValue("@OperationId", m_operationid)
-                    .SetParameterValue("@Name", name)
-                    .SetParameterValue("@Type", type.ToString())
-                    .SetParameterValue("@State", state.ToString())
-                    .SetParameterValue("@Size", size)
-                    .SetParameterValue("@VerificationCount", 0)
-                    .SetParameterValue("@DeleteGraceTime", deleteGraceTime.Ticks <= 0 ? 0 : (DateTime.UtcNow + deleteGraceTime).Ticks)
-                    .ExecuteScalarInt64(tr.Parent);
-
-                tr.Commit();
-                return r;
-            }
-        }
-
-        public IEnumerable<long> GetFilesetIDs(DateTime restoretime, long[] versions)
-        {
-            if (restoretime.Kind == DateTimeKind.Unspecified)
-                throw new Exception("Invalid DateTime given, must be either local or UTC");
-
-            (var query, var values) = GetFilelistWhereClause(restoretime, versions);
-            var res = new List<long>();
-            using (var cmd = m_connection.CreateCommand())
-            {
-                using (var rd = cmd.ExecuteReader($@"SELECT ""ID"" FROM ""Fileset"" {query} ORDER BY ""Timestamp"" DESC", values))
-                    while (rd.Read())
-                        res.Add(rd.ConvertValueToInt64(0));
-
-                if (res.Count == 0)
-                {
-                    cmd.Parameters.Clear();
-                    using (var rd = cmd.ExecuteReader(@"SELECT ""ID"" FROM ""Fileset"" ORDER BY ""Timestamp"" DESC "))
-                        while (rd.Read())
-                            res.Add(rd.ConvertValueToInt64(0));
-
-                    if (res.Count == 0)
-                        throw new Duplicati.Library.Interface.UserInformationException("No backup at the specified date", "NoBackupAtDate");
-                    else
-                        Logging.Log.WriteWarningMessage(LOGTAG, "RestoreTimeNoMatch", null, "Restore time or version did not match any existing backups, selecting newest backup");
-                }
-
-                return res;
-            }
-        }
-
-        public IEnumerable<long> FindMatchingFilesets(DateTime restoretime, long[] versions)
-        {
-            if (restoretime.Kind == DateTimeKind.Unspecified)
-                throw new Exception("Invalid DateTime given, must be either local or UTC");
-
-            var tmp = GetFilelistWhereClause(restoretime, versions, singleTimeMatch: true);
-            string query = tmp.Item1;
-            var args = tmp.Item2;
-
-            var res = new List<long>();
-            using (var cmd = m_connection.CreateCommand())
-            using (var rd = cmd.ExecuteReader(@"SELECT ""ID"" FROM ""Fileset"" " + query + @" ORDER BY ""Timestamp"" DESC", args))
-                while (rd.Read())
-                    res.Add(rd.ConvertValueToInt64(0));
-
-            return res;
-        }
-
-        public bool IsFilesetFullBackup(DateTime filesetTime)
-        {
-            using (var cmd = m_connection.CreateCommand())
-            using (var rd = cmd.SetCommandAndParameters($@"SELECT ""IsFullBackup"" FROM ""Fileset"" WHERE ""Timestamp"" = @Timestamp").SetParameterValue("@Timestamp", Library.Utility.Utility.NormalizeDateTimeToEpochSeconds(filesetTime)).ExecuteReader())
-            {
-                if (!rd.Read())
-                    return false;
-                var isFullBackup = rd.GetInt32(0);
-                return isFullBackup == BackupType.FULL_BACKUP;
-            }
-        }
-
-        // TODO: Remove this
-        public IDbTransaction BeginTransaction()
-        {
-            return m_connection.BeginTransactionSafe();
-        }
-
-        protected class TemporaryTransactionWrapper : IDisposable
-        {
-            private readonly IDbTransaction m_parent;
-            private readonly bool m_isTemporary;
-
-            public TemporaryTransactionWrapper(IDbConnection connection, IDbTransaction? transaction)
-            {
-                if (transaction != null)
-                {
-                    m_parent = transaction;
-                    m_isTemporary = false;
-                }
-                else
-                {
-                    m_parent = connection.BeginTransactionSafe();
-                    m_isTemporary = true;
-                }
-            }
-
-            public void Commit()
-            {
-                if (m_isTemporary)
-                    m_parent.Commit();
-            }
-
-            public void Dispose()
-            {
-                if (m_isTemporary)
-                    m_parent.Dispose();
-            }
-
-            public IDbTransaction Parent { get { return m_parent; } }
-        }
-
-        private IEnumerable<KeyValuePair<string, string>> GetDbOptionList(IDbTransaction? transaction = null)
-        {
-            using (var cmd = m_connection.CreateCommand(transaction))
-            using (var rd = cmd.ExecuteReader(@"SELECT ""Key"", ""Value"" FROM ""Configuration"" "))
-                while (rd.Read())
-                    yield return new KeyValuePair<string, string>(rd.ConvertValueToString(0) ?? "", rd.ConvertValueToString(1) ?? "");
-        }
-
-        public IDictionary<string, string> GetDbOptions(IDbTransaction? transaction = null)
-        {
-            return GetDbOptionList(transaction).ToDictionary(x => x.Key, x => x.Value);
-        }
-
-        /// <summary>
-        /// Updates a database option
-        /// </summary>
-        /// <param name="key">The key to update</param>
-        /// <param name="value">The value to set</param>
-        private void UpdateDbOption(string key, bool value)
-        {
-            var opts = GetDbOptions();
-
-            if (value)
-                opts[key] = "true";
-            else
-                opts.Remove(key);
-
-            SetDbOptions(opts);
-        }
-
-        /// <summary>
-        /// Flag indicating if a repair is in progress
-        /// </summary>
-        public bool RepairInProgress
-        {
-            get => GetDbOptions().ContainsKey("repair-in-progress");
-            set => UpdateDbOption("repair-in-progress", value);
-        }
-
-        /// <summary>
-        /// Flag indicating if a repair is in progress
-        /// </summary>
-        public bool PartiallyRecreated
-        {
-            get => GetDbOptions().ContainsKey("partially-recreated");
-            set => UpdateDbOption("partially-recreated", value);
-        }
-
-        /// <summary>
-        /// Flag indicating if the database can contain partial uploads
-        /// </summary>
-        public bool TerminatedWithActiveUploads
-        {
-            get => GetDbOptions().ContainsKey("terminated-with-active-uploads");
-            set => UpdateDbOption("terminated-with-active-uploads", value);
-        }
-
-        /// <summary>
-        /// Sets the database options
-        /// </summary>
-        /// <param name="options">The options to set</param>
-        /// <param name="transaction">An optional transaction</param>
-        public void SetDbOptions(IDictionary<string, string> options, IDbTransaction? transaction = null)
-        {
-            using (var tr = new TemporaryTransactionWrapper(m_connection, transaction))
-            using (var cmd = m_connection.CreateCommand(tr.Parent))
-            {
-                cmd.ExecuteNonQuery(@"DELETE FROM ""Configuration"" ");
-                foreach (var kp in options)
-                    cmd.SetCommandAndParameters(@"INSERT INTO ""Configuration"" (""Key"", ""Value"") VALUES (@Key, @Value) ")
-                        .SetParameterValue("@Key", kp.Key)
-                        .SetParameterValue("@Value", kp.Value)
-                        .ExecuteNonQuery();
-
-                tr.Commit();
-            }
-        }
-
-        public long GetBlocksLargerThan(long fhblocksize)
-        {
-            using (var cmd = m_connection.CreateCommand())
-                return cmd.SetCommandAndParameters(@"SELECT COUNT(*) FROM ""Block"" WHERE ""Size"" > @Size")
-                    .SetParameterValue("@Size", fhblocksize)
-                    .ExecuteScalarInt64(-1);
-        }
-
-        /// <summary>
-        /// Verifies the consistency of the database
-        /// </summary>
-        /// <param name="blocksize">The block size in bytes</param>
-        /// <param name="hashsize">The hash size in byts</param>
-        /// <param name="verifyfilelists">Also verify filelists (can be slow)</param>
-        /// <param name="transaction">The transaction to run in</param>
-        public void VerifyConsistency(long blocksize, long hashsize, bool verifyfilelists, IDbTransaction transaction)
-            => VerifyConsistencyInner(blocksize, hashsize, verifyfilelists, false, transaction);
-
-        /// <summary>
-        /// Verifies the consistency of the database prior to repair
-        /// </summary>
-        /// <param name="blocksize">The block size in bytes</param>
-        /// <param name="hashsize">The hash size in byts</param>
-        /// <param name="verifyfilelists">Also verify filelists (can be slow)</param>
-        /// <param name="transaction">The transaction to run in</param>
-        public void VerifyConsistencyForRepair(long blocksize, long hashsize, bool verifyfilelists, IDbTransaction transaction)
-            => VerifyConsistencyInner(blocksize, hashsize, verifyfilelists, true, transaction);
-
-        /// <summary>
-        /// Verifies the consistency of the database
-        /// </summary>
-        /// <param name="blocksize">The block size in bytes</param>
-        /// <param name="hashsize">The hash size in byts</param>
-        /// <param name="verifyfilelists">Also verify filelists (can be slow)</param>
-        /// <param name="laxVerifyForRepair">Disable verify for errors that will be fixed by repair</param>
-        /// <param name="transaction">The transaction to run in</param>
-        private void VerifyConsistencyInner(long blocksize, long hashsize, bool verifyfilelists, bool laxVerifyForRepair, IDbTransaction transaction)
-        {
-            using (var cmd = m_connection.CreateCommand(transaction))
-            {
-                // Calculate the lengths for each blockset                
-                var combinedLengths = @"
-SELECT 
-    ""A"".""ID"" AS ""BlocksetID"", 
-    IFNULL(""B"".""CalcLen"", 0) AS ""CalcLen"", 
-    ""A"".""Length""
-FROM
-    ""Blockset"" A
-LEFT OUTER JOIN
-    (
-        SELECT 
-            ""BlocksetEntry"".""BlocksetID"",
-            SUM(""Block"".""Size"") AS ""CalcLen""
-        FROM
-            ""BlocksetEntry""
-        LEFT OUTER JOIN
-            ""Block""
-        ON
-            ""Block"".""ID"" = ""BlocksetEntry"".""BlockID""
-        GROUP BY ""BlocksetEntry"".""BlocksetID""
-    ) B
-ON
-    ""A"".""ID"" = ""B"".""BlocksetID""
-
-";
-                // For each blockset with wrong lengths, fetch the file path
-                var reportDetails = @"SELECT ""CalcLen"", ""Length"", ""A"".""BlocksetID"", ""File"".""Path"" FROM (" + combinedLengths + @") A, ""File"" WHERE ""A"".""BlocksetID"" = ""File"".""BlocksetID"" AND ""A"".""CalcLen"" != ""A"".""Length"" ";
-
-                using (var rd = cmd.ExecuteReader(reportDetails))
-                    if (rd.Read())
-                    {
-                        var sb = new StringBuilder();
-                        sb.AppendLine("Found inconsistency in the following files while validating database: ");
-                        var c = 0;
-                        do
-                        {
-                            if (c < 5)
-                                sb.AppendFormat("{0}, actual size {1}, dbsize {2}, blocksetid: {3}{4}", rd.GetValue(3), rd.GetValue(1), rd.GetValue(0), rd.GetValue(2), Environment.NewLine);
-                            c++;
-                        } while (rd.Read());
-
-                        c -= 5;
-                        if (c > 0)
-                            sb.AppendFormat("... and {0} more", c);
-
-                        sb.Append(". Run repair to fix it.");
-                        throw new DatabaseInconsistencyException(sb.ToString());
-                    }
-
-                var real_count = cmd.ExecuteScalarInt64(@"SELECT Count(*) FROM ""BlocklistHash""", 0);
-                var unique_count = cmd.ExecuteScalarInt64(@"SELECT Count(*) FROM (SELECT DISTINCT ""BlocksetID"", ""Index"" FROM ""BlocklistHash"")", 0);
-
-                if (real_count != unique_count)
-                    throw new DatabaseInconsistencyException($"Found {real_count} blocklist hashes, but there should be {unique_count}. Run repair to fix it.");
-
-                var itemswithnoblocklisthash = cmd.ExecuteScalarInt64(FormatInvariant($@"SELECT COUNT(*) FROM (SELECT * FROM (SELECT ""N"".""BlocksetID"", ((""N"".""BlockCount"" + {blocksize / hashsize} - 1) / {blocksize / hashsize}) AS ""BlocklistHashCountExpected"", CASE WHEN ""G"".""BlocklistHashCount"" IS NULL THEN 0 ELSE ""G"".""BlocklistHashCount"" END AS ""BlocklistHashCountActual"" FROM (SELECT ""BlocksetID"", COUNT(*) AS ""BlockCount"" FROM ""BlocksetEntry"" GROUP BY ""BlocksetID"") ""N"" LEFT OUTER JOIN (SELECT ""BlocksetID"", COUNT(*) AS ""BlocklistHashCount"" FROM ""BlocklistHash"" GROUP BY ""BlocksetID"") ""G"" ON ""N"".""BlocksetID"" = ""G"".""BlocksetID"" WHERE ""N"".""BlockCount"" > 1) WHERE ""BlocklistHashCountExpected"" != ""BlocklistHashCountActual"")"), 0);
-                if (itemswithnoblocklisthash != 0)
-                    throw new DatabaseInconsistencyException($"Found {itemswithnoblocklisthash} file(s) with missing blocklist hashes");
-
-                if (cmd.ExecuteScalarInt64(@"SELECT COUNT(*) FROM ""Blockset"" WHERE ""Length"" > 0 AND ""ID"" NOT IN (SELECT ""BlocksetId"" FROM ""BlocksetEntry"")") != 0)
-                    throw new DatabaseInconsistencyException("Detected non-empty blocksets with no associated blocks!");
-
-                if (cmd.SetCommandAndParameters(@"SELECT COUNT(*) FROM ""FileLookup"" WHERE ""BlocksetID"" != @FolderBlocksetId AND ""BlocksetID"" != @SymlinkBlocksetId AND NOT ""BlocksetID"" IN (SELECT ""ID"" FROM ""Blockset"")")
-                    .SetParameterValue("@FolderBlocksetId", FOLDER_BLOCKSET_ID)
-                    .SetParameterValue("@SymlinkBlocksetId", SYMLINK_BLOCKSET_ID)
-                    .ExecuteScalarInt64(0) != 0)
-                    throw new DatabaseInconsistencyException("Detected files associated with non-existing blocksets!");
-
-                if (!laxVerifyForRepair)
-                {
-                    var filesetsMissingVolumes = cmd.SetCommandAndParameters(@"SELECT COUNT(*) FROM ""Fileset"" WHERE ""VolumeID"" NOT IN (SELECT ""ID"" FROM ""RemoteVolume"" WHERE ""Type"" = @Type AND ""State"" != @State)")
-                    .SetParameterValue("@Type", RemoteVolumeType.Files.ToString())
-                    .SetParameterValue("@State", RemoteVolumeState.Deleted.ToString())
-                    .ExecuteScalarInt64(0);
-
-                    if (filesetsMissingVolumes != 0)
-                    {
-                        if (filesetsMissingVolumes == 1)
-                            using (var reader = cmd.SetCommandAndParameters(@"SELECT ""ID"", ""Timestamp"", ""VolumeID"" FROM ""Fileset"" WHERE ""VolumeID"" NOT IN (SELECT ""ID"" FROM ""RemoteVolume"" WHERE ""Type"" = @Type AND ""State"" != @State)")
-                                .SetParameterValue("@Type", RemoteVolumeType.Files.ToString())
-                                .SetParameterValue("@State", RemoteVolumeState.Deleted.ToString())
-                                .ExecuteReader())
-                                if (reader.Read())
-                                    throw new DatabaseInconsistencyException($"Detected 1 fileset with missing volume: FilesetId = {reader.ConvertValueToInt64(0)}, Time = ({ParseFromEpochSeconds(reader.ConvertValueToInt64(1))}), unmatched VolumeID {reader.ConvertValueToInt64(2)}");
-
-                        throw new DatabaseInconsistencyException($"Detected {filesetsMissingVolumes} filesets with missing volumes");
-                    }
-
-                    var volumesMissingFilests = cmd.SetCommandAndParameters(@"SELECT COUNT(*) FROM ""RemoteVolume"" WHERE ""Type"" = @Type AND ""State"" != @State AND ""ID"" NOT IN (SELECT ""VolumeID"" FROM ""Fileset"")")
-                        .SetParameterValue("@Type", RemoteVolumeType.Files.ToString())
-                        .SetParameterValue("@State", RemoteVolumeState.Deleted.ToString())
-                        .ExecuteScalarInt64(0);
-                    if (volumesMissingFilests != 0)
-                    {
-                        if (volumesMissingFilests == 1)
-                            using (var reader = cmd.SetCommandAndParameters(@"SELECT ""ID"", ""Name"", ""State"" FROM ""RemoteVolume"" WHERE ""Type"" = @Type AND ""State"" != @State AND ""ID"" NOT IN (SELECT ""VolumeID"" FROM ""Fileset"")")
-                                .SetParameterValue("@Type", RemoteVolumeType.Files.ToString())
-                                .SetParameterValue("@State", RemoteVolumeState.Deleted.ToString())
-                                .ExecuteReader())
-                                if (reader.Read())
-                                    throw new DatabaseInconsistencyException($"Detected 1 volume with missing filesets: VolumeId = {reader.ConvertValueToInt64(0)}, Name = {reader.ConvertValueToString(1)}, State = {reader.ConvertValueToString(2)}");
-
-                        throw new DatabaseInconsistencyException($"Detected {volumesMissingFilests} volumes with missing filesets");
-                    }
-                }
-
-                var nonAttachedFiles = cmd.ExecuteScalarInt64(@"SELECT COUNT(*) FROM ""FilesetEntry"" WHERE ""FileID"" NOT IN (SELECT ""ID"" FROM ""FileLookup"")");
-                if (nonAttachedFiles != 0)
-                {
-                    // Attempt to create a better error message by finding the first 10 fileset ids with the issue
-                    using var filesetIdReader = cmd.ExecuteReader(@"SELECT DISTINCT(FilesetID) FROM ""FilesetEntry"" WHERE ""FileID"" NOT IN (SELECT ""ID"" FROM ""FileLookup"") LIMIT 11");
-                    var filesetIds = new HashSet<long>();
-                    var overflow = false;
-                    while (filesetIdReader.Read())
-                    {
-                        if (filesetIds.Count >= 10)
-                        {
-                            overflow = true;
-                            break;
-                        }
-                        filesetIds.Add(filesetIdReader.ConvertValueToInt64(0));
-                    }
-
-                    var pairs = FilesetTimes
-                        .Select((x, i) => new { FilesetId = x.Key, Version = i, Time = x.Value })
-                        .Where(x => filesetIds.Contains(x.FilesetId))
-                        .Select(x => $"Fileset {x.Version}: {x.Time} (id = {x.FilesetId})");
-
-                    // Fall back to a generic error message if we can't find the fileset ids
-                    if (!pairs.Any())
-                        throw new DatabaseInconsistencyException($"Detected {nonAttachedFiles} file(s) in FilesetEntry without corresponding FileLookup entry");
-
-                    if (overflow)
-                        pairs = pairs.Append("... and more");
-
-                    throw new DatabaseInconsistencyException($"Detected {nonAttachedFiles} file(s) in FilesetEntry without corresponding FileLookup entry in the following filesets:{Environment.NewLine}{string.Join(Environment.NewLine, pairs)}");
-                }
-
-                if (verifyfilelists)
-                {
-                    var anyError = new List<string>();
-                    using (var cmd2 = m_connection.CreateCommand(transaction))
-                    {
-                        foreach (var filesetid in cmd.ExecuteReaderEnumerable(@"SELECT ""ID"" FROM ""Fileset"" ").Select(x => x.ConvertValueToInt64(0, -1)))
-                        {
-                            var expandedCmd = FormatInvariant($@"SELECT COUNT(*) FROM (SELECT DISTINCT ""Path"" FROM ({LocalDatabase.LIST_FILESETS}) UNION SELECT DISTINCT ""Path"" FROM ({LocalDatabase.LIST_FOLDERS_AND_SYMLINKS}))");
-                            var expandedlist = cmd2
-                                .SetCommandAndParameters(expandedCmd)
-                                .SetParameterValue("@FilesetId", filesetid)
-                                .SetParameterValue("@FolderBlocksetId", FOLDER_BLOCKSET_ID)
-                                .SetParameterValue("@SymlinkBlocksetId", SYMLINK_BLOCKSET_ID)
-                                .ExecuteScalarInt64(0);
-                            //var storedfilelist = cmd2.ExecuteScalarInt64(FormatInvariant(@"SELECT COUNT(*) FROM ""FilesetEntry"", ""FileLookup"" WHERE ""FilesetEntry"".""FilesetID"" = @FilesetId AND ""FileLookup"".""ID"" = ""FilesetEntry"".""FileID"" AND ""FileLookup"".""BlocksetID"" != @FolderBlocksetId AND ""FileLookup"".""BlocksetID"" != @SymlinkBlocksetId"), 0, filesetid, FOLDER_BLOCKSET_ID, SYMLINK_BLOCKSET_ID);
-                            var storedlist = cmd2.SetCommandAndParameters(@"SELECT COUNT(*) FROM ""FilesetEntry"" WHERE ""FilesetEntry"".""FilesetID"" = @FilesetId")
-                                .SetParameterValue("@FilesetId", filesetid)
-                                .ExecuteScalarInt64(0);
-
-                            if (expandedlist != storedlist)
-                            {
-                                var filesetname = filesetid.ToString();
-                                var fileset = FilesetTimes.Zip(Enumerable.Range(0, FilesetTimes.Count()), (a, b) => new Tuple<long, long, DateTime>(b, a.Key, a.Value)).FirstOrDefault(x => x.Item2 == filesetid);
-                                if (fileset != null)
-                                    filesetname = $"version {fileset.Item1}: {fileset.Item3} (database id: {fileset.Item2})";
-                                anyError.Add($"Unexpected difference in fileset {filesetname}, found {expandedlist} entries, but expected {storedlist}");
-                            }
-                        }
-                    }
-                    if (anyError.Any())
-                    {
-                        throw new DatabaseInconsistencyException(string.Join("\n\r", anyError), "FilesetDifferences");
-                    }
-                }
-            }
-        }
-
-        public interface IBlock
-        {
-            string Hash { get; }
-            long Size { get; }
-        }
-
-        internal class Block : IBlock
-        {
-            public string Hash { get; private set; }
-            public long Size { get; private set; }
-
-            public Block(string hash, long size)
-            {
-                Hash = hash;
-                Size = size;
-            }
-        }
-
-        public IEnumerable<IBlock> GetBlocks(long volumeid, IDbTransaction? transaction = null)
-        {
-            using var cmd = m_connection.CreateCommand(transaction)
-                .SetCommandAndParameters(@"SELECT DISTINCT ""Hash"", ""Size"" FROM ""Block"" WHERE ""VolumeID"" = @VolumeId")
-                .SetParameterValue("@VolumeId", volumeid);
-            using (var rd = cmd.ExecuteReader())
-                while (rd.Read())
-                    yield return new Block(rd.ConvertValueToString(0) ?? throw new Exception("Hash is null"), rd.ConvertValueToInt64(1));
-        }
-
-        // TODO: Replace this with an enumerable method
-        private class BlocklistHashEnumerable : IEnumerable<string>
-        {
-            private class BlocklistHashEnumerator : IEnumerator<string>
-            {
-                private readonly IDataReader m_reader;
-                private readonly BlocklistHashEnumerable m_parent;
-                private string? m_path = null;
-                private bool m_first = true;
-                private string? m_current = null;
-
-                public BlocklistHashEnumerator(BlocklistHashEnumerable parent, IDataReader reader)
-                {
-                    m_reader = reader;
-                    m_parent = parent;
-                }
-
-                public string Current { get { return m_current!; } }
-
-                public void Dispose()
-                {
-                }
-
-                object System.Collections.IEnumerator.Current { get { return Current; } }
-
-                public bool MoveNext()
-                {
-                    m_first = false;
-
-                    if (m_path == null)
-                    {
-                        m_path = m_reader.ConvertValueToString(0);
-                        m_current = m_reader.ConvertValueToString(6);
-                        return true;
-                    }
-                    else
-                    {
-                        if (m_current == null)
-                            return false;
-
-                        if (!m_reader.Read())
-                        {
-                            m_current = null;
-                            m_parent.MoreData = false;
-                            return false;
-                        }
-
-                        var np = m_reader.ConvertValueToString(0);
-                        if (m_path != np)
-                        {
-                            m_current = null;
-                            return false;
-                        }
-
-                        m_current = m_reader.ConvertValueToString(6);
-                        return true;
-                    }
-                }
-
-                public void Reset()
-                {
-                    if (!m_first)
-                        throw new Exception("Iterator reset not supported");
-
-                    m_first = false;
-                }
-            }
-
-            private readonly IDataReader m_reader;
-
-            public BlocklistHashEnumerable(IDataReader reader)
-            {
-                m_reader = reader;
-                MoreData = true;
-            }
-
-            public bool MoreData { get; protected set; }
-
-            public IEnumerator<string> GetEnumerator()
-            {
-                return new BlocklistHashEnumerator(this, m_reader);
-            }
-
-            System.Collections.IEnumerator System.Collections.IEnumerable.GetEnumerator()
-            {
-                return GetEnumerator();
-            }
-        }
-
-        public const string LIST_FILESETS = @"
-SELECT
-    ""L"".""Path"", 
-    ""L"".""Lastmodified"", 
-    ""L"".""Filelength"", 
-    ""L"".""Filehash"", 
-    ""L"".""Metahash"", 
-    ""L"".""Metalength"",
-    ""L"".""BlocklistHash"", 
-    ""L"".""FirstBlockHash"",
-    ""L"".""FirstBlockSize"",
-    ""L"".""FirstMetaBlockHash"",
-    ""L"".""FirstMetaBlockSize"",
-    ""M"".""Hash"" AS ""MetaBlocklistHash""
-FROM
-    (
-    SELECT 
-        ""J"".""Path"", 
-        ""J"".""Lastmodified"", 
-        ""J"".""Filelength"", 
-        ""J"".""Filehash"", 
-        ""J"".""Metahash"", 
-        ""J"".""Metalength"",
-        ""K"".""Hash"" AS ""BlocklistHash"", 
-        ""J"".""FirstBlockHash"",
-        ""J"".""FirstBlockSize"",
-        ""J"".""FirstMetaBlockHash"",
-        ""J"".""FirstMetaBlockSize"",
-        ""J"".""MetablocksetID""
-    FROM 
-        (
-        SELECT 
-	        ""A"".""Path"" AS ""Path"", 
-	        ""D"".""Lastmodified"" AS ""Lastmodified"", 
-	        ""B"".""Length"" AS ""Filelength"", 
-	        ""B"".""FullHash"" AS ""Filehash"", 
-	        ""E"".""FullHash"" AS ""Metahash"", 
-	        ""E"".""Length"" AS ""Metalength"",
-	        ""A"".""BlocksetID"" AS ""BlocksetID"",
-	        ""F"".""Hash"" AS ""FirstBlockHash"",
-	        ""F"".""Size"" AS ""FirstBlockSize"",
-	        ""H"".""Hash"" AS ""FirstMetaBlockHash"",
-	        ""H"".""Size"" AS ""FirstMetaBlockSize"",
-	        ""C"".""BlocksetID"" AS ""MetablocksetID""
-        FROM 
-	        ""File"" A	
-        LEFT JOIN ""Blockset"" B
-          ON ""A"".""BlocksetID"" = ""B"".""ID"" 
-        LEFT JOIN ""Metadataset"" C  
-          ON ""A"".""MetadataID"" = ""C"".""ID""
-        LEFT JOIN ""FilesetEntry"" D
-          ON ""A"".""ID"" = ""D"".""FileID""
-        LEFT JOIN ""Blockset"" E
-          ON ""E"".""ID"" = ""C"".""BlocksetID""
-        LEFT JOIN ""BlocksetEntry"" G
-          ON ""B"".""ID"" = ""G"".""BlocksetID""
-        LEFT JOIN ""Block"" F 
-          ON ""G"".""BlockID"" = ""F"".""ID""  
-        LEFT JOIN ""BlocksetEntry"" I
-          ON ""E"".""ID"" = ""I"".""BlocksetID""
-        LEFT JOIN ""Block"" H 
-          ON ""I"".""BlockID"" = ""H"".""ID""
-        WHERE 
-          ""A"".""BlocksetId"" >= 0 AND
-          ""D"".""FilesetID"" = @FilesetId AND
-          (""I"".""Index"" = 0 OR ""I"".""Index"" IS NULL) AND  
-          (""G"".""Index"" = 0 OR ""G"".""Index"" IS NULL)
-        ) J
-    LEFT OUTER JOIN 
-        ""BlocklistHash"" K 
-    ON 
-        ""K"".""BlocksetID"" = ""J"".""BlocksetID"" 
-    ORDER BY ""J"".""Path"", ""K"".""Index""
-    ) L
-
-LEFT OUTER JOIN
-    ""BlocklistHash"" M
-ON
-    ""M"".""BlocksetID"" = ""L"".""MetablocksetID""
-";
-
-        public const string LIST_FOLDERS_AND_SYMLINKS = @"
-SELECT
-    ""G"".""BlocksetID"",
-    ""G"".""ID"",
-    ""G"".""Path"",
-    ""G"".""Length"",
-    ""G"".""FullHash"",
-    ""G"".""Lastmodified"",
-    ""G"".""FirstMetaBlockHash"",
-    ""H"".""Hash"" AS ""MetablocklistHash""
-FROM
-    (
-    SELECT
-        ""B"".""BlocksetID"",
-        ""B"".""ID"",
-        ""B"".""Path"",
-        ""D"".""Length"",
-        ""D"".""FullHash"",
-        ""A"".""Lastmodified"",
-        ""F"".""Hash"" AS ""FirstMetaBlockHash"",
-        ""C"".""BlocksetID"" AS ""MetaBlocksetID""
-    FROM
-        ""FilesetEntry"" A, 
-        ""File"" B, 
-        ""Metadataset"" C, 
-        ""Blockset"" D,
-        ""BlocksetEntry"" E,
-        ""Block"" F
-    WHERE 
-        ""A"".""FileID"" = ""B"".""ID"" 
-        AND ""B"".""MetadataID"" = ""C"".""ID"" 
-        AND ""C"".""BlocksetID"" = ""D"".""ID"" 
-        AND ""E"".""BlocksetID"" = ""C"".""BlocksetID""
-        AND ""E"".""BlockID"" = ""F"".""ID""
-        AND ""E"".""Index"" = 0
-        AND (""B"".""BlocksetID"" = @FolderBlocksetId OR ""B"".""BlocksetID"" = @SymlinkBlocksetId)
-        AND ""A"".""FilesetID"" = @FilesetId
-    ) G
-LEFT OUTER JOIN
-   ""BlocklistHash"" H
-ON
-   ""H"".""BlocksetID"" = ""G"".""MetaBlocksetID""
-ORDER BY
-   ""G"".""Path"", ""H"".""Index""
-
-";
-
-        public void WriteFileset(Volumes.FilesetVolumeWriter filesetvolume, long filesetId, IDbTransaction transaction)
-        {
-            using (var cmd = m_connection.CreateCommand(transaction))
-            {
-                cmd.SetCommandAndParameters(LIST_FOLDERS_AND_SYMLINKS)
-                    .SetParameterValue("@FilesetId", filesetId)
-                    .SetParameterValue("@FolderBlocksetId", FOLDER_BLOCKSET_ID)
-                    .SetParameterValue("@SymlinkBlocksetId", SYMLINK_BLOCKSET_ID);
-
-                string? lastpath = null;
-                using (var rd = cmd.ExecuteReader())
-                    while (rd.Read())
-                    {
-                        var blocksetID = rd.ConvertValueToInt64(0, -1);
-                        var path = rd.ConvertValueToString(2);
-                        var metalength = rd.ConvertValueToInt64(3, -1);
-                        var metahash = rd.ConvertValueToString(4);
-                        var metablockhash = rd.ConvertValueToString(6);
-                        var metablocklisthash = rd.ConvertValueToString(7);
-
-                        if (path == lastpath)
-                            Logging.Log.WriteWarningMessage(LOGTAG, "DuplicatePathFound", null, "Duplicate path detected: {0}", path);
-
-                        lastpath = path;
-
-                        if (blocksetID == FOLDER_BLOCKSET_ID)
-                            filesetvolume.AddDirectory(path, metahash, metalength, metablockhash, string.IsNullOrWhiteSpace(metablocklisthash) ? null : new string[] { metablocklisthash });
-                        else if (blocksetID == SYMLINK_BLOCKSET_ID)
-                            filesetvolume.AddSymlink(path, metahash, metalength, metablockhash, string.IsNullOrWhiteSpace(metablocklisthash) ? null : new string[] { metablocklisthash });
-                    }
-
-                // TODO: Perhaps run the above query after recreate and compare count(*) with count(*) from filesetentry where id = x
-
-                cmd.SetCommandAndParameters(LIST_FILESETS)
-                    .SetParameterValue("@FilesetId", filesetId);
-
-                using (var rd = cmd.ExecuteReader())
-                    if (rd.Read())
-                    {
-                        var more = false;
-                        do
-                        {
-                            var path = rd.ConvertValueToString(0);
-                            var filehash = rd.ConvertValueToString(3);
-                            var size = rd.ConvertValueToInt64(2);
-                            var lastmodified = new DateTime(rd.ConvertValueToInt64(1, 0), DateTimeKind.Utc);
-                            var metahash = rd.ConvertValueToString(4);
-                            var metasize = rd.ConvertValueToInt64(5, -1);
-                            var p = rd.GetValue(6);
-                            var blrd = (p == null || p == DBNull.Value) ? null : new BlocklistHashEnumerable(rd);
-                            var blockhash = rd.ConvertValueToString(7);
-                            var blocksize = rd.ConvertValueToInt64(8, -1);
-                            var metablockhash = rd.ConvertValueToString(9);
-                            //var metablocksize = rd.ConvertValueToInt64(10, -1);
-                            var metablocklisthash = rd.ConvertValueToString(11);
-
-                            if (blockhash == filehash)
-                                blockhash = null;
-
-                            if (metablockhash == metahash)
-                                metablockhash = null;
-
-                            filesetvolume.AddFile(path, filehash, size, lastmodified, metahash, metasize, metablockhash, blockhash, blocksize, blrd, string.IsNullOrWhiteSpace(metablocklisthash) ? null : new string[] { metablocklisthash });
-                            if (blrd == null)
-                                more = rd.Read();
-                            else
-                                more = blrd.MoreData;
-
-                        } while (more);
-                    }
-            }
-        }
-
-        public void LinkFilesetToVolume(long filesetid, long volumeid, IDbTransaction transaction)
-        {
-            using (var cmd = m_connection.CreateCommand(transaction))
-            {
-                var c = cmd.SetCommandAndParameters(@"UPDATE ""Fileset"" SET ""VolumeID"" = @VolumeId WHERE ""ID"" = @FilesetId")
-                    .SetParameterValue("@VolumeId", volumeid)
-                    .SetParameterValue("@FilesetId", filesetid)
-                    .ExecuteNonQuery();
-
-                if (c != 1)
-                    throw new Exception($"Failed to link filesetid {filesetid} to volumeid {volumeid}");
-            }
-        }
-
-        public void PushTimestampChangesToPreviousVersion(long filesetId, IDbTransaction transaction)
-        {
-            var query = @"
-UPDATE FilesetEntry AS oldVersion
-SET Lastmodified = tempVersion.Lastmodified
-FROM FilesetEntry AS tempVersion
-WHERE oldVersion.FileID = tempVersion.FileID
-AND tempVersion.FilesetID = @FilesetId
-AND oldVersion.FilesetID = (SELECT ID FROM Fileset WHERE ID != @FilesetId ORDER BY Timestamp DESC LIMIT 1)";
-
-            using (var cmd = m_connection.CreateCommand(transaction, query))
-                cmd.SetParameterValue("@FilesetId", filesetId)
-                    .ExecuteNonQuery();
-        }
-
-        /// <summary>
-        /// Keeps a list of filenames in a temporary table with a single column Path
-        ///</summary>
-        public class FilteredFilenameTable : IDisposable
-        {
-            public string Tablename { get; private set; }
-            private readonly IDbConnection m_connection;
-
-            public FilteredFilenameTable(IDbConnection connection, IFilter filter, IDbTransaction? transaction)
-            {
-                m_connection = connection;
-                Tablename = "Filenames-" + Library.Utility.Utility.ByteArrayAsHexString(Guid.NewGuid().ToByteArray());
-                var type = FilterType.Regexp;
-                if (filter is FilterExpression expression)
-                    type = expression.Type;
-
-                // Bugfix: SQLite does not handle case-insensitive LIKE with non-ascii characters
-                if (type != FilterType.Regexp && !Library.Utility.Utility.IsFSCaseSensitive && filter.ToString()!.Any(x => x > 127))
-                    type = FilterType.Regexp;
-
-                if (filter.Empty)
-                {
-                    using (var cmd = m_connection.CreateCommand(transaction))
-                    {
-                        cmd.ExecuteNonQuery(FormatInvariant($@"CREATE TEMPORARY TABLE ""{Tablename}"" AS SELECT DISTINCT ""Path"" FROM ""File"" "));
-                        return;
-                    }
-                }
-
-                if (type == FilterType.Regexp || type == FilterType.Group)
-                {
-                    using (var cmd = m_connection.CreateCommand(transaction))
-                    {
-                        // TODO: Optimize this to not rely on the "File" view, and not instantiate the paths in full
-                        cmd.ExecuteNonQuery(FormatInvariant($@"CREATE TEMPORARY TABLE ""{Tablename}"" (""Path"" TEXT NOT NULL)"));
-                        using (var tr = new TemporaryTransactionWrapper(m_connection, transaction))
-                        {
-                            cmd.SetCommandAndParameters(tr.Parent, FormatInvariant($@"INSERT INTO ""{Tablename}"" (""Path"") VALUES (@Path)"));
-                            using (var c2 = m_connection.CreateCommand())
-                            using (var rd = c2.ExecuteReader(@"SELECT DISTINCT ""Path"" FROM ""File"" "))
-                                while (rd.Read())
-                                {
-                                    var p = rd.ConvertValueToString(0);
-                                    if (FilterExpression.Matches(filter, p))
-                                        cmd.SetParameterValue("@Path", p)
-                                            .ExecuteNonQuery();
-                                }
-
-
-                            tr.Commit();
-                        }
-                    }
-                }
-                else
-                {
-                    var sb = new StringBuilder();
-                    var args = new Dictionary<string, object?>();
-                    foreach (var f in ((FilterExpression)filter).GetSimpleList())
-                    {
-                        if (sb.Length != 0)
-                            sb.Append(" OR ");
-
-                        var argName = $"@Arg{args.Count}";
-                        if (type == FilterType.Wildcard)
-                        {
-                            sb.Append(FormatInvariant(@$"""Path"" LIKE {argName}"));
-                            args.Add(argName, f.Replace('*', '%').Replace('?', '_'));
-                        }
-                        else
-                        {
-                            sb.Append(FormatInvariant(@$"""Path"" = {argName}"));
-                            args.Add(argName, f);
-                        }
-                    }
-
-                    using (var tr = new TemporaryTransactionWrapper(m_connection, transaction))
-                    using (var cmd = m_connection.CreateCommand(tr.Parent))
-                    {
-                        cmd.ExecuteNonQuery(FormatInvariant($@"CREATE TEMPORARY TABLE ""{Tablename}"" (""Path"" TEXT NOT NULL)"));
-                        cmd.ExecuteNonQuery(FormatInvariant($@"INSERT INTO ""{Tablename}"" SELECT DISTINCT ""Path"" FROM ""File"" WHERE {sb}"), args);
-                        tr.Commit();
-                    }
-                }
-            }
-
-            public void Dispose()
-            {
-                if (Tablename != null)
-                    try
-                    {
-                        using (var cmd = m_connection.CreateCommand())
-                            cmd.ExecuteNonQuery(FormatInvariant(@$"DROP TABLE IF EXISTS ""{Tablename}"" "));
-                    }
-                    catch { }
-                    finally { Tablename = null!; }
-            }
-        }
-
-        public void RenameRemoteFile(string oldname, string newname, IDbTransaction? transaction)
-        {
-            using (var tr = new TemporaryTransactionWrapper(m_connection, transaction))
-            using (var cmd = m_connection.CreateCommand(tr.Parent))
-            {
-                //Rename the old entry, to preserve ID links
-                var c = cmd.SetCommandAndParameters(@"UPDATE ""Remotevolume"" SET ""Name"" = @Newname WHERE ""Name"" = @Oldname")
-                    .SetParameterValue("@Newname", newname)
-                    .SetParameterValue("@Oldname", oldname)
-                    .ExecuteNonQuery();
-
-                if (c != 1)
-                    throw new Exception($"Unexpected result from renaming \"{oldname}\" to \"{newname}\", expected {1} got {c}");
-
-                // Grab the type of entry
-                var type = (RemoteVolumeType)Enum.Parse(
-                    typeof(RemoteVolumeType),
-                    cmd.SetCommandAndParameters(@"SELECT ""Type"" FROM ""Remotevolume"" WHERE ""Name"" = @Name")
-                        .SetParameterValue("@Name", newname)
-                        .ExecuteScalar()
-                        ?.ToString() ?? "",
-                    true);
-
-                //Create a fake new entry with the old name and mark as deleting
-                // as this ensures we will remove it, if it shows up in some later listing
-                RegisterRemoteVolume(oldname, type, RemoteVolumeState.Deleting, tr.Parent);
-
-                tr.Commit();
-            }
-        }
-
-        /// <summary>
-        /// Creates a timestamped backup operation to correctly associate the fileset with the time it was created.
-        /// </summary>
-        /// <param name="volumeid">The ID of the fileset volume to update</param>
-        /// <param name="timestamp">The timestamp of the operation to create</param>
-        /// <param name="transaction">An optional external transaction</param>
-        public virtual long CreateFileset(long volumeid, DateTime timestamp, IDbTransaction? transaction = null)
-        {
-            using (var tr = new TemporaryTransactionWrapper(m_connection, transaction))
-            using (var cmd = m_connection.CreateCommand(tr.Parent))
-            {
-                var id = cmd.SetCommandAndParameters(@"INSERT INTO ""Fileset"" (""OperationID"", ""Timestamp"", ""VolumeID"", ""IsFullBackup"") VALUES (@OperationId, @Timestamp, @VolumeId, @IsFullBackup); SELECT last_insert_rowid();")
-                    .SetParameterValue("@OperationId", m_operationid)
-                    .SetParameterValue("@Timestamp", Library.Utility.Utility.NormalizeDateTimeToEpochSeconds(timestamp))
-                    .SetParameterValue("@VolumeId", volumeid)
-                    .SetParameterValue("@IsFullBackup", BackupType.PARTIAL_BACKUP)
-                    .ExecuteScalarInt64(-1);
-                tr.Commit();
-                return id;
-            }
-        }
-
-        public void AddIndexBlockLink(long indexVolumeID, long blockVolumeID, IDbTransaction transaction)
-        {
-            m_insertIndexBlockLink.SetParameterValue("@IndexVolumeId", indexVolumeID)
-                .SetParameterValue("@BlockVolumeId", blockVolumeID)
-                .ExecuteNonQuery(transaction);
-        }
-
-        /// <summary>
-        /// Returns all unique blocklists for a given volume
-        /// </summary>
-        /// <param name="volumeid">The volume ID to get blocklists for</param>
-        /// <param name="blocksize">The blocksize</param>
-        /// <param name="hashsize">The size of the hash</param>
-        /// <param name="transaction">An optional external transaction</param>
-        /// <returns>An enumerable of tuples containing the blocklist hash, the blocklist data and the length of the data</returns>
-        public IEnumerable<Tuple<string, byte[], int>> GetBlocklists(long volumeid, long blocksize, int hashsize, IDbTransaction? transaction = null)
-        {
-            using (var cmd = m_connection.CreateCommand(transaction))
-            {
-                // Group subquery by hash to ensure that each blocklist hash appears only once in the result
-                var sql = FormatInvariant($@"SELECT ""A"".""Hash"", ""C"".""Hash"" FROM 
-(SELECT ""BlocklistHash"".""BlocksetID"", ""Block"".""Hash"", ""BlocklistHash"".""Index"" FROM  ""BlocklistHash"",""Block"" WHERE  ""BlocklistHash"".""Hash"" = ""Block"".""Hash"" AND ""Block"".""VolumeID"" = @VolumeId GROUP BY ""Block"".""Hash"", ""Block"".""Size"") A,
- ""BlocksetEntry"" B, ""Block"" C WHERE ""B"".""BlocksetID"" = ""A"".""BlocksetID"" AND 
- ""B"".""Index"" >= (""A"".""Index"" * {blocksize / hashsize}) AND ""B"".""Index"" < ((""A"".""Index"" + 1) * {blocksize / hashsize}) AND ""C"".""ID"" = ""B"".""BlockID"" 
- ORDER BY ""A"".""BlocksetID"", ""B"".""Index""");
-
-                string? curHash = null;
-                var count = 0;
-                var buffer = new byte[blocksize];
-
-                using (var rd = cmd.SetCommandAndParameters(sql).SetParameterValue("@VolumeId", volumeid).ExecuteReader())
-                    while (rd.Read())
-                    {
-                        var blockhash = rd.ConvertValueToString(0);
-                        if ((blockhash != curHash && curHash != null) || count + hashsize > buffer.Length)
-                        {
-                            yield return new Tuple<string, byte[], int>(curHash!, buffer, count);
-                            buffer = new byte[blocksize];
-                            count = 0;
-                        }
-
-                        var hash = Convert.FromBase64String(rd.ConvertValueToString(1) ?? throw new Exception("Hash is null"));
-                        Array.Copy(hash, 0, buffer, count, hashsize);
-                        curHash = blockhash;
-                        count += hashsize;
-                    }
-
-                if (curHash != null)
-                    yield return new Tuple<string, byte[], int>(curHash, buffer, count);
-            }
-        }
-
-        /// <summary>
-        /// Update fileset with full backup state
-        /// </summary>
-        /// <param name="fileSetId">Existing file set to update</param>
-        /// <param name="isFullBackup">Full backup state</param>
-        /// <param name="transaction">An optional external transaction</param>
-        public void UpdateFullBackupStateInFileset(long fileSetId, bool isFullBackup, IDbTransaction? transaction = null)
-        {
-            using (var tr = new TemporaryTransactionWrapper(m_connection, transaction))
-            using (var cmd = m_connection.CreateCommand(tr.Parent))
-            {
-                cmd.SetCommandAndParameters(@"UPDATE ""Fileset"" SET ""IsFullBackup"" = @IsFullBackup WHERE ""ID"" = @FilesetId;")
-                    .SetParameterValue("@FilesetId", fileSetId)
-                    .SetParameterValue("@IsFullBackup", isFullBackup ? BackupType.FULL_BACKUP : BackupType.PARTIAL_BACKUP)
-                    .ExecuteNonQuery();
-                tr.Commit();
-            }
-        }
-
-        /// <summary>
-        /// Removes all entries in the fileset entry table for a given fileset ID
-        /// </summary>
-        /// <param name="filesetId">The fileset ID to clear</param>
-        /// <param name="transaction">The transaction to use</param>
-        public void ClearFilesetEntries(long filesetId, IDbTransaction transaction)
-        {
-            using (var cmd = m_connection.CreateCommand(transaction))
-                cmd.SetCommandAndParameters(@"DELETE FROM ""FilesetEntry"" WHERE ""FilesetID"" = @FilesetId")
-                    .SetParameterValue("@FilesetId", filesetId)
-                    .ExecuteNonQuery();
-        }
-
-        /// <summary>
-        /// Gets the last previous fileset that was incomplete
-        /// </summary>
-        /// <param name="transaction">The transaction to use</param>
-        /// <returns>The last incomplete fileset or default</returns>
-        public RemoteVolumeEntry GetLastIncompleteFilesetVolume(IDbTransaction transaction)
-        {
-            var candidates = GetIncompleteFilesets(transaction).OrderBy(x => x.Value).ToArray();
-            if (candidates.Any())
-                return GetRemoteVolumeFromFilesetID(candidates.Last().Key, transaction);
-
-            return default;
-        }
-
-        /// <summary>
-        /// Gets a list of incomplete filesets
-        /// </summary>
-        /// <param name="transaction">An optional transaction</param>
-        /// <returns>A list of fileset IDs and timestamps</returns>
-        public IEnumerable<KeyValuePair<long, DateTime>> GetIncompleteFilesets(IDbTransaction? transaction)
-        {
-            using (var cmd = m_connection.CreateCommand(transaction))
-            using (var rd = cmd.ExecuteReader(FormatInvariant(@$"SELECT DISTINCT ""Fileset"".""ID"", ""Fileset"".""Timestamp"" FROM ""Fileset"", ""RemoteVolume"" WHERE ""RemoteVolume"".""ID"" = ""Fileset"".""VolumeID"" AND ""Fileset"".""ID"" IN (SELECT ""FilesetID"" FROM ""FilesetEntry"")  AND (""RemoteVolume"".""State"" = '{RemoteVolumeState.Uploading}' OR ""RemoteVolume"".""State"" = '{RemoteVolumeState.Temporary}')")))
-                while (rd.Read())
-                {
-                    yield return new KeyValuePair<long, DateTime>(
-                        rd.ConvertValueToInt64(0),
-                        ParseFromEpochSeconds(rd.ConvertValueToInt64(1)).ToLocalTime()
-                    );
-                }
-        }
-
-        /// <summary>
-        /// Gets the remote volume entry from the fileset ID
-        /// </summary>
-        /// <param name="filesetID">The fileset ID</param>
-        /// <param name="transaction">An optional transaction</param>
-        /// <returns>The remote volume entry or default</returns>
-        public RemoteVolumeEntry GetRemoteVolumeFromFilesetID(long filesetID, IDbTransaction? transaction = null)
-        {
-            using (var cmd = m_connection.CreateCommand(transaction))
-<<<<<<< HEAD
-            using (var rd = cmd.ExecuteReader(@"SELECT ""RemoteVolume"".""ID"", ""Name"", ""Type"", ""Size"", ""Hash"", ""State"", ""DeleteGraceTime"", ""ArchiveTime"" FROM ""RemoteVolume"", ""Fileset"" WHERE ""Fileset"".""VolumeID"" = ""RemoteVolume"".""ID"" AND ""Fileset"".""ID"" = ?", filesetID))
-=======
-            using (var rd = cmd.SetCommandAndParameters(@"SELECT ""RemoteVolume"".""ID"", ""Name"", ""Type"", ""Size"", ""Hash"", ""State"", ""DeleteGraceTime"" FROM ""RemoteVolume"", ""Fileset"" WHERE ""Fileset"".""VolumeID"" = ""RemoteVolume"".""ID"" AND ""Fileset"".""ID"" = @FilesetId")
-                .SetParameterValue("@FilesetId", filesetID)
-                .ExecuteReader())
->>>>>>> b2aa9a44
-                if (rd.Read())
-                    return new RemoteVolumeEntry(
-                        rd.ConvertValueToInt64(0, -1),
-                        rd.ConvertValueToString(1),
-                        rd.ConvertValueToString(4),
-                        rd.ConvertValueToInt64(3, -1),
-<<<<<<< HEAD
-                        (RemoteVolumeType)Enum.Parse(typeof(RemoteVolumeType), rd.GetValue(2).ToString()),
-                        (RemoteVolumeState)Enum.Parse(typeof(RemoteVolumeState), rd.GetValue(5).ToString()),
-                        new DateTime(rd.ConvertValueToInt64(6, 0), DateTimeKind.Utc),
-                        new DateTime(rd.ConvertValueToInt64(7, 0), DateTimeKind.Utc)
-=======
-                        (RemoteVolumeType)Enum.Parse(typeof(RemoteVolumeType), rd.ConvertValueToString(2) ?? ""),
-                        (RemoteVolumeState)Enum.Parse(typeof(RemoteVolumeState), rd.ConvertValueToString(5) ?? ""),
-                        ParseFromEpochSeconds(rd.ConvertValueToInt64(6)).ToLocalTime()
->>>>>>> b2aa9a44
-                    );
-                else
-                    return default(RemoteVolumeEntry);
-        }
-
-        public void PurgeLogData(DateTime threshold)
-        {
-            using (var tr = m_connection.BeginTransactionSafe())
-            using (var cmd = m_connection.CreateCommand(tr))
-            {
-                var t = Library.Utility.Utility.NormalizeDateTimeToEpochSeconds(threshold);
-                cmd.SetCommandAndParameters(@"DELETE FROM ""LogData"" WHERE ""Timestamp"" < @Timestamp")
-                    .SetParameterValue("@Timestamp", t)
-                    .ExecuteNonQuery();
-                cmd.SetCommandAndParameters(@"DELETE FROM ""RemoteOperation"" WHERE ""Timestamp"" < @Timestamp")
-                    .SetParameterValue("@Timestamp", t)
-                    .ExecuteNonQuery();
-
-                tr.Commit();
-            }
-        }
-
-        public void PurgeDeletedVolumes(DateTime threshold)
-        {
-            using (var tr = m_connection.BeginTransactionSafe())
-            using (var cmd = m_connection.CreateCommand(tr))
-            {
-                m_removedeletedremotevolumeCommand.SetParameterValue("@Now", Library.Utility.Utility.NormalizeDateTimeToEpochSeconds(threshold))
-                    .ExecuteNonQuery(tr);
-                tr.Commit();
-            }
-        }
-
-        public virtual void Dispose()
-        {
-            if (IsDisposed)
-                return;
-
-            DisposeAllFields<IDbCommand>(this, false);
-
-            if (ShouldCloseConnection && m_connection != null)
-            {
-                if (m_connection.State == ConnectionState.Open && !m_hasExecutedVacuum)
-                {
-                    using (var transaction = m_connection.BeginTransactionSafe())
-                    using (var command = m_connection.CreateCommand(transaction))
-                    {
-                        // SQLite recommends that PRAGMA optimize is run just before closing each database connection.
-                        command.ExecuteNonQuery("PRAGMA optimize");
-
-                        try
-                        {
-                            transaction.Commit();
-                        }
-                        catch (Exception ex)
-                        {
-                            Logging.Log.WriteVerboseMessage(LOGTAG, "FailedToCommitTransaction", ex, "Failed to commit transaction after pragma optimize, usually caused by the a no-op transaction");
-                        }
-                    }
-
-                    m_connection.Close();
-                }
-
-                m_connection.Dispose();
-            }
-
-            IsDisposed = true;
-        }
-
-        /// <summary>
-        /// Disposes all fields of a certain type, in the instance and its bases
-        /// </summary>
-        /// <typeparam name="T">The type of fields to find</typeparam>
-        /// <param name="item">The item to dispose</param>
-        /// <param name="throwExceptions"><c>True</c> if an aggregate exception should be thrown, or <c>false</c> if exceptions are silently captured</param>
-        public static void DisposeAllFields<T>(object item, bool throwExceptions)
-            where T : IDisposable
-        {
-            var typechain = new List<Type>();
-            var cur = item.GetType();
-            var exceptions = new List<Exception>();
-
-            while (cur != null && cur != typeof(object))
-            {
-                typechain.Add(cur);
-                cur = cur.BaseType;
-            }
-
-            var fields =
-                typechain.SelectMany(x =>
-                    x.GetFields(System.Reflection.BindingFlags.NonPublic | System.Reflection.BindingFlags.Public | System.Reflection.BindingFlags.Instance | System.Reflection.BindingFlags.FlattenHierarchy)
-                ).Distinct().Where(x => x.FieldType.IsAssignableFrom(typeof(T)));
-
-            foreach (var p in fields)
-                try
-                {
-                    var val = p.GetValue(item);
-                    if (val != null)
-                        ((T)val).Dispose();
-                }
-                catch (Exception ex)
-                {
-                    if (throwExceptions)
-                        exceptions.Add(ex);
-                }
-
-            if (exceptions.Count > 0)
-                throw new AggregateException(exceptions);
-        }
-
-        public void WriteResults(IBasicResults result)
-        {
-            if (IsDisposed)
-                return;
-
-            if (m_connection != null && result != null)
-            {
-                if (result is BasicResults basicResults)
-                {
-                    basicResults.FlushLog(this);
-                    if (basicResults.EndTime.Ticks == 0)
-                        basicResults.EndTime = DateTime.UtcNow;
-                }
-
-                var serializer = new JsonFormatSerializer();
-                LogMessage("Result",
-                    serializer.SerializeResults(result),
-                    null,
-                    null
-                );
-            }
-        }
-
-        /// <summary>
-        /// The current index into the path prefix buffer
-        /// </summary>
-        private int m_pathPrefixIndex = 0;
-        /// <summary>
-        /// The path prefix lookup list
-        /// </summary>
-        private readonly KeyValuePair<string, long>[] m_pathPrefixLookup = new KeyValuePair<string, long>[5];
-
-        /// <summary>
-        /// Gets the path prefix ID, optionally creating it in the process.
-        /// </summary>
-        /// <returns>The path prefix ID.</returns>
-        /// <param name="prefix">The path to get the prefix for.</param>
-        /// <param name="transaction">The transaction to use for insertion, or null for no transaction</param>
-        public long GetOrCreatePathPrefix(string prefix, IDbTransaction? transaction)
-        {
-            // Ring-buffer style lookup
-            for (var i = 0; i < m_pathPrefixLookup.Length; i++)
-            {
-                var ix = (i + m_pathPrefixIndex) % m_pathPrefixLookup.Length;
-                if (string.Equals(m_pathPrefixLookup[ix].Key, prefix, StringComparison.Ordinal))
-                    return m_pathPrefixLookup[ix].Value;
-            }
-
-            m_findpathprefixCommand.Transaction = transaction;
-            var id = m_findpathprefixCommand.SetParameterValue("@Prefix", prefix)
-                .ExecuteScalarInt64(transaction);
-
-            if (id < 0)
-                id = m_insertpathprefixCommand.SetParameterValue("@Prefix", prefix)
-                    .ExecuteScalarInt64(transaction);
-
-            m_pathPrefixIndex = (m_pathPrefixIndex + 1) % m_pathPrefixLookup.Length;
-            m_pathPrefixLookup[m_pathPrefixIndex] = new KeyValuePair<string, long>(prefix, id);
-
-            return id;
-        }
-
-        /// <summary>
-        /// The path separators on this system
-        /// </summary>
-        private static readonly char[] _pathseparators = new char[] {
-            Path.DirectorySeparatorChar,
-            Path.AltDirectorySeparatorChar,
-        };
-
-        /// <summary>
-        /// Helper method that splits a path on the last path separator
-        /// </summary>
-        /// <returns>The prefix and name.</returns>
-        /// <param name="path">The path to split.</param>
-        public static KeyValuePair<string, string> SplitIntoPrefixAndName(string path)
-        {
-            if (string.IsNullOrEmpty(path))
-                throw new ArgumentException($"Invalid path: {path}", nameof(path));
-
-            int nLast = path.TrimEnd(_pathseparators).LastIndexOfAny(_pathseparators);
-            if (nLast >= 0)
-                return new KeyValuePair<string, string>(path.Substring(0, nLast + 1), path.Substring(nLast + 1));
-
-            return new KeyValuePair<string, string>(string.Empty, path);
-        }
-    }
-
-    /// <summary>
-    /// Defines the backups types
-    /// </summary>
-    public static class BackupType
-    {
-        public const int PARTIAL_BACKUP = 0;
-        public const int FULL_BACKUP = 1;
-    }
-}
+// Copyright (C) 2025, The Duplicati Team
+// https://duplicati.com, hello@duplicati.com
+// 
+// Permission is hereby granted, free of charge, to any person obtaining a 
+// copy of this software and associated documentation files (the "Software"), 
+// to deal in the Software without restriction, including without limitation 
+// the rights to use, copy, modify, merge, publish, distribute, sublicense, 
+// and/or sell copies of the Software, and to permit persons to whom the 
+// Software is furnished to do so, subject to the following conditions:
+// 
+// The above copyright notice and this permission notice shall be included in 
+// all copies or substantial portions of the Software.
+// 
+// THE SOFTWARE IS PROVIDED "AS IS", WITHOUT WARRANTY OF ANY KIND, EXPRESS 
+// OR IMPLIED, INCLUDING BUT NOT LIMITED TO THE WARRANTIES OF MERCHANTABILITY, 
+// FITNESS FOR A PARTICULAR PURPOSE AND NONINFRINGEMENT. IN NO EVENT SHALL THE 
+// AUTHORS OR COPYRIGHT HOLDERS BE LIABLE FOR ANY CLAIM, DAMAGES OR OTHER 
+// LIABILITY, WHETHER IN AN ACTION OF CONTRACT, TORT OR OTHERWISE, ARISING 
+// FROM, OUT OF OR IN CONNECTION WITH THE SOFTWARE OR THE USE OR OTHER 
+// DEALINGS IN THE SOFTWARE.
+
+#nullable enable
+
+using System;
+using System.Collections.Generic;
+using System.Data;
+using System.Linq;
+using System.Text;
+using System.IO;
+using Duplicati.Library.Modules.Builtin.ResultSerialization;
+using Duplicati.Library.Utility;
+using System.Runtime.CompilerServices;
+using Duplicati.Library.Interface;
+
+
+// Expose internal classes to UnitTests, so that Database classes can be tested
+[assembly: InternalsVisibleTo("Duplicati.UnitTest")]
+
+namespace Duplicati.Library.Main.Database
+{
+    internal class LocalDatabase : IDisposable
+    {
+        /// <summary>
+        /// The tag used for logging
+        /// </summary>
+        private static readonly string LOGTAG = Logging.Log.LogTagFromType(typeof(LocalDatabase));
+
+        /// <summary>
+        /// The chunk size for batch operations
+        /// </summary>
+        /// <remarks>SQLite has a limit of 999 parameters in a single statement</remarks>
+        public const int CHUNK_SIZE = 128;
+
+        protected readonly IDbConnection m_connection;
+        protected readonly long m_operationid = -1;
+        private bool m_hasExecutedVacuum;
+
+        private readonly IDbCommand m_updateremotevolumeCommand;
+        private readonly IDbCommand m_selectremotevolumesCommand;
+        private readonly IDbCommand m_selectremotevolumeCommand;
+        private readonly IDbCommand m_removeremotevolumeCommand;
+        private readonly IDbCommand m_removedeletedremotevolumeCommand;
+        private readonly IDbCommand m_selectremotevolumeIdCommand;
+        private readonly IDbCommand m_createremotevolumeCommand;
+        private readonly IDbCommand m_selectduplicateRemoteVolumesCommand;
+
+        private readonly IDbCommand m_insertlogCommand;
+        private readonly IDbCommand m_insertremotelogCommand;
+        private readonly IDbCommand m_insertIndexBlockLink;
+
+        private readonly IDbCommand m_findpathprefixCommand;
+        private readonly IDbCommand m_insertpathprefixCommand;
+
+        public const long FOLDER_BLOCKSET_ID = -100;
+        public const long SYMLINK_BLOCKSET_ID = -200;
+
+        public DateTime OperationTimestamp { get; private set; }
+
+        internal IDbConnection Connection { get { return m_connection; } }
+
+        public bool IsDisposed { get; private set; }
+
+        public bool ShouldCloseConnection { get; set; }
+
+        protected static IDbConnection CreateConnection(string path)
+        {
+            path = Path.GetFullPath(path);
+            if (!Directory.Exists(Path.GetDirectoryName(path)))
+                Directory.CreateDirectory(Path.GetDirectoryName(path) ?? throw new DirectoryNotFoundException("Path was a root folder."));
+
+            var c = SQLiteHelper.SQLiteLoader.LoadConnection(path);
+
+            try
+            {
+                SQLiteHelper.DatabaseUpgrader.UpgradeDatabase(c, path, typeof(LocalDatabase));
+            }
+            catch
+            {
+                //Don't leak database connections when something goes wrong
+                c.Dispose();
+                throw;
+            }
+
+            return c;
+        }
+
+        /// <summary>
+        /// Formats the string using the invariant culture
+        /// </summary>
+        /// <param name="formattable">The formattable string</param>
+        /// <returns>The formatted string</returns>
+        public static string FormatInvariant(FormattableString formattable)
+            => Library.Utility.Utility.FormatInvariant(formattable);
+
+        public static bool Exists(string path)
+        {
+            return File.Exists(path);
+        }
+
+        /// <summary>
+        /// Creates a new database instance and starts a new operation
+        /// </summary>
+        /// <param name="path">The path to the database</param>
+        /// <param name="operation">The name of the operation. If null, continues last operation</param>
+        public LocalDatabase(string path, string operation, bool shouldclose)
+            : this(CreateConnection(path), operation)
+        {
+            ShouldCloseConnection = shouldclose;
+        }
+
+        /// <summary>
+        /// Creates a new database instance and starts a new operation
+        /// </summary>
+        public LocalDatabase(LocalDatabase db)
+            : this(db.m_connection)
+        {
+            OperationTimestamp = db.OperationTimestamp;
+            m_connection = db.m_connection;
+            m_operationid = db.m_operationid;
+        }
+
+        /// <summary>
+        /// Creates a new database instance and starts a new operation
+        /// </summary>
+        /// <param name="operation">The name of the operation. If null, continues last operation</param>
+        public LocalDatabase(IDbConnection connection, string operation)
+            : this(connection)
+        {
+            OperationTimestamp = DateTime.UtcNow;
+            m_connection = connection;
+
+            if (m_connection.State != ConnectionState.Open)
+                m_connection.Open();
+
+            if (operation != null)
+            {
+                using (var cmd = m_connection.CreateCommand())
+                    m_operationid = cmd.SetCommandAndParameters(@"INSERT INTO ""Operation"" (""Description"", ""Timestamp"") VALUES (@Description, @Timestamp); SELECT last_insert_rowid();")
+                        .SetParameterValue("@Description", operation)
+                        .SetParameterValue("@Timestamp", Library.Utility.Utility.NormalizeDateTimeToEpochSeconds(OperationTimestamp))
+                        .ExecuteScalarInt64(-1);
+            }
+            else
+            {
+                // Get last operation
+                using (var cmd = m_connection.CreateCommand())
+                using (var rd = cmd.ExecuteReader(@"SELECT ""ID"", ""Timestamp"" FROM ""Operation"" ORDER BY ""Timestamp"" DESC LIMIT 1"))
+                {
+                    if (!rd.Read())
+                        throw new Exception("LocalDatabase does not contain a previous operation.");
+
+                    m_operationid = rd.ConvertValueToInt64(0);
+                    OperationTimestamp = ParseFromEpochSeconds(rd.ConvertValueToInt64(1));
+                }
+            }
+        }
+
+        private LocalDatabase(IDbConnection connection)
+        {
+            m_connection = connection;
+            m_insertlogCommand = connection.CreateCommand(@"INSERT INTO ""LogData"" (""OperationID"", ""Timestamp"", ""Type"", ""Message"", ""Exception"") VALUES (@OperationID, @Timestamp, @Type, @Message, @Exception)");
+            m_insertremotelogCommand = connection.CreateCommand(@"INSERT INTO ""RemoteOperation"" (""OperationID"", ""Timestamp"", ""Operation"", ""Path"", ""Data"") VALUES (@OperationID, @Timestamp, @Operation, @Path, @Data)");
+            m_updateremotevolumeCommand = connection.CreateCommand(@"UPDATE ""Remotevolume"" SET ""OperationID"" = @OperationID, ""State"" = @State, ""Hash"" = @Hash, ""Size"" = @Size WHERE ""Name"" = @Name");
+            m_selectremotevolumesCommand = connection.CreateCommand(@"SELECT ""ID"", ""Name"", ""Type"", ""Size"", ""Hash"", ""State"", ""DeleteGraceTime"", ""ArchiveTime"" FROM ""Remotevolume""");
+            m_selectremotevolumeCommand = connection.CreateCommand(m_selectremotevolumesCommand.CommandText + @" WHERE ""Name"" = @Name");
+            m_selectduplicateRemoteVolumesCommand = connection.CreateCommand(FormatInvariant($@"SELECT DISTINCT ""Name"", ""State"" FROM ""Remotevolume"" WHERE ""Name"" IN (SELECT ""Name"" FROM ""Remotevolume"" WHERE ""State"" IN ('{RemoteVolumeState.Deleted.ToString()}', '{RemoteVolumeState.Deleting.ToString()}')) AND NOT ""State"" IN ('{RemoteVolumeState.Deleted.ToString()}', '{RemoteVolumeState.Deleting.ToString()}')"));
+            m_removeremotevolumeCommand = connection.CreateCommand(@"DELETE FROM ""Remotevolume"" WHERE ""Name"" = @Name AND (""DeleteGraceTime"" < @Now OR ""State"" != @State)");
+            m_removedeletedremotevolumeCommand = connection.CreateCommand(FormatInvariant($@"DELETE FROM ""Remotevolume"" WHERE ""State"" == '{RemoteVolumeState.Deleted.ToString()}' AND (""DeleteGraceTime"" < @Now OR LENGTH(""DeleteGraceTime"") > 12) ")); // >12 is to handle removal of old records that were in ticks
+            m_selectremotevolumeIdCommand = connection.CreateCommand(@"SELECT ""ID"" FROM ""Remotevolume"" WHERE ""Name"" = @Name");
+            m_createremotevolumeCommand = connection.CreateCommand(@"INSERT INTO ""Remotevolume"" (""OperationID"", ""Name"", ""Type"", ""State"", ""Size"", ""VerificationCount"", ""DeleteGraceTime"") VALUES (@OperationID, @Name, @Type, @State, @Size, @VerificationCount, @DeleteGraceTime); SELECT last_insert_rowid();");
+            m_insertIndexBlockLink = connection.CreateCommand(@"INSERT INTO ""IndexBlockLink"" (""IndexVolumeID"", ""BlockVolumeID"") VALUES (@IndexVolumeId, @BlockVolumeId)");
+            m_findpathprefixCommand = connection.CreateCommand(@"SELECT ""ID"" FROM ""PathPrefix"" WHERE ""Prefix"" = @Prefix");
+            m_insertpathprefixCommand = connection.CreateCommand(@"INSERT INTO ""PathPrefix"" (""Prefix"") VALUES (@Prefix); SELECT last_insert_rowid(); ");
+        }
+
+        /// <summary>
+        /// Creates a DateTime instance by adding the specified number of seconds to the EPOCH value
+        /// </summary>        
+        public static DateTime ParseFromEpochSeconds(long seconds)
+        {
+            return Library.Utility.Utility.EPOCH.AddSeconds(seconds);
+        }
+
+        public void UpdateRemoteVolume(string name, RemoteVolumeState state, long size, string? hash, IDbTransaction? transaction = null)
+        {
+            UpdateRemoteVolume(name, state, size, hash, false, transaction);
+        }
+
+        public void UpdateRemoteVolume(string name, RemoteVolumeState state, long size, string? hash, bool suppressCleanup, IDbTransaction? transaction = null)
+        {
+            UpdateRemoteVolume(name, state, size, hash, suppressCleanup, new TimeSpan(0), null, transaction);
+        }
+
+        public void UpdateRemoteVolume(string name, RemoteVolumeState state, long size, string? hash, bool suppressCleanup, TimeSpan deleteGraceTime, bool? setArchived, IDbTransaction? transaction = null)
+        {
+            m_updateremotevolumeCommand.Transaction = transaction;
+            var c = m_updateremotevolumeCommand.SetParameterValue("@OperationID", m_operationid)
+                .SetParameterValue("@State", state.ToString())
+                .SetParameterValue("@Hash", hash)
+                .SetParameterValue("@Size", size)
+                .SetParameterValue("@Name", name)
+                .ExecuteNonQuery();
+
+            if (c != 1)
+            {
+                throw new Exception($"Unexpected number of remote volumes detected: {c}!");
+            }
+
+            if (deleteGraceTime.Ticks > 0)
+            {
+                using (var cmd = m_connection.CreateCommand(transaction))
+                {
+                    c = cmd.SetCommandAndParameters(@"UPDATE ""RemoteVolume"" SET ""DeleteGraceTime"" = @DeleteGraceTime WHERE ""Name"" = @Name ")
+                        .SetParameterValue("@DeleteGraceTime", Library.Utility.Utility.NormalizeDateTimeToEpochSeconds(DateTime.UtcNow + deleteGraceTime))
+                        .SetParameterValue("@Name", name)
+                        .ExecuteNonQuery();
+
+                    if (c != 1)
+                        throw new Exception($"Unexpected number of updates when recording remote volume updates: {c}!");
+                }
+            }
+
+            if (setArchived.HasValue)
+            {
+                using (var cmd = m_connection.CreateCommand(transaction))
+                {
+                    c = cmd.SetCommandAndParameters(@"UPDATE ""RemoteVolume"" SET ""ArchiveTime"" = @ArchiveTime WHERE ""Name"" = @Name ")
+                        .SetParameterValue("@ArchiveTime", setArchived.Value ? Library.Utility.Utility.NormalizeDateTimeToEpochSeconds(DateTime.UtcNow) : null)
+                        .SetParameterValue("@Name", name)
+                        .ExecuteNonQuery();
+
+                    if (c != 1)
+                        throw new Exception($"Unexpected number of updates when recording remote volume archive-time updates: {c}!");
+                }
+            }
+
+            if (!suppressCleanup && state == RemoteVolumeState.Deleted)
+            {
+                RemoveRemoteVolume(name, transaction);
+            }
+        }
+
+        public IEnumerable<KeyValuePair<long, DateTime>> FilesetTimes
+        {
+            get
+            {
+                using (var cmd = m_connection.CreateCommand())
+                using (var rd = cmd.ExecuteReader(@"SELECT ""ID"", ""Timestamp"" FROM ""Fileset"" ORDER BY ""Timestamp"" DESC"))
+                    while (rd.Read())
+                        yield return new KeyValuePair<long, DateTime>(rd.ConvertValueToInt64(0), ParseFromEpochSeconds(rd.ConvertValueToInt64(1)).ToLocalTime());
+            }
+        }
+
+        public (string Query, Dictionary<string, object?> Values) GetFilelistWhereClause(DateTime time, long[] versions, IEnumerable<KeyValuePair<long, DateTime>>? filesetslist = null, bool singleTimeMatch = false)
+        {
+            var filesets = (filesetslist ?? FilesetTimes).ToArray();
+            var query = new StringBuilder();
+            var args = new Dictionary<string, object?>();
+            if (time.Ticks > 0 || (versions != null && versions.Length > 0))
+            {
+                var hasTime = false;
+                if (time.Ticks > 0)
+                {
+                    if (time.Kind == DateTimeKind.Unspecified)
+                        throw new Exception("Invalid DateTime given, must be either local or UTC");
+
+                    query.Append(singleTimeMatch ? @" ""Timestamp"" = @Timestamp" : @" ""Timestamp"" <= @Timestamp");
+                    // Make sure the resolution is the same (i.e. no milliseconds)
+                    args.Add("@Timestamp", Library.Utility.Utility.NormalizeDateTimeToEpochSeconds(time));
+                    hasTime = true;
+                }
+
+                if (versions != null && versions.Length > 0)
+                {
+                    var qs = new StringBuilder();
+                    foreach (var v in versions)
+                    {
+                        if (v >= 0 && v < filesets.Length)
+                        {
+                            var argName = "@Fileset" + v;
+                            args.Add(argName, filesets[v].Key);
+                            qs.Append(argName);
+                            qs.Append(",");
+                        }
+                        else
+                            Logging.Log.WriteWarningMessage(LOGTAG, "SkipInvalidVersion", null, "Skipping invalid version: {0}", v);
+                    }
+
+                    if (qs.Length > 0)
+                    {
+                        if (hasTime)
+                            query.Append(" OR ");
+
+                        query.Append(@" ""ID"" IN (" + qs.ToString(0, qs.Length - 1) + ")");
+                    }
+                }
+
+                if (query.Length > 0)
+                {
+                    query.Insert(0, " WHERE ");
+                }
+            }
+
+            return (query.ToString(), args);
+        }
+
+        public long GetRemoteVolumeID(string file, IDbTransaction? transaction = null)
+        {
+            m_selectremotevolumeIdCommand.Transaction = transaction;
+            return m_selectremotevolumeIdCommand.SetParameterValue("@Name", file).ExecuteScalarInt64(-1);
+        }
+
+        public IEnumerable<KeyValuePair<string, long>> GetRemoteVolumeIDs(IEnumerable<string> files, IDbTransaction? transaction = null)
+        {
+            using (var cmd = m_connection.CreateCommand(transaction))
+            {
+                using var tmptable = new TemporaryDbValueList(m_connection, transaction, files);
+                cmd.SetCommandAndParameters(@"SELECT ""Name"", ""ID"" FROM ""RemoteVolume"" WHERE ""Name"" IN (@Name)")
+                    .ExpandInClauseParameter("@Name", tmptable);
+
+                using (var rd = cmd.ExecuteReader())
+                    while (rd.Read())
+                        yield return new KeyValuePair<string, long>(rd.ConvertValueToString(0) ?? "", rd.ConvertValueToInt64(1));
+            }
+        }
+
+        public RemoteVolumeEntry GetRemoteVolume(string file, IDbTransaction? transaction = null)
+        {
+            m_selectremotevolumeCommand.Transaction = transaction;
+            m_selectremotevolumeCommand.SetParameterValue("@Name", file);
+            using (var rd = m_selectremotevolumeCommand.ExecuteReader())
+                if (rd.Read())
+                    return new RemoteVolumeEntry(
+                        rd.ConvertValueToInt64(0),
+                        rd.ConvertValueToString(1),
+                        rd.ConvertValueToString(4),
+                        rd.ConvertValueToInt64(3, -1),
+                        (RemoteVolumeType)Enum.Parse(typeof(RemoteVolumeType), rd.ConvertValueToString(2) ?? ""),
+                        (RemoteVolumeState)Enum.Parse(typeof(RemoteVolumeState), rd.ConvertValueToString(5) ?? ""),
+                        ParseFromEpochSeconds(rd.ConvertValueToInt64(6, 0)),
+                        ParseFromEpochSeconds(rd.ConvertValueToInt64(7, 0))
+                    );
+
+            return RemoteVolumeEntry.Empty;
+        }
+
+        public IEnumerable<KeyValuePair<string, RemoteVolumeState>> DuplicateRemoteVolumes()
+        {
+            foreach (var rd in m_selectduplicateRemoteVolumesCommand.ExecuteReaderEnumerable())
+            {
+                yield return new KeyValuePair<string, RemoteVolumeState>(
+                    rd.ConvertValueToString(0) ?? throw new Exception("Name was null"),
+                    (RemoteVolumeState)Enum.Parse(typeof(RemoteVolumeState), rd.ConvertValueToString(1) ?? "")
+                );
+            }
+        }
+
+        public IEnumerable<RemoteVolumeEntry> GetRemoteVolumes(IDbTransaction? transaction = null)
+        {
+            m_selectremotevolumesCommand.Transaction = transaction;
+            using (var rd = m_selectremotevolumesCommand.ExecuteReader())
+            {
+                while (rd.Read())
+                {
+                    yield return new RemoteVolumeEntry(
+                        rd.ConvertValueToInt64(0),
+                        rd.ConvertValueToString(1),
+                        rd.ConvertValueToString(4),
+                        rd.ConvertValueToInt64(3, -1),
+                        (RemoteVolumeType)Enum.Parse(typeof(RemoteVolumeType), rd.ConvertValueToString(2) ?? ""),
+                        (RemoteVolumeState)Enum.Parse(typeof(RemoteVolumeState), rd.ConvertValueToString(5) ?? ""),
+                        ParseFromEpochSeconds(rd.ConvertValueToInt64(6, 0)),
+                        ParseFromEpochSeconds(rd.ConvertValueToInt64(7, 0))
+                    );
+                }
+            }
+        }
+
+        /// <summary>
+        /// Log an operation performed on the remote backend
+        /// </summary>
+        /// <param name="operation">The operation performed</param>
+        /// <param name="path">The path involved</param>
+        /// <param name="data">Any data relating to the operation</param>
+        public void LogRemoteOperation(string operation, string path, string? data, IDbTransaction? transaction)
+        {
+            m_insertremotelogCommand
+                .SetParameterValue("@OperationID", m_operationid)
+                .SetParameterValue("@Timestamp", Library.Utility.Utility.NormalizeDateTimeToEpochSeconds(DateTime.UtcNow))
+                .SetParameterValue("@Operation", operation)
+                .SetParameterValue("@Path", path)
+                .SetParameterValue("@Data", data)
+                .ExecuteNonQuery(transaction);
+        }
+
+        /// <summary>
+        /// Log a debug message
+        /// </summary>
+        /// <param name="type">The message type</param>
+        /// <param name="message">The message</param>
+        /// <param name="exception">An optional exception</param>
+        public void LogMessage(string type, string message, Exception? exception, IDbTransaction? transaction)
+        {
+            m_insertlogCommand.SetParameterValue("@OperationID", m_operationid)
+                .SetParameterValue("@Timestamp", Library.Utility.Utility.NormalizeDateTimeToEpochSeconds(DateTime.UtcNow))
+                .SetParameterValue("@Type", type)
+                .SetParameterValue("@Message", message)
+                .SetParameterValue("@Exception", exception?.ToString())
+                .ExecuteNonQuery(transaction);
+        }
+
+        public void UnlinkRemoteVolume(string name, RemoteVolumeState state, IDbTransaction? transaction = null)
+        {
+            using (var tr = new TemporaryTransactionWrapper(m_connection, transaction))
+            using (var cmd = m_connection.CreateCommand(tr.Parent))
+            {
+                var c = cmd.SetCommandAndParameters(@"DELETE FROM ""RemoteVolume"" WHERE ""Name"" = @Name AND ""State"" = @State ")
+                    .SetParameterValue("@Name", name)
+                    .SetParameterValue("@State", state.ToString())
+                    .ExecuteNonQuery();
+
+                if (c != 1)
+                    throw new Exception($"Unexpected number of remote volumes deleted: {c}, expected {1}");
+
+                tr.Commit();
+            }
+        }
+
+        public void RemoveRemoteVolume(string name, IDbTransaction? transaction = null)
+        {
+            RemoveRemoteVolumes([name], transaction);
+        }
+
+        public void RemoveRemoteVolumes(IEnumerable<string> names, IDbTransaction? transaction = null)
+        {
+            if (names == null || !names.Any()) return;
+
+            using (var tr = new TemporaryTransactionWrapper(m_connection, transaction))
+            using (var deletecmd = m_connection.CreateCommand(tr.Parent))
+            {
+                string temptransguid = Library.Utility.Utility.ByteArrayAsHexString(Guid.NewGuid().ToByteArray());
+                var volidstable = "DelVolSetIds-" + temptransguid;
+                var blocksetidstable = "DelBlockSetIds-" + temptransguid;
+
+                // Create and fill a temp table with the volids to delete. We avoid using too many parameters that way.
+                deletecmd.ExecuteNonQuery(FormatInvariant($@"CREATE TEMP TABLE ""{volidstable}"" (""ID"" INTEGER PRIMARY KEY)"));
+                deletecmd.SetCommandAndParameters(FormatInvariant($@"INSERT OR IGNORE INTO ""{volidstable}"" (""ID"") VALUES (@Id)"));
+                foreach (var name in names)
+                {
+                    var volumeid = GetRemoteVolumeID(name, tr.Parent);
+                    deletecmd.SetParameterValue("@Id", volumeid)
+                        .ExecuteNonQuery();
+                }
+                var volIdsSubQuery = FormatInvariant($@"SELECT ""ID"" FROM ""{volidstable}"" ");
+                deletecmd.Parameters.Clear();
+
+
+                var bsIdsSubQuery = FormatInvariant(@$"
+SELECT DISTINCT ""BlocksetEntry"".""BlocksetID"" FROM ""BlocksetEntry"", ""Block""
+WHERE ""BlocksetEntry"".""BlockID"" = ""Block"".""ID"" AND ""Block"".""VolumeID"" IN ({volIdsSubQuery}) 
+UNION ALL 
+SELECT DISTINCT ""BlocksetID"" FROM ""BlocklistHash""
+WHERE ""Hash"" IN (SELECT ""Hash"" FROM ""Block"" WHERE ""VolumeID"" IN ({volIdsSubQuery}))");
+
+                // Create a temporary table to cache subquery result, as it might take long (SQLite does not cache at all). 
+                deletecmd.ExecuteNonQuery(FormatInvariant($@"CREATE TEMP TABLE ""{blocksetidstable}"" (""ID"" INTEGER PRIMARY KEY)"));
+                deletecmd.ExecuteNonQuery(FormatInvariant($@"INSERT OR IGNORE INTO ""{blocksetidstable}"" (""ID"") {bsIdsSubQuery}"));
+                bsIdsSubQuery = FormatInvariant($@"SELECT DISTINCT ""ID"" FROM ""{blocksetidstable}"" ");
+                deletecmd.Parameters.Clear();
+
+                // Create a temp table to associate metadata that is being deleted to a fileset
+                var metadataFilesetQuery = FormatInvariant($@"SELECT Metadataset.ID, FilesetEntry.FilesetID
+FROM Metadataset
+INNER JOIN FileLookup ON FileLookup.MetadataID = Metadataset.ID
+INNER JOIN FilesetEntry ON FilesetEntry.FileID = FileLookup.ID
+WHERE Metadataset.BlocksetID IN ({bsIdsSubQuery})
+OR Metadataset.ID IN (SELECT MetadataID FROM FileLookup WHERE BlocksetID IN ({bsIdsSubQuery}))");
+
+                var metadataFilesetTable = @"DelMetadataFilesetIds-" + temptransguid;
+                deletecmd.ExecuteNonQuery(FormatInvariant($@"CREATE TEMP TABLE ""{metadataFilesetTable}"" (MetadataID INTEGER PRIMARY KEY, FilesetID INTEGER)"));
+                deletecmd.ExecuteNonQuery(FormatInvariant($@"INSERT OR IGNORE INTO ""{metadataFilesetTable}"" (MetadataID, FilesetID) {metadataFilesetQuery}"));
+
+                // Delete FilesetEntry rows that had their metadata deleted
+                deletecmd.ExecuteNonQuery(FormatInvariant($@"DELETE FROM FilesetEntry
+WHERE FilesetEntry.FilesetID IN (SELECT DISTINCT FilesetID FROM ""{metadataFilesetTable}"")
+AND FilesetEntry.FileID IN (
+	SELECT FilesetEntry.FileID
+	FROM FilesetEntry
+	INNER JOIN FileLookup ON FileLookup.ID = FilesetEntry.FileID
+	WHERE FileLookup.MetadataID IN (SELECT MetadataID FROM ""{metadataFilesetTable}""))"));
+
+                // Delete FilesetEntry rows that had their blocks deleted
+                deletecmd.ExecuteNonQuery(FormatInvariant($@"DELETE FROM FilesetEntry WHERE FilesetEntry.FileID IN (
+SELECT ID FROM FileLookup
+WHERE FileLookup.BlocksetID IN ({bsIdsSubQuery}))"));
+                deletecmd.ExecuteNonQuery(FormatInvariant($@"DELETE FROM FileLookup WHERE FileLookup.MetadataID IN (SELECT MetadataID FROM ""{metadataFilesetTable}"")"));
+
+                deletecmd.ExecuteNonQuery(FormatInvariant($@"DELETE FROM ""Metadataset"" WHERE ""BlocksetID"" IN ({bsIdsSubQuery})"));
+                deletecmd.ExecuteNonQuery(FormatInvariant($@"DELETE FROM ""FileLookup"" WHERE ""BlocksetID"" IN ({bsIdsSubQuery})"));
+                deletecmd.ExecuteNonQuery(FormatInvariant($@"DELETE FROM ""Blockset"" WHERE ""ID"" IN ({bsIdsSubQuery})"));
+                deletecmd.ExecuteNonQuery(FormatInvariant($@"DELETE FROM ""BlocksetEntry"" WHERE ""BlocksetID"" IN ({bsIdsSubQuery})"));
+                deletecmd.ExecuteNonQuery(FormatInvariant($@"DELETE FROM ""BlocklistHash"" WHERE ""BlocklistHash"".""BlocksetID"" IN ({bsIdsSubQuery})"));
+
+                // If the volume is a block or index volume, this will update the crosslink table, otherwise nothing will happen
+                deletecmd.ExecuteNonQuery(FormatInvariant($@"DELETE FROM ""IndexBlockLink"" WHERE ""BlockVolumeID"" IN ({volIdsSubQuery}) OR ""IndexVolumeID"" IN ({volIdsSubQuery})"));
+                deletecmd.ExecuteNonQuery(FormatInvariant($@"DELETE FROM ""Block"" WHERE ""VolumeID"" IN ({volIdsSubQuery})"));
+                deletecmd.ExecuteNonQuery(FormatInvariant($@"DELETE FROM ""DeletedBlock"" WHERE ""VolumeID"" IN ({volIdsSubQuery})"));
+                deletecmd.ExecuteNonQuery(FormatInvariant($@"DELETE FROM ""ChangeJournalData"" WHERE ""FilesetID"" IN (SELECT ""ID"" FROM ""Fileset"" WHERE ""VolumeID"" IN ({volIdsSubQuery}))"));
+                deletecmd.ExecuteNonQuery(FormatInvariant($@"DELETE FROM FilesetEntry WHERE FilesetID IN (SELECT ID FROM Fileset WHERE VolumeID IN ({volIdsSubQuery}))"));
+                deletecmd.ExecuteNonQuery(FormatInvariant($@"DELETE FROM Fileset WHERE VolumeID IN ({volIdsSubQuery})"));
+
+                // Delete from Fileset if FilesetEntry rows were deleted by related metadata and there are no references in FilesetEntry anymore
+                deletecmd.ExecuteNonQuery(FormatInvariant($@"DELETE FROM Fileset WHERE Fileset.ID IN
+(SELECT DISTINCT FilesetID FROM ""{metadataFilesetTable}"")
+AND Fileset.ID NOT IN
+    (SELECT DISTINCT FilesetID FROM FilesetEntry)"));
+
+                // Clean up temp tables for subqueries. We truncate content and then try to delete.
+                // Drop in try-block, as it fails in nested transactions (SQLite problem)
+                // SQLite.SQLiteException (0x80004005): database table is locked
+                deletecmd.ExecuteNonQuery(FormatInvariant($@"DELETE FROM ""{blocksetidstable}"" "));
+                deletecmd.ExecuteNonQuery(FormatInvariant($@"DELETE FROM ""{volidstable}"" "));
+                try
+                {
+                    deletecmd.CommandTimeout = 2;
+                    deletecmd.ExecuteNonQuery(FormatInvariant($@"DROP TABLE IF EXISTS ""{blocksetidstable}"" "));
+                    deletecmd.ExecuteNonQuery(FormatInvariant($@"DROP TABLE IF EXISTS ""{volidstable}"" "));
+                    deletecmd.ExecuteNonQuery(FormatInvariant($@"DROP TABLE IF EXISTS ""{metadataFilesetTable}"" "));
+                }
+                catch { /* Ignore, will be deleted on close anyway. */ }
+
+                m_removeremotevolumeCommand.Transaction = tr.Parent;
+                m_removeremotevolumeCommand.SetParameterValue("@Now", Library.Utility.Utility.NormalizeDateTimeToEpochSeconds(DateTime.UtcNow));
+                m_removeremotevolumeCommand.SetParameterValue("@State", RemoteVolumeState.Deleted.ToString());
+                foreach (var name in names)
+                {
+                    m_removeremotevolumeCommand.SetParameterValue("@Name", name);
+                    m_removeremotevolumeCommand.ExecuteNonQuery();
+                }
+
+                // Validate before commiting changes
+                var nonAttachedFiles = deletecmd.ExecuteScalarInt64(@"SELECT COUNT(*) FROM ""FilesetEntry"" WHERE ""FileID"" NOT IN (SELECT ""ID"" FROM ""FileLookup"")");
+                if (nonAttachedFiles > 0)
+                    throw new ConstraintException($"Detected {nonAttachedFiles} file(s) in FilesetEntry without corresponding FileLookup entry");
+
+                tr.Commit();
+            }
+        }
+
+        public void Vacuum()
+        {
+            m_hasExecutedVacuum = true;
+            using (var cmd = m_connection.CreateCommand())
+                cmd.ExecuteNonQuery("VACUUM");
+        }
+
+        public long RegisterRemoteVolume(string name, RemoteVolumeType type, long size, RemoteVolumeState state)
+        {
+            return RegisterRemoteVolume(name, type, state, size, new TimeSpan(0), null);
+        }
+
+        public long RegisterRemoteVolume(string name, RemoteVolumeType type, RemoteVolumeState state, IDbTransaction? transaction)
+        {
+            return RegisterRemoteVolume(name, type, state, new TimeSpan(0), transaction);
+        }
+
+        public long RegisterRemoteVolume(string name, RemoteVolumeType type, RemoteVolumeState state, TimeSpan deleteGraceTime, IDbTransaction? transaction)
+        {
+            return RegisterRemoteVolume(name, type, state, -1, deleteGraceTime, transaction);
+        }
+
+        public long RegisterRemoteVolume(string name, RemoteVolumeType type, RemoteVolumeState state, long size, TimeSpan deleteGraceTime, IDbTransaction? transaction)
+        {
+            using (var tr = new TemporaryTransactionWrapper(m_connection, transaction))
+            {
+                var r = m_createremotevolumeCommand.SetParameterValue("@OperationId", m_operationid)
+                    .SetParameterValue("@Name", name)
+                    .SetParameterValue("@Type", type.ToString())
+                    .SetParameterValue("@State", state.ToString())
+                    .SetParameterValue("@Size", size)
+                    .SetParameterValue("@VerificationCount", 0)
+                    .SetParameterValue("@DeleteGraceTime", deleteGraceTime.Ticks <= 0 ? 0 : (DateTime.UtcNow + deleteGraceTime).Ticks)
+                    .ExecuteScalarInt64(tr.Parent);
+
+                tr.Commit();
+                return r;
+            }
+        }
+
+        public IEnumerable<long> GetFilesetIDs(DateTime restoretime, long[] versions)
+        {
+            if (restoretime.Kind == DateTimeKind.Unspecified)
+                throw new Exception("Invalid DateTime given, must be either local or UTC");
+
+            (var query, var values) = GetFilelistWhereClause(restoretime, versions);
+            var res = new List<long>();
+            using (var cmd = m_connection.CreateCommand())
+            {
+                using (var rd = cmd.ExecuteReader($@"SELECT ""ID"" FROM ""Fileset"" {query} ORDER BY ""Timestamp"" DESC", values))
+                    while (rd.Read())
+                        res.Add(rd.ConvertValueToInt64(0));
+
+                if (res.Count == 0)
+                {
+                    cmd.Parameters.Clear();
+                    using (var rd = cmd.ExecuteReader(@"SELECT ""ID"" FROM ""Fileset"" ORDER BY ""Timestamp"" DESC "))
+                        while (rd.Read())
+                            res.Add(rd.ConvertValueToInt64(0));
+
+                    if (res.Count == 0)
+                        throw new Duplicati.Library.Interface.UserInformationException("No backup at the specified date", "NoBackupAtDate");
+                    else
+                        Logging.Log.WriteWarningMessage(LOGTAG, "RestoreTimeNoMatch", null, "Restore time or version did not match any existing backups, selecting newest backup");
+                }
+
+                return res;
+            }
+        }
+
+        public IEnumerable<long> FindMatchingFilesets(DateTime restoretime, long[] versions)
+        {
+            if (restoretime.Kind == DateTimeKind.Unspecified)
+                throw new Exception("Invalid DateTime given, must be either local or UTC");
+
+            var tmp = GetFilelistWhereClause(restoretime, versions, singleTimeMatch: true);
+            string query = tmp.Item1;
+            var args = tmp.Item2;
+
+            var res = new List<long>();
+            using (var cmd = m_connection.CreateCommand())
+            using (var rd = cmd.ExecuteReader(@"SELECT ""ID"" FROM ""Fileset"" " + query + @" ORDER BY ""Timestamp"" DESC", args))
+                while (rd.Read())
+                    res.Add(rd.ConvertValueToInt64(0));
+
+            return res;
+        }
+
+        public bool IsFilesetFullBackup(DateTime filesetTime)
+        {
+            using (var cmd = m_connection.CreateCommand())
+            using (var rd = cmd.SetCommandAndParameters($@"SELECT ""IsFullBackup"" FROM ""Fileset"" WHERE ""Timestamp"" = @Timestamp").SetParameterValue("@Timestamp", Library.Utility.Utility.NormalizeDateTimeToEpochSeconds(filesetTime)).ExecuteReader())
+            {
+                if (!rd.Read())
+                    return false;
+                var isFullBackup = rd.GetInt32(0);
+                return isFullBackup == BackupType.FULL_BACKUP;
+            }
+        }
+
+        // TODO: Remove this
+        public IDbTransaction BeginTransaction()
+        {
+            return m_connection.BeginTransactionSafe();
+        }
+
+        protected class TemporaryTransactionWrapper : IDisposable
+        {
+            private readonly IDbTransaction m_parent;
+            private readonly bool m_isTemporary;
+
+            public TemporaryTransactionWrapper(IDbConnection connection, IDbTransaction? transaction)
+            {
+                if (transaction != null)
+                {
+                    m_parent = transaction;
+                    m_isTemporary = false;
+                }
+                else
+                {
+                    m_parent = connection.BeginTransactionSafe();
+                    m_isTemporary = true;
+                }
+            }
+
+            public void Commit()
+            {
+                if (m_isTemporary)
+                    m_parent.Commit();
+            }
+
+            public void Dispose()
+            {
+                if (m_isTemporary)
+                    m_parent.Dispose();
+            }
+
+            public IDbTransaction Parent { get { return m_parent; } }
+        }
+
+        private IEnumerable<KeyValuePair<string, string>> GetDbOptionList(IDbTransaction? transaction = null)
+        {
+            using (var cmd = m_connection.CreateCommand(transaction))
+            using (var rd = cmd.ExecuteReader(@"SELECT ""Key"", ""Value"" FROM ""Configuration"" "))
+                while (rd.Read())
+                    yield return new KeyValuePair<string, string>(rd.ConvertValueToString(0) ?? "", rd.ConvertValueToString(1) ?? "");
+        }
+
+        public IDictionary<string, string> GetDbOptions(IDbTransaction? transaction = null)
+        {
+            return GetDbOptionList(transaction).ToDictionary(x => x.Key, x => x.Value);
+        }
+
+        /// <summary>
+        /// Updates a database option
+        /// </summary>
+        /// <param name="key">The key to update</param>
+        /// <param name="value">The value to set</param>
+        private void UpdateDbOption(string key, bool value)
+        {
+            var opts = GetDbOptions();
+
+            if (value)
+                opts[key] = "true";
+            else
+                opts.Remove(key);
+
+            SetDbOptions(opts);
+        }
+
+        /// <summary>
+        /// Flag indicating if a repair is in progress
+        /// </summary>
+        public bool RepairInProgress
+        {
+            get => GetDbOptions().ContainsKey("repair-in-progress");
+            set => UpdateDbOption("repair-in-progress", value);
+        }
+
+        /// <summary>
+        /// Flag indicating if a repair is in progress
+        /// </summary>
+        public bool PartiallyRecreated
+        {
+            get => GetDbOptions().ContainsKey("partially-recreated");
+            set => UpdateDbOption("partially-recreated", value);
+        }
+
+        /// <summary>
+        /// Flag indicating if the database can contain partial uploads
+        /// </summary>
+        public bool TerminatedWithActiveUploads
+        {
+            get => GetDbOptions().ContainsKey("terminated-with-active-uploads");
+            set => UpdateDbOption("terminated-with-active-uploads", value);
+        }
+
+        /// <summary>
+        /// Sets the database options
+        /// </summary>
+        /// <param name="options">The options to set</param>
+        /// <param name="transaction">An optional transaction</param>
+        public void SetDbOptions(IDictionary<string, string> options, IDbTransaction? transaction = null)
+        {
+            using (var tr = new TemporaryTransactionWrapper(m_connection, transaction))
+            using (var cmd = m_connection.CreateCommand(tr.Parent))
+            {
+                cmd.ExecuteNonQuery(@"DELETE FROM ""Configuration"" ");
+                foreach (var kp in options)
+                    cmd.SetCommandAndParameters(@"INSERT INTO ""Configuration"" (""Key"", ""Value"") VALUES (@Key, @Value) ")
+                        .SetParameterValue("@Key", kp.Key)
+                        .SetParameterValue("@Value", kp.Value)
+                        .ExecuteNonQuery();
+
+                tr.Commit();
+            }
+        }
+
+        public long GetBlocksLargerThan(long fhblocksize)
+        {
+            using (var cmd = m_connection.CreateCommand())
+                return cmd.SetCommandAndParameters(@"SELECT COUNT(*) FROM ""Block"" WHERE ""Size"" > @Size")
+                    .SetParameterValue("@Size", fhblocksize)
+                    .ExecuteScalarInt64(-1);
+        }
+
+        /// <summary>
+        /// Verifies the consistency of the database
+        /// </summary>
+        /// <param name="blocksize">The block size in bytes</param>
+        /// <param name="hashsize">The hash size in byts</param>
+        /// <param name="verifyfilelists">Also verify filelists (can be slow)</param>
+        /// <param name="transaction">The transaction to run in</param>
+        public void VerifyConsistency(long blocksize, long hashsize, bool verifyfilelists, IDbTransaction transaction)
+            => VerifyConsistencyInner(blocksize, hashsize, verifyfilelists, false, transaction);
+
+        /// <summary>
+        /// Verifies the consistency of the database prior to repair
+        /// </summary>
+        /// <param name="blocksize">The block size in bytes</param>
+        /// <param name="hashsize">The hash size in byts</param>
+        /// <param name="verifyfilelists">Also verify filelists (can be slow)</param>
+        /// <param name="transaction">The transaction to run in</param>
+        public void VerifyConsistencyForRepair(long blocksize, long hashsize, bool verifyfilelists, IDbTransaction transaction)
+            => VerifyConsistencyInner(blocksize, hashsize, verifyfilelists, true, transaction);
+
+        /// <summary>
+        /// Verifies the consistency of the database
+        /// </summary>
+        /// <param name="blocksize">The block size in bytes</param>
+        /// <param name="hashsize">The hash size in byts</param>
+        /// <param name="verifyfilelists">Also verify filelists (can be slow)</param>
+        /// <param name="laxVerifyForRepair">Disable verify for errors that will be fixed by repair</param>
+        /// <param name="transaction">The transaction to run in</param>
+        private void VerifyConsistencyInner(long blocksize, long hashsize, bool verifyfilelists, bool laxVerifyForRepair, IDbTransaction transaction)
+        {
+            using (var cmd = m_connection.CreateCommand(transaction))
+            {
+                // Calculate the lengths for each blockset                
+                var combinedLengths = @"
+SELECT 
+    ""A"".""ID"" AS ""BlocksetID"", 
+    IFNULL(""B"".""CalcLen"", 0) AS ""CalcLen"", 
+    ""A"".""Length""
+FROM
+    ""Blockset"" A
+LEFT OUTER JOIN
+    (
+        SELECT 
+            ""BlocksetEntry"".""BlocksetID"",
+            SUM(""Block"".""Size"") AS ""CalcLen""
+        FROM
+            ""BlocksetEntry""
+        LEFT OUTER JOIN
+            ""Block""
+        ON
+            ""Block"".""ID"" = ""BlocksetEntry"".""BlockID""
+        GROUP BY ""BlocksetEntry"".""BlocksetID""
+    ) B
+ON
+    ""A"".""ID"" = ""B"".""BlocksetID""
+
+";
+                // For each blockset with wrong lengths, fetch the file path
+                var reportDetails = @"SELECT ""CalcLen"", ""Length"", ""A"".""BlocksetID"", ""File"".""Path"" FROM (" + combinedLengths + @") A, ""File"" WHERE ""A"".""BlocksetID"" = ""File"".""BlocksetID"" AND ""A"".""CalcLen"" != ""A"".""Length"" ";
+
+                using (var rd = cmd.ExecuteReader(reportDetails))
+                    if (rd.Read())
+                    {
+                        var sb = new StringBuilder();
+                        sb.AppendLine("Found inconsistency in the following files while validating database: ");
+                        var c = 0;
+                        do
+                        {
+                            if (c < 5)
+                                sb.AppendFormat("{0}, actual size {1}, dbsize {2}, blocksetid: {3}{4}", rd.GetValue(3), rd.GetValue(1), rd.GetValue(0), rd.GetValue(2), Environment.NewLine);
+                            c++;
+                        } while (rd.Read());
+
+                        c -= 5;
+                        if (c > 0)
+                            sb.AppendFormat("... and {0} more", c);
+
+                        sb.Append(". Run repair to fix it.");
+                        throw new DatabaseInconsistencyException(sb.ToString());
+                    }
+
+                var real_count = cmd.ExecuteScalarInt64(@"SELECT Count(*) FROM ""BlocklistHash""", 0);
+                var unique_count = cmd.ExecuteScalarInt64(@"SELECT Count(*) FROM (SELECT DISTINCT ""BlocksetID"", ""Index"" FROM ""BlocklistHash"")", 0);
+
+                if (real_count != unique_count)
+                    throw new DatabaseInconsistencyException($"Found {real_count} blocklist hashes, but there should be {unique_count}. Run repair to fix it.");
+
+                var itemswithnoblocklisthash = cmd.ExecuteScalarInt64(FormatInvariant($@"SELECT COUNT(*) FROM (SELECT * FROM (SELECT ""N"".""BlocksetID"", ((""N"".""BlockCount"" + {blocksize / hashsize} - 1) / {blocksize / hashsize}) AS ""BlocklistHashCountExpected"", CASE WHEN ""G"".""BlocklistHashCount"" IS NULL THEN 0 ELSE ""G"".""BlocklistHashCount"" END AS ""BlocklistHashCountActual"" FROM (SELECT ""BlocksetID"", COUNT(*) AS ""BlockCount"" FROM ""BlocksetEntry"" GROUP BY ""BlocksetID"") ""N"" LEFT OUTER JOIN (SELECT ""BlocksetID"", COUNT(*) AS ""BlocklistHashCount"" FROM ""BlocklistHash"" GROUP BY ""BlocksetID"") ""G"" ON ""N"".""BlocksetID"" = ""G"".""BlocksetID"" WHERE ""N"".""BlockCount"" > 1) WHERE ""BlocklistHashCountExpected"" != ""BlocklistHashCountActual"")"), 0);
+                if (itemswithnoblocklisthash != 0)
+                    throw new DatabaseInconsistencyException($"Found {itemswithnoblocklisthash} file(s) with missing blocklist hashes");
+
+                if (cmd.ExecuteScalarInt64(@"SELECT COUNT(*) FROM ""Blockset"" WHERE ""Length"" > 0 AND ""ID"" NOT IN (SELECT ""BlocksetId"" FROM ""BlocksetEntry"")") != 0)
+                    throw new DatabaseInconsistencyException("Detected non-empty blocksets with no associated blocks!");
+
+                if (cmd.SetCommandAndParameters(@"SELECT COUNT(*) FROM ""FileLookup"" WHERE ""BlocksetID"" != @FolderBlocksetId AND ""BlocksetID"" != @SymlinkBlocksetId AND NOT ""BlocksetID"" IN (SELECT ""ID"" FROM ""Blockset"")")
+                    .SetParameterValue("@FolderBlocksetId", FOLDER_BLOCKSET_ID)
+                    .SetParameterValue("@SymlinkBlocksetId", SYMLINK_BLOCKSET_ID)
+                    .ExecuteScalarInt64(0) != 0)
+                    throw new DatabaseInconsistencyException("Detected files associated with non-existing blocksets!");
+
+                if (!laxVerifyForRepair)
+                {
+                    var filesetsMissingVolumes = cmd.SetCommandAndParameters(@"SELECT COUNT(*) FROM ""Fileset"" WHERE ""VolumeID"" NOT IN (SELECT ""ID"" FROM ""RemoteVolume"" WHERE ""Type"" = @Type AND ""State"" != @State)")
+                    .SetParameterValue("@Type", RemoteVolumeType.Files.ToString())
+                    .SetParameterValue("@State", RemoteVolumeState.Deleted.ToString())
+                    .ExecuteScalarInt64(0);
+
+                    if (filesetsMissingVolumes != 0)
+                    {
+                        if (filesetsMissingVolumes == 1)
+                            using (var reader = cmd.SetCommandAndParameters(@"SELECT ""ID"", ""Timestamp"", ""VolumeID"" FROM ""Fileset"" WHERE ""VolumeID"" NOT IN (SELECT ""ID"" FROM ""RemoteVolume"" WHERE ""Type"" = @Type AND ""State"" != @State)")
+                                .SetParameterValue("@Type", RemoteVolumeType.Files.ToString())
+                                .SetParameterValue("@State", RemoteVolumeState.Deleted.ToString())
+                                .ExecuteReader())
+                                if (reader.Read())
+                                    throw new DatabaseInconsistencyException($"Detected 1 fileset with missing volume: FilesetId = {reader.ConvertValueToInt64(0)}, Time = ({ParseFromEpochSeconds(reader.ConvertValueToInt64(1))}), unmatched VolumeID {reader.ConvertValueToInt64(2)}");
+
+                        throw new DatabaseInconsistencyException($"Detected {filesetsMissingVolumes} filesets with missing volumes");
+                    }
+
+                    var volumesMissingFilests = cmd.SetCommandAndParameters(@"SELECT COUNT(*) FROM ""RemoteVolume"" WHERE ""Type"" = @Type AND ""State"" != @State AND ""ID"" NOT IN (SELECT ""VolumeID"" FROM ""Fileset"")")
+                        .SetParameterValue("@Type", RemoteVolumeType.Files.ToString())
+                        .SetParameterValue("@State", RemoteVolumeState.Deleted.ToString())
+                        .ExecuteScalarInt64(0);
+                    if (volumesMissingFilests != 0)
+                    {
+                        if (volumesMissingFilests == 1)
+                            using (var reader = cmd.SetCommandAndParameters(@"SELECT ""ID"", ""Name"", ""State"" FROM ""RemoteVolume"" WHERE ""Type"" = @Type AND ""State"" != @State AND ""ID"" NOT IN (SELECT ""VolumeID"" FROM ""Fileset"")")
+                                .SetParameterValue("@Type", RemoteVolumeType.Files.ToString())
+                                .SetParameterValue("@State", RemoteVolumeState.Deleted.ToString())
+                                .ExecuteReader())
+                                if (reader.Read())
+                                    throw new DatabaseInconsistencyException($"Detected 1 volume with missing filesets: VolumeId = {reader.ConvertValueToInt64(0)}, Name = {reader.ConvertValueToString(1)}, State = {reader.ConvertValueToString(2)}");
+
+                        throw new DatabaseInconsistencyException($"Detected {volumesMissingFilests} volumes with missing filesets");
+                    }
+                }
+
+                var nonAttachedFiles = cmd.ExecuteScalarInt64(@"SELECT COUNT(*) FROM ""FilesetEntry"" WHERE ""FileID"" NOT IN (SELECT ""ID"" FROM ""FileLookup"")");
+                if (nonAttachedFiles != 0)
+                {
+                    // Attempt to create a better error message by finding the first 10 fileset ids with the issue
+                    using var filesetIdReader = cmd.ExecuteReader(@"SELECT DISTINCT(FilesetID) FROM ""FilesetEntry"" WHERE ""FileID"" NOT IN (SELECT ""ID"" FROM ""FileLookup"") LIMIT 11");
+                    var filesetIds = new HashSet<long>();
+                    var overflow = false;
+                    while (filesetIdReader.Read())
+                    {
+                        if (filesetIds.Count >= 10)
+                        {
+                            overflow = true;
+                            break;
+                        }
+                        filesetIds.Add(filesetIdReader.ConvertValueToInt64(0));
+                    }
+
+                    var pairs = FilesetTimes
+                        .Select((x, i) => new { FilesetId = x.Key, Version = i, Time = x.Value })
+                        .Where(x => filesetIds.Contains(x.FilesetId))
+                        .Select(x => $"Fileset {x.Version}: {x.Time} (id = {x.FilesetId})");
+
+                    // Fall back to a generic error message if we can't find the fileset ids
+                    if (!pairs.Any())
+                        throw new DatabaseInconsistencyException($"Detected {nonAttachedFiles} file(s) in FilesetEntry without corresponding FileLookup entry");
+
+                    if (overflow)
+                        pairs = pairs.Append("... and more");
+
+                    throw new DatabaseInconsistencyException($"Detected {nonAttachedFiles} file(s) in FilesetEntry without corresponding FileLookup entry in the following filesets:{Environment.NewLine}{string.Join(Environment.NewLine, pairs)}");
+                }
+
+                if (verifyfilelists)
+                {
+                    var anyError = new List<string>();
+                    using (var cmd2 = m_connection.CreateCommand(transaction))
+                    {
+                        foreach (var filesetid in cmd.ExecuteReaderEnumerable(@"SELECT ""ID"" FROM ""Fileset"" ").Select(x => x.ConvertValueToInt64(0, -1)))
+                        {
+                            var expandedCmd = FormatInvariant($@"SELECT COUNT(*) FROM (SELECT DISTINCT ""Path"" FROM ({LocalDatabase.LIST_FILESETS}) UNION SELECT DISTINCT ""Path"" FROM ({LocalDatabase.LIST_FOLDERS_AND_SYMLINKS}))");
+                            var expandedlist = cmd2
+                                .SetCommandAndParameters(expandedCmd)
+                                .SetParameterValue("@FilesetId", filesetid)
+                                .SetParameterValue("@FolderBlocksetId", FOLDER_BLOCKSET_ID)
+                                .SetParameterValue("@SymlinkBlocksetId", SYMLINK_BLOCKSET_ID)
+                                .ExecuteScalarInt64(0);
+                            //var storedfilelist = cmd2.ExecuteScalarInt64(FormatInvariant(@"SELECT COUNT(*) FROM ""FilesetEntry"", ""FileLookup"" WHERE ""FilesetEntry"".""FilesetID"" = @FilesetId AND ""FileLookup"".""ID"" = ""FilesetEntry"".""FileID"" AND ""FileLookup"".""BlocksetID"" != @FolderBlocksetId AND ""FileLookup"".""BlocksetID"" != @SymlinkBlocksetId"), 0, filesetid, FOLDER_BLOCKSET_ID, SYMLINK_BLOCKSET_ID);
+                            var storedlist = cmd2.SetCommandAndParameters(@"SELECT COUNT(*) FROM ""FilesetEntry"" WHERE ""FilesetEntry"".""FilesetID"" = @FilesetId")
+                                .SetParameterValue("@FilesetId", filesetid)
+                                .ExecuteScalarInt64(0);
+
+                            if (expandedlist != storedlist)
+                            {
+                                var filesetname = filesetid.ToString();
+                                var fileset = FilesetTimes.Zip(Enumerable.Range(0, FilesetTimes.Count()), (a, b) => new Tuple<long, long, DateTime>(b, a.Key, a.Value)).FirstOrDefault(x => x.Item2 == filesetid);
+                                if (fileset != null)
+                                    filesetname = $"version {fileset.Item1}: {fileset.Item3} (database id: {fileset.Item2})";
+                                anyError.Add($"Unexpected difference in fileset {filesetname}, found {expandedlist} entries, but expected {storedlist}");
+                            }
+                        }
+                    }
+                    if (anyError.Any())
+                    {
+                        throw new DatabaseInconsistencyException(string.Join("\n\r", anyError), "FilesetDifferences");
+                    }
+                }
+            }
+        }
+
+        public interface IBlock
+        {
+            string Hash { get; }
+            long Size { get; }
+        }
+
+        internal class Block : IBlock
+        {
+            public string Hash { get; private set; }
+            public long Size { get; private set; }
+
+            public Block(string hash, long size)
+            {
+                Hash = hash;
+                Size = size;
+            }
+        }
+
+        public IEnumerable<IBlock> GetBlocks(long volumeid, IDbTransaction? transaction = null)
+        {
+            using var cmd = m_connection.CreateCommand(transaction)
+                .SetCommandAndParameters(@"SELECT DISTINCT ""Hash"", ""Size"" FROM ""Block"" WHERE ""VolumeID"" = @VolumeId")
+                .SetParameterValue("@VolumeId", volumeid);
+            using (var rd = cmd.ExecuteReader())
+                while (rd.Read())
+                    yield return new Block(rd.ConvertValueToString(0) ?? throw new Exception("Hash is null"), rd.ConvertValueToInt64(1));
+        }
+
+        // TODO: Replace this with an enumerable method
+        private class BlocklistHashEnumerable : IEnumerable<string>
+        {
+            private class BlocklistHashEnumerator : IEnumerator<string>
+            {
+                private readonly IDataReader m_reader;
+                private readonly BlocklistHashEnumerable m_parent;
+                private string? m_path = null;
+                private bool m_first = true;
+                private string? m_current = null;
+
+                public BlocklistHashEnumerator(BlocklistHashEnumerable parent, IDataReader reader)
+                {
+                    m_reader = reader;
+                    m_parent = parent;
+                }
+
+                public string Current { get { return m_current!; } }
+
+                public void Dispose()
+                {
+                }
+
+                object System.Collections.IEnumerator.Current { get { return Current; } }
+
+                public bool MoveNext()
+                {
+                    m_first = false;
+
+                    if (m_path == null)
+                    {
+                        m_path = m_reader.ConvertValueToString(0);
+                        m_current = m_reader.ConvertValueToString(6);
+                        return true;
+                    }
+                    else
+                    {
+                        if (m_current == null)
+                            return false;
+
+                        if (!m_reader.Read())
+                        {
+                            m_current = null;
+                            m_parent.MoreData = false;
+                            return false;
+                        }
+
+                        var np = m_reader.ConvertValueToString(0);
+                        if (m_path != np)
+                        {
+                            m_current = null;
+                            return false;
+                        }
+
+                        m_current = m_reader.ConvertValueToString(6);
+                        return true;
+                    }
+                }
+
+                public void Reset()
+                {
+                    if (!m_first)
+                        throw new Exception("Iterator reset not supported");
+
+                    m_first = false;
+                }
+            }
+
+            private readonly IDataReader m_reader;
+
+            public BlocklistHashEnumerable(IDataReader reader)
+            {
+                m_reader = reader;
+                MoreData = true;
+            }
+
+            public bool MoreData { get; protected set; }
+
+            public IEnumerator<string> GetEnumerator()
+            {
+                return new BlocklistHashEnumerator(this, m_reader);
+            }
+
+            System.Collections.IEnumerator System.Collections.IEnumerable.GetEnumerator()
+            {
+                return GetEnumerator();
+            }
+        }
+
+        public const string LIST_FILESETS = @"
+SELECT
+    ""L"".""Path"", 
+    ""L"".""Lastmodified"", 
+    ""L"".""Filelength"", 
+    ""L"".""Filehash"", 
+    ""L"".""Metahash"", 
+    ""L"".""Metalength"",
+    ""L"".""BlocklistHash"", 
+    ""L"".""FirstBlockHash"",
+    ""L"".""FirstBlockSize"",
+    ""L"".""FirstMetaBlockHash"",
+    ""L"".""FirstMetaBlockSize"",
+    ""M"".""Hash"" AS ""MetaBlocklistHash""
+FROM
+    (
+    SELECT 
+        ""J"".""Path"", 
+        ""J"".""Lastmodified"", 
+        ""J"".""Filelength"", 
+        ""J"".""Filehash"", 
+        ""J"".""Metahash"", 
+        ""J"".""Metalength"",
+        ""K"".""Hash"" AS ""BlocklistHash"", 
+        ""J"".""FirstBlockHash"",
+        ""J"".""FirstBlockSize"",
+        ""J"".""FirstMetaBlockHash"",
+        ""J"".""FirstMetaBlockSize"",
+        ""J"".""MetablocksetID""
+    FROM 
+        (
+        SELECT 
+	        ""A"".""Path"" AS ""Path"", 
+	        ""D"".""Lastmodified"" AS ""Lastmodified"", 
+	        ""B"".""Length"" AS ""Filelength"", 
+	        ""B"".""FullHash"" AS ""Filehash"", 
+	        ""E"".""FullHash"" AS ""Metahash"", 
+	        ""E"".""Length"" AS ""Metalength"",
+	        ""A"".""BlocksetID"" AS ""BlocksetID"",
+	        ""F"".""Hash"" AS ""FirstBlockHash"",
+	        ""F"".""Size"" AS ""FirstBlockSize"",
+	        ""H"".""Hash"" AS ""FirstMetaBlockHash"",
+	        ""H"".""Size"" AS ""FirstMetaBlockSize"",
+	        ""C"".""BlocksetID"" AS ""MetablocksetID""
+        FROM 
+	        ""File"" A	
+        LEFT JOIN ""Blockset"" B
+          ON ""A"".""BlocksetID"" = ""B"".""ID"" 
+        LEFT JOIN ""Metadataset"" C  
+          ON ""A"".""MetadataID"" = ""C"".""ID""
+        LEFT JOIN ""FilesetEntry"" D
+          ON ""A"".""ID"" = ""D"".""FileID""
+        LEFT JOIN ""Blockset"" E
+          ON ""E"".""ID"" = ""C"".""BlocksetID""
+        LEFT JOIN ""BlocksetEntry"" G
+          ON ""B"".""ID"" = ""G"".""BlocksetID""
+        LEFT JOIN ""Block"" F 
+          ON ""G"".""BlockID"" = ""F"".""ID""  
+        LEFT JOIN ""BlocksetEntry"" I
+          ON ""E"".""ID"" = ""I"".""BlocksetID""
+        LEFT JOIN ""Block"" H 
+          ON ""I"".""BlockID"" = ""H"".""ID""
+        WHERE 
+          ""A"".""BlocksetId"" >= 0 AND
+          ""D"".""FilesetID"" = @FilesetId AND
+          (""I"".""Index"" = 0 OR ""I"".""Index"" IS NULL) AND  
+          (""G"".""Index"" = 0 OR ""G"".""Index"" IS NULL)
+        ) J
+    LEFT OUTER JOIN 
+        ""BlocklistHash"" K 
+    ON 
+        ""K"".""BlocksetID"" = ""J"".""BlocksetID"" 
+    ORDER BY ""J"".""Path"", ""K"".""Index""
+    ) L
+
+LEFT OUTER JOIN
+    ""BlocklistHash"" M
+ON
+    ""M"".""BlocksetID"" = ""L"".""MetablocksetID""
+";
+
+        public const string LIST_FOLDERS_AND_SYMLINKS = @"
+SELECT
+    ""G"".""BlocksetID"",
+    ""G"".""ID"",
+    ""G"".""Path"",
+    ""G"".""Length"",
+    ""G"".""FullHash"",
+    ""G"".""Lastmodified"",
+    ""G"".""FirstMetaBlockHash"",
+    ""H"".""Hash"" AS ""MetablocklistHash""
+FROM
+    (
+    SELECT
+        ""B"".""BlocksetID"",
+        ""B"".""ID"",
+        ""B"".""Path"",
+        ""D"".""Length"",
+        ""D"".""FullHash"",
+        ""A"".""Lastmodified"",
+        ""F"".""Hash"" AS ""FirstMetaBlockHash"",
+        ""C"".""BlocksetID"" AS ""MetaBlocksetID""
+    FROM
+        ""FilesetEntry"" A, 
+        ""File"" B, 
+        ""Metadataset"" C, 
+        ""Blockset"" D,
+        ""BlocksetEntry"" E,
+        ""Block"" F
+    WHERE 
+        ""A"".""FileID"" = ""B"".""ID"" 
+        AND ""B"".""MetadataID"" = ""C"".""ID"" 
+        AND ""C"".""BlocksetID"" = ""D"".""ID"" 
+        AND ""E"".""BlocksetID"" = ""C"".""BlocksetID""
+        AND ""E"".""BlockID"" = ""F"".""ID""
+        AND ""E"".""Index"" = 0
+        AND (""B"".""BlocksetID"" = @FolderBlocksetId OR ""B"".""BlocksetID"" = @SymlinkBlocksetId)
+        AND ""A"".""FilesetID"" = @FilesetId
+    ) G
+LEFT OUTER JOIN
+   ""BlocklistHash"" H
+ON
+   ""H"".""BlocksetID"" = ""G"".""MetaBlocksetID""
+ORDER BY
+   ""G"".""Path"", ""H"".""Index""
+
+";
+
+        public void WriteFileset(Volumes.FilesetVolumeWriter filesetvolume, long filesetId, IDbTransaction transaction)
+        {
+            using (var cmd = m_connection.CreateCommand(transaction))
+            {
+                cmd.SetCommandAndParameters(LIST_FOLDERS_AND_SYMLINKS)
+                    .SetParameterValue("@FilesetId", filesetId)
+                    .SetParameterValue("@FolderBlocksetId", FOLDER_BLOCKSET_ID)
+                    .SetParameterValue("@SymlinkBlocksetId", SYMLINK_BLOCKSET_ID);
+
+                string? lastpath = null;
+                using (var rd = cmd.ExecuteReader())
+                    while (rd.Read())
+                    {
+                        var blocksetID = rd.ConvertValueToInt64(0, -1);
+                        var path = rd.ConvertValueToString(2);
+                        var metalength = rd.ConvertValueToInt64(3, -1);
+                        var metahash = rd.ConvertValueToString(4);
+                        var metablockhash = rd.ConvertValueToString(6);
+                        var metablocklisthash = rd.ConvertValueToString(7);
+
+                        if (path == lastpath)
+                            Logging.Log.WriteWarningMessage(LOGTAG, "DuplicatePathFound", null, "Duplicate path detected: {0}", path);
+
+                        lastpath = path;
+
+                        if (blocksetID == FOLDER_BLOCKSET_ID)
+                            filesetvolume.AddDirectory(path, metahash, metalength, metablockhash, string.IsNullOrWhiteSpace(metablocklisthash) ? null : new string[] { metablocklisthash });
+                        else if (blocksetID == SYMLINK_BLOCKSET_ID)
+                            filesetvolume.AddSymlink(path, metahash, metalength, metablockhash, string.IsNullOrWhiteSpace(metablocklisthash) ? null : new string[] { metablocklisthash });
+                    }
+
+                // TODO: Perhaps run the above query after recreate and compare count(*) with count(*) from filesetentry where id = x
+
+                cmd.SetCommandAndParameters(LIST_FILESETS)
+                    .SetParameterValue("@FilesetId", filesetId);
+
+                using (var rd = cmd.ExecuteReader())
+                    if (rd.Read())
+                    {
+                        var more = false;
+                        do
+                        {
+                            var path = rd.ConvertValueToString(0);
+                            var filehash = rd.ConvertValueToString(3);
+                            var size = rd.ConvertValueToInt64(2);
+                            var lastmodified = new DateTime(rd.ConvertValueToInt64(1, 0), DateTimeKind.Utc);
+                            var metahash = rd.ConvertValueToString(4);
+                            var metasize = rd.ConvertValueToInt64(5, -1);
+                            var p = rd.GetValue(6);
+                            var blrd = (p == null || p == DBNull.Value) ? null : new BlocklistHashEnumerable(rd);
+                            var blockhash = rd.ConvertValueToString(7);
+                            var blocksize = rd.ConvertValueToInt64(8, -1);
+                            var metablockhash = rd.ConvertValueToString(9);
+                            //var metablocksize = rd.ConvertValueToInt64(10, -1);
+                            var metablocklisthash = rd.ConvertValueToString(11);
+
+                            if (blockhash == filehash)
+                                blockhash = null;
+
+                            if (metablockhash == metahash)
+                                metablockhash = null;
+
+                            filesetvolume.AddFile(path, filehash, size, lastmodified, metahash, metasize, metablockhash, blockhash, blocksize, blrd, string.IsNullOrWhiteSpace(metablocklisthash) ? null : new string[] { metablocklisthash });
+                            if (blrd == null)
+                                more = rd.Read();
+                            else
+                                more = blrd.MoreData;
+
+                        } while (more);
+                    }
+            }
+        }
+
+        public void LinkFilesetToVolume(long filesetid, long volumeid, IDbTransaction transaction)
+        {
+            using (var cmd = m_connection.CreateCommand(transaction))
+            {
+                var c = cmd.SetCommandAndParameters(@"UPDATE ""Fileset"" SET ""VolumeID"" = @VolumeId WHERE ""ID"" = @FilesetId")
+                    .SetParameterValue("@VolumeId", volumeid)
+                    .SetParameterValue("@FilesetId", filesetid)
+                    .ExecuteNonQuery();
+
+                if (c != 1)
+                    throw new Exception($"Failed to link filesetid {filesetid} to volumeid {volumeid}");
+            }
+        }
+
+        public void PushTimestampChangesToPreviousVersion(long filesetId, IDbTransaction transaction)
+        {
+            var query = @"
+UPDATE FilesetEntry AS oldVersion
+SET Lastmodified = tempVersion.Lastmodified
+FROM FilesetEntry AS tempVersion
+WHERE oldVersion.FileID = tempVersion.FileID
+AND tempVersion.FilesetID = @FilesetId
+AND oldVersion.FilesetID = (SELECT ID FROM Fileset WHERE ID != @FilesetId ORDER BY Timestamp DESC LIMIT 1)";
+
+            using (var cmd = m_connection.CreateCommand(transaction, query))
+                cmd.SetParameterValue("@FilesetId", filesetId)
+                    .ExecuteNonQuery();
+        }
+
+        /// <summary>
+        /// Keeps a list of filenames in a temporary table with a single column Path
+        ///</summary>
+        public class FilteredFilenameTable : IDisposable
+        {
+            public string Tablename { get; private set; }
+            private readonly IDbConnection m_connection;
+
+            public FilteredFilenameTable(IDbConnection connection, IFilter filter, IDbTransaction? transaction)
+            {
+                m_connection = connection;
+                Tablename = "Filenames-" + Library.Utility.Utility.ByteArrayAsHexString(Guid.NewGuid().ToByteArray());
+                var type = FilterType.Regexp;
+                if (filter is FilterExpression expression)
+                    type = expression.Type;
+
+                // Bugfix: SQLite does not handle case-insensitive LIKE with non-ascii characters
+                if (type != FilterType.Regexp && !Library.Utility.Utility.IsFSCaseSensitive && filter.ToString()!.Any(x => x > 127))
+                    type = FilterType.Regexp;
+
+                if (filter.Empty)
+                {
+                    using (var cmd = m_connection.CreateCommand(transaction))
+                    {
+                        cmd.ExecuteNonQuery(FormatInvariant($@"CREATE TEMPORARY TABLE ""{Tablename}"" AS SELECT DISTINCT ""Path"" FROM ""File"" "));
+                        return;
+                    }
+                }
+
+                if (type == FilterType.Regexp || type == FilterType.Group)
+                {
+                    using (var cmd = m_connection.CreateCommand(transaction))
+                    {
+                        // TODO: Optimize this to not rely on the "File" view, and not instantiate the paths in full
+                        cmd.ExecuteNonQuery(FormatInvariant($@"CREATE TEMPORARY TABLE ""{Tablename}"" (""Path"" TEXT NOT NULL)"));
+                        using (var tr = new TemporaryTransactionWrapper(m_connection, transaction))
+                        {
+                            cmd.SetCommandAndParameters(tr.Parent, FormatInvariant($@"INSERT INTO ""{Tablename}"" (""Path"") VALUES (@Path)"));
+                            using (var c2 = m_connection.CreateCommand())
+                            using (var rd = c2.ExecuteReader(@"SELECT DISTINCT ""Path"" FROM ""File"" "))
+                                while (rd.Read())
+                                {
+                                    var p = rd.ConvertValueToString(0);
+                                    if (FilterExpression.Matches(filter, p))
+                                        cmd.SetParameterValue("@Path", p)
+                                            .ExecuteNonQuery();
+                                }
+
+
+                            tr.Commit();
+                        }
+                    }
+                }
+                else
+                {
+                    var sb = new StringBuilder();
+                    var args = new Dictionary<string, object?>();
+                    foreach (var f in ((FilterExpression)filter).GetSimpleList())
+                    {
+                        if (sb.Length != 0)
+                            sb.Append(" OR ");
+
+                        var argName = $"@Arg{args.Count}";
+                        if (type == FilterType.Wildcard)
+                        {
+                            sb.Append(FormatInvariant(@$"""Path"" LIKE {argName}"));
+                            args.Add(argName, f.Replace('*', '%').Replace('?', '_'));
+                        }
+                        else
+                        {
+                            sb.Append(FormatInvariant(@$"""Path"" = {argName}"));
+                            args.Add(argName, f);
+                        }
+                    }
+
+                    using (var tr = new TemporaryTransactionWrapper(m_connection, transaction))
+                    using (var cmd = m_connection.CreateCommand(tr.Parent))
+                    {
+                        cmd.ExecuteNonQuery(FormatInvariant($@"CREATE TEMPORARY TABLE ""{Tablename}"" (""Path"" TEXT NOT NULL)"));
+                        cmd.ExecuteNonQuery(FormatInvariant($@"INSERT INTO ""{Tablename}"" SELECT DISTINCT ""Path"" FROM ""File"" WHERE {sb}"), args);
+                        tr.Commit();
+                    }
+                }
+            }
+
+            public void Dispose()
+            {
+                if (Tablename != null)
+                    try
+                    {
+                        using (var cmd = m_connection.CreateCommand())
+                            cmd.ExecuteNonQuery(FormatInvariant(@$"DROP TABLE IF EXISTS ""{Tablename}"" "));
+                    }
+                    catch { }
+                    finally { Tablename = null!; }
+            }
+        }
+
+        public void RenameRemoteFile(string oldname, string newname, IDbTransaction? transaction)
+        {
+            using (var tr = new TemporaryTransactionWrapper(m_connection, transaction))
+            using (var cmd = m_connection.CreateCommand(tr.Parent))
+            {
+                //Rename the old entry, to preserve ID links
+                var c = cmd.SetCommandAndParameters(@"UPDATE ""Remotevolume"" SET ""Name"" = @Newname WHERE ""Name"" = @Oldname")
+                    .SetParameterValue("@Newname", newname)
+                    .SetParameterValue("@Oldname", oldname)
+                    .ExecuteNonQuery();
+
+                if (c != 1)
+                    throw new Exception($"Unexpected result from renaming \"{oldname}\" to \"{newname}\", expected {1} got {c}");
+
+                // Grab the type of entry
+                var type = (RemoteVolumeType)Enum.Parse(
+                    typeof(RemoteVolumeType),
+                    cmd.SetCommandAndParameters(@"SELECT ""Type"" FROM ""Remotevolume"" WHERE ""Name"" = @Name")
+                        .SetParameterValue("@Name", newname)
+                        .ExecuteScalar()
+                        ?.ToString() ?? "",
+                    true);
+
+                //Create a fake new entry with the old name and mark as deleting
+                // as this ensures we will remove it, if it shows up in some later listing
+                RegisterRemoteVolume(oldname, type, RemoteVolumeState.Deleting, tr.Parent);
+
+                tr.Commit();
+            }
+        }
+
+        /// <summary>
+        /// Creates a timestamped backup operation to correctly associate the fileset with the time it was created.
+        /// </summary>
+        /// <param name="volumeid">The ID of the fileset volume to update</param>
+        /// <param name="timestamp">The timestamp of the operation to create</param>
+        /// <param name="transaction">An optional external transaction</param>
+        public virtual long CreateFileset(long volumeid, DateTime timestamp, IDbTransaction? transaction = null)
+        {
+            using (var tr = new TemporaryTransactionWrapper(m_connection, transaction))
+            using (var cmd = m_connection.CreateCommand(tr.Parent))
+            {
+                var id = cmd.SetCommandAndParameters(@"INSERT INTO ""Fileset"" (""OperationID"", ""Timestamp"", ""VolumeID"", ""IsFullBackup"") VALUES (@OperationId, @Timestamp, @VolumeId, @IsFullBackup); SELECT last_insert_rowid();")
+                    .SetParameterValue("@OperationId", m_operationid)
+                    .SetParameterValue("@Timestamp", Library.Utility.Utility.NormalizeDateTimeToEpochSeconds(timestamp))
+                    .SetParameterValue("@VolumeId", volumeid)
+                    .SetParameterValue("@IsFullBackup", BackupType.PARTIAL_BACKUP)
+                    .ExecuteScalarInt64(-1);
+                tr.Commit();
+                return id;
+            }
+        }
+
+        public void AddIndexBlockLink(long indexVolumeID, long blockVolumeID, IDbTransaction transaction)
+        {
+            m_insertIndexBlockLink.SetParameterValue("@IndexVolumeId", indexVolumeID)
+                .SetParameterValue("@BlockVolumeId", blockVolumeID)
+                .ExecuteNonQuery(transaction);
+        }
+
+        /// <summary>
+        /// Returns all unique blocklists for a given volume
+        /// </summary>
+        /// <param name="volumeid">The volume ID to get blocklists for</param>
+        /// <param name="blocksize">The blocksize</param>
+        /// <param name="hashsize">The size of the hash</param>
+        /// <param name="transaction">An optional external transaction</param>
+        /// <returns>An enumerable of tuples containing the blocklist hash, the blocklist data and the length of the data</returns>
+        public IEnumerable<Tuple<string, byte[], int>> GetBlocklists(long volumeid, long blocksize, int hashsize, IDbTransaction? transaction = null)
+        {
+            using (var cmd = m_connection.CreateCommand(transaction))
+            {
+                // Group subquery by hash to ensure that each blocklist hash appears only once in the result
+                var sql = FormatInvariant($@"SELECT ""A"".""Hash"", ""C"".""Hash"" FROM 
+(SELECT ""BlocklistHash"".""BlocksetID"", ""Block"".""Hash"", ""BlocklistHash"".""Index"" FROM  ""BlocklistHash"",""Block"" WHERE  ""BlocklistHash"".""Hash"" = ""Block"".""Hash"" AND ""Block"".""VolumeID"" = @VolumeId GROUP BY ""Block"".""Hash"", ""Block"".""Size"") A,
+ ""BlocksetEntry"" B, ""Block"" C WHERE ""B"".""BlocksetID"" = ""A"".""BlocksetID"" AND 
+ ""B"".""Index"" >= (""A"".""Index"" * {blocksize / hashsize}) AND ""B"".""Index"" < ((""A"".""Index"" + 1) * {blocksize / hashsize}) AND ""C"".""ID"" = ""B"".""BlockID"" 
+ ORDER BY ""A"".""BlocksetID"", ""B"".""Index""");
+
+                string? curHash = null;
+                var count = 0;
+                var buffer = new byte[blocksize];
+
+                using (var rd = cmd.SetCommandAndParameters(sql).SetParameterValue("@VolumeId", volumeid).ExecuteReader())
+                    while (rd.Read())
+                    {
+                        var blockhash = rd.ConvertValueToString(0);
+                        if ((blockhash != curHash && curHash != null) || count + hashsize > buffer.Length)
+                        {
+                            yield return new Tuple<string, byte[], int>(curHash!, buffer, count);
+                            buffer = new byte[blocksize];
+                            count = 0;
+                        }
+
+                        var hash = Convert.FromBase64String(rd.ConvertValueToString(1) ?? throw new Exception("Hash is null"));
+                        Array.Copy(hash, 0, buffer, count, hashsize);
+                        curHash = blockhash;
+                        count += hashsize;
+                    }
+
+                if (curHash != null)
+                    yield return new Tuple<string, byte[], int>(curHash, buffer, count);
+            }
+        }
+
+        /// <summary>
+        /// Update fileset with full backup state
+        /// </summary>
+        /// <param name="fileSetId">Existing file set to update</param>
+        /// <param name="isFullBackup">Full backup state</param>
+        /// <param name="transaction">An optional external transaction</param>
+        public void UpdateFullBackupStateInFileset(long fileSetId, bool isFullBackup, IDbTransaction? transaction = null)
+        {
+            using (var tr = new TemporaryTransactionWrapper(m_connection, transaction))
+            using (var cmd = m_connection.CreateCommand(tr.Parent))
+            {
+                cmd.SetCommandAndParameters(@"UPDATE ""Fileset"" SET ""IsFullBackup"" = @IsFullBackup WHERE ""ID"" = @FilesetId;")
+                    .SetParameterValue("@FilesetId", fileSetId)
+                    .SetParameterValue("@IsFullBackup", isFullBackup ? BackupType.FULL_BACKUP : BackupType.PARTIAL_BACKUP)
+                    .ExecuteNonQuery();
+                tr.Commit();
+            }
+        }
+
+        /// <summary>
+        /// Removes all entries in the fileset entry table for a given fileset ID
+        /// </summary>
+        /// <param name="filesetId">The fileset ID to clear</param>
+        /// <param name="transaction">The transaction to use</param>
+        public void ClearFilesetEntries(long filesetId, IDbTransaction transaction)
+        {
+            using (var cmd = m_connection.CreateCommand(transaction))
+                cmd.SetCommandAndParameters(@"DELETE FROM ""FilesetEntry"" WHERE ""FilesetID"" = @FilesetId")
+                    .SetParameterValue("@FilesetId", filesetId)
+                    .ExecuteNonQuery();
+        }
+
+        /// <summary>
+        /// Gets the last previous fileset that was incomplete
+        /// </summary>
+        /// <param name="transaction">The transaction to use</param>
+        /// <returns>The last incomplete fileset or default</returns>
+        public RemoteVolumeEntry GetLastIncompleteFilesetVolume(IDbTransaction transaction)
+        {
+            var candidates = GetIncompleteFilesets(transaction).OrderBy(x => x.Value).ToArray();
+            if (candidates.Any())
+                return GetRemoteVolumeFromFilesetID(candidates.Last().Key, transaction);
+
+            return default;
+        }
+
+        /// <summary>
+        /// Gets a list of incomplete filesets
+        /// </summary>
+        /// <param name="transaction">An optional transaction</param>
+        /// <returns>A list of fileset IDs and timestamps</returns>
+        public IEnumerable<KeyValuePair<long, DateTime>> GetIncompleteFilesets(IDbTransaction? transaction)
+        {
+            using (var cmd = m_connection.CreateCommand(transaction))
+            using (var rd = cmd.ExecuteReader(FormatInvariant(@$"SELECT DISTINCT ""Fileset"".""ID"", ""Fileset"".""Timestamp"" FROM ""Fileset"", ""RemoteVolume"" WHERE ""RemoteVolume"".""ID"" = ""Fileset"".""VolumeID"" AND ""Fileset"".""ID"" IN (SELECT ""FilesetID"" FROM ""FilesetEntry"")  AND (""RemoteVolume"".""State"" = '{RemoteVolumeState.Uploading}' OR ""RemoteVolume"".""State"" = '{RemoteVolumeState.Temporary}')")))
+                while (rd.Read())
+                {
+                    yield return new KeyValuePair<long, DateTime>(
+                        rd.ConvertValueToInt64(0),
+                        ParseFromEpochSeconds(rd.ConvertValueToInt64(1)).ToLocalTime()
+                    );
+                }
+        }
+
+        /// <summary>
+        /// Gets the remote volume entry from the fileset ID
+        /// </summary>
+        /// <param name="filesetID">The fileset ID</param>
+        /// <param name="transaction">An optional transaction</param>
+        /// <returns>The remote volume entry or default</returns>
+        public RemoteVolumeEntry GetRemoteVolumeFromFilesetID(long filesetID, IDbTransaction? transaction = null)
+        {
+            using (var cmd = m_connection.CreateCommand(transaction))
+            using (var rd = cmd.SetCommandAndParameters(@"SELECT ""RemoteVolume"".""ID"", ""Name"", ""Type"", ""Size"", ""Hash"", ""State"", ""DeleteGraceTime"", ""ArchiveTime"" FROM ""RemoteVolume"", ""Fileset"" WHERE ""Fileset"".""VolumeID"" = ""RemoteVolume"".""ID"" AND ""Fileset"".""ID"" = @FilesetId")
+                .SetParameterValue("@FilesetId", filesetID)
+                .ExecuteReader())
+                if (rd.Read())
+                    return new RemoteVolumeEntry(
+                        rd.ConvertValueToInt64(0, -1),
+                        rd.ConvertValueToString(1),
+                        rd.ConvertValueToString(4),
+                        rd.ConvertValueToInt64(3, -1),
+                        (RemoteVolumeType)Enum.Parse(typeof(RemoteVolumeType), rd.ConvertValueToString(2) ?? ""),
+                        (RemoteVolumeState)Enum.Parse(typeof(RemoteVolumeState), rd.ConvertValueToString(5) ?? ""),
+                        ParseFromEpochSeconds(rd.ConvertValueToInt64(6)).ToLocalTime(),
+                        ParseFromEpochSeconds(rd.ConvertValueToInt64(7)).ToLocalTime()
+                    );
+                else
+                    return default(RemoteVolumeEntry);
+        }
+
+        public void PurgeLogData(DateTime threshold)
+        {
+            using (var tr = m_connection.BeginTransactionSafe())
+            using (var cmd = m_connection.CreateCommand(tr))
+            {
+                var t = Library.Utility.Utility.NormalizeDateTimeToEpochSeconds(threshold);
+                cmd.SetCommandAndParameters(@"DELETE FROM ""LogData"" WHERE ""Timestamp"" < @Timestamp")
+                    .SetParameterValue("@Timestamp", t)
+                    .ExecuteNonQuery();
+                cmd.SetCommandAndParameters(@"DELETE FROM ""RemoteOperation"" WHERE ""Timestamp"" < @Timestamp")
+                    .SetParameterValue("@Timestamp", t)
+                    .ExecuteNonQuery();
+
+                tr.Commit();
+            }
+        }
+
+        public void PurgeDeletedVolumes(DateTime threshold)
+        {
+            using (var tr = m_connection.BeginTransactionSafe())
+            using (var cmd = m_connection.CreateCommand(tr))
+            {
+                m_removedeletedremotevolumeCommand.SetParameterValue("@Now", Library.Utility.Utility.NormalizeDateTimeToEpochSeconds(threshold))
+                    .ExecuteNonQuery(tr);
+                tr.Commit();
+            }
+        }
+
+        public virtual void Dispose()
+        {
+            if (IsDisposed)
+                return;
+
+            DisposeAllFields<IDbCommand>(this, false);
+
+            if (ShouldCloseConnection && m_connection != null)
+            {
+                if (m_connection.State == ConnectionState.Open && !m_hasExecutedVacuum)
+                {
+                    using (var transaction = m_connection.BeginTransactionSafe())
+                    using (var command = m_connection.CreateCommand(transaction))
+                    {
+                        // SQLite recommends that PRAGMA optimize is run just before closing each database connection.
+                        command.ExecuteNonQuery("PRAGMA optimize");
+
+                        try
+                        {
+                            transaction.Commit();
+                        }
+                        catch (Exception ex)
+                        {
+                            Logging.Log.WriteVerboseMessage(LOGTAG, "FailedToCommitTransaction", ex, "Failed to commit transaction after pragma optimize, usually caused by the a no-op transaction");
+                        }
+                    }
+
+                    m_connection.Close();
+                }
+
+                m_connection.Dispose();
+            }
+
+            IsDisposed = true;
+        }
+
+        /// <summary>
+        /// Disposes all fields of a certain type, in the instance and its bases
+        /// </summary>
+        /// <typeparam name="T">The type of fields to find</typeparam>
+        /// <param name="item">The item to dispose</param>
+        /// <param name="throwExceptions"><c>True</c> if an aggregate exception should be thrown, or <c>false</c> if exceptions are silently captured</param>
+        public static void DisposeAllFields<T>(object item, bool throwExceptions)
+            where T : IDisposable
+        {
+            var typechain = new List<Type>();
+            var cur = item.GetType();
+            var exceptions = new List<Exception>();
+
+            while (cur != null && cur != typeof(object))
+            {
+                typechain.Add(cur);
+                cur = cur.BaseType;
+            }
+
+            var fields =
+                typechain.SelectMany(x =>
+                    x.GetFields(System.Reflection.BindingFlags.NonPublic | System.Reflection.BindingFlags.Public | System.Reflection.BindingFlags.Instance | System.Reflection.BindingFlags.FlattenHierarchy)
+                ).Distinct().Where(x => x.FieldType.IsAssignableFrom(typeof(T)));
+
+            foreach (var p in fields)
+                try
+                {
+                    var val = p.GetValue(item);
+                    if (val != null)
+                        ((T)val).Dispose();
+                }
+                catch (Exception ex)
+                {
+                    if (throwExceptions)
+                        exceptions.Add(ex);
+                }
+
+            if (exceptions.Count > 0)
+                throw new AggregateException(exceptions);
+        }
+
+        public void WriteResults(IBasicResults result)
+        {
+            if (IsDisposed)
+                return;
+
+            if (m_connection != null && result != null)
+            {
+                if (result is BasicResults basicResults)
+                {
+                    basicResults.FlushLog(this);
+                    if (basicResults.EndTime.Ticks == 0)
+                        basicResults.EndTime = DateTime.UtcNow;
+                }
+
+                var serializer = new JsonFormatSerializer();
+                LogMessage("Result",
+                    serializer.SerializeResults(result),
+                    null,
+                    null
+                );
+            }
+        }
+
+        /// <summary>
+        /// The current index into the path prefix buffer
+        /// </summary>
+        private int m_pathPrefixIndex = 0;
+        /// <summary>
+        /// The path prefix lookup list
+        /// </summary>
+        private readonly KeyValuePair<string, long>[] m_pathPrefixLookup = new KeyValuePair<string, long>[5];
+
+        /// <summary>
+        /// Gets the path prefix ID, optionally creating it in the process.
+        /// </summary>
+        /// <returns>The path prefix ID.</returns>
+        /// <param name="prefix">The path to get the prefix for.</param>
+        /// <param name="transaction">The transaction to use for insertion, or null for no transaction</param>
+        public long GetOrCreatePathPrefix(string prefix, IDbTransaction? transaction)
+        {
+            // Ring-buffer style lookup
+            for (var i = 0; i < m_pathPrefixLookup.Length; i++)
+            {
+                var ix = (i + m_pathPrefixIndex) % m_pathPrefixLookup.Length;
+                if (string.Equals(m_pathPrefixLookup[ix].Key, prefix, StringComparison.Ordinal))
+                    return m_pathPrefixLookup[ix].Value;
+            }
+
+            m_findpathprefixCommand.Transaction = transaction;
+            var id = m_findpathprefixCommand.SetParameterValue("@Prefix", prefix)
+                .ExecuteScalarInt64(transaction);
+
+            if (id < 0)
+                id = m_insertpathprefixCommand.SetParameterValue("@Prefix", prefix)
+                    .ExecuteScalarInt64(transaction);
+
+            m_pathPrefixIndex = (m_pathPrefixIndex + 1) % m_pathPrefixLookup.Length;
+            m_pathPrefixLookup[m_pathPrefixIndex] = new KeyValuePair<string, long>(prefix, id);
+
+            return id;
+        }
+
+        /// <summary>
+        /// The path separators on this system
+        /// </summary>
+        private static readonly char[] _pathseparators = new char[] {
+            Path.DirectorySeparatorChar,
+            Path.AltDirectorySeparatorChar,
+        };
+
+        /// <summary>
+        /// Helper method that splits a path on the last path separator
+        /// </summary>
+        /// <returns>The prefix and name.</returns>
+        /// <param name="path">The path to split.</param>
+        public static KeyValuePair<string, string> SplitIntoPrefixAndName(string path)
+        {
+            if (string.IsNullOrEmpty(path))
+                throw new ArgumentException($"Invalid path: {path}", nameof(path));
+
+            int nLast = path.TrimEnd(_pathseparators).LastIndexOfAny(_pathseparators);
+            if (nLast >= 0)
+                return new KeyValuePair<string, string>(path.Substring(0, nLast + 1), path.Substring(nLast + 1));
+
+            return new KeyValuePair<string, string>(string.Empty, path);
+        }
+    }
+
+    /// <summary>
+    /// Defines the backups types
+    /// </summary>
+    public static class BackupType
+    {
+        public const int PARTIAL_BACKUP = 0;
+        public const int FULL_BACKUP = 1;
+    }
+}