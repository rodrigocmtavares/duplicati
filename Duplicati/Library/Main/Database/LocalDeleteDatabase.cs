--- conflicted
+++ resolved
@@ -1,539 +1,482 @@
-// Copyright (C) 2025, The Duplicati Team
-// https://duplicati.com, hello@duplicati.com
-// 
-// Permission is hereby granted, free of charge, to any person obtaining a 
-// copy of this software and associated documentation files (the "Software"), 
-// to deal in the Software without restriction, including without limitation 
-// the rights to use, copy, modify, merge, publish, distribute, sublicense, 
-// and/or sell copies of the Software, and to permit persons to whom the 
-// Software is furnished to do so, subject to the following conditions:
-// 
-// The above copyright notice and this permission notice shall be included in 
-// all copies or substantial portions of the Software.
-// 
-// THE SOFTWARE IS PROVIDED "AS IS", WITHOUT WARRANTY OF ANY KIND, EXPRESS 
-// OR IMPLIED, INCLUDING BUT NOT LIMITED TO THE WARRANTIES OF MERCHANTABILITY, 
-// FITNESS FOR A PARTICULAR PURPOSE AND NONINFRINGEMENT. IN NO EVENT SHALL THE 
-// AUTHORS OR COPYRIGHT HOLDERS BE LIABLE FOR ANY CLAIM, DAMAGES OR OTHER 
-// LIABILITY, WHETHER IN AN ACTION OF CONTRACT, TORT OR OTHERWISE, ARISING 
-// FROM, OUT OF OR IN CONNECTION WITH THE SOFTWARE OR THE USE OR OTHER 
-// DEALINGS IN THE SOFTWARE.
-
-using System;
-using System.Collections.Generic;
-using System.Data;
-using System.Linq;
-using Duplicati.Library.Interface;
-
-namespace Duplicati.Library.Main.Database
-{
-    internal class LocalDeleteDatabase : LocalDatabase
-    {
-        /// <summary>
-        /// The tag used for logging
-        /// </summary>
-        private static readonly string LOGTAG = Logging.Log.LogTagFromType<LocalDeleteDatabase>();
-
-        /// <summary>
-        /// Flag for toggling temporary tables; set to empty string if debugging
-        /// </summary>
-        private const string TEMPORARY = "TEMPORARY";
-
-        private IDbCommand m_registerDuplicateBlockCommand;
-
-        public LocalDeleteDatabase(string path, string operation)
-            : base(path, operation, true)
-        {
-            InitializeCommands();
-        }
-
-        public LocalDeleteDatabase(LocalDatabase db)
-            : base(db)
-        {
-            InitializeCommands();
-        }
-
-        private void InitializeCommands()
-        {
-<<<<<<< HEAD
-            m_moveBlockToNewVolumeCommand = m_connection.CreateCommand();
-
-            m_moveBlockToNewVolumeCommand.CommandText = @"UPDATE ""Block"" SET ""VolumeID"" = ? WHERE ""Hash"" = ? AND ""Size"" = ?";
-            m_moveBlockToNewVolumeCommand.AddParameters(3);
-=======
-            m_registerDuplicateBlockCommand = m_connection.CreateCommand(@"INSERT OR IGNORE INTO ""DuplicateBlock"" (""BlockID"", ""VolumeID"") SELECT ""ID"", ? FROM ""Block"" WHERE ""Hash"" = ? AND ""Size"" = ? ");
->>>>>>> 878f5518
-        }
-
-        /// <summary>
-        /// Drops all entries related to operations listed in the table.
-        /// </summary>
-        /// <param name="toDelete">The fileset entries to delete</param>
-        /// <param name="transaction">The transaction to execute the commands in</param>
-        /// <returns>A list of filesets to delete</returns>
-        public IEnumerable<KeyValuePair<string, long>> DropFilesetsFromTable(DateTime[] toDelete, IDbTransaction transaction)
-        {
-<<<<<<< HEAD
-            using (var cmd = m_connection.CreateCommand())
-=======
-            using (var cmd = m_connection.CreateCommand(transaction))
->>>>>>> 878f5518
-            {
-                var deleted = 0;
-
-                //Process array in slices to prevent exceeding SQLITE_MAX_VARIABLE_NUMBER (default 999)
-                const int SLICE_SIZE = 128;
-                for (var sliceStart = 0; sliceStart < toDelete.Length; sliceStart += SLICE_SIZE)
-                {
-                    var sliceEnd = Math.Min(toDelete.Length, sliceStart + SLICE_SIZE) - 1;
-                    var sliceLen = sliceEnd - sliceStart + 1;
-
-                    var q = string.Join(",", Enumerable.Repeat("?", sliceLen));
-
-                    //First we remove unwanted entries
-                    deleted += cmd.ExecuteNonQuery(@"DELETE FROM ""Fileset"" WHERE ""Timestamp"" IN (" + q + @") ", toDelete.Skip(sliceStart).Take(sliceLen).Select(Library.Utility.Utility.NormalizeDateTimeToEpochSeconds).Cast<object>().ToArray());
-                }
-
-                if (deleted != toDelete.Length)
-<<<<<<< HEAD
-                    throw new Exception(string.Format("Unexpected number of deleted filesets {0} vs {1}", deleted, toDelete.Length));
-=======
-                    throw new Exception($"Unexpected number of deleted filesets {deleted} vs {toDelete.Length}");
->>>>>>> 878f5518
-
-                //Then we delete anything that is no longer being referenced
-                cmd.ExecuteNonQuery(@"DELETE FROM ""FilesetEntry"" WHERE ""FilesetID"" NOT IN (SELECT DISTINCT ""ID"" FROM ""Fileset"")");
-                cmd.ExecuteNonQuery(@"DELETE FROM ""ChangeJournalData"" WHERE ""FilesetID"" NOT IN (SELECT DISTINCT ""ID"" FROM ""Fileset"")");
-                cmd.ExecuteNonQuery(@"DELETE FROM ""FileLookup"" WHERE ""ID"" NOT IN (SELECT DISTINCT ""FileID"" FROM ""FilesetEntry"") ");
-                cmd.ExecuteNonQuery(@"DELETE FROM ""Metadataset"" WHERE ""ID"" NOT IN (SELECT DISTINCT ""MetadataID"" FROM ""FileLookup"") ");
-                cmd.ExecuteNonQuery(@"DELETE FROM ""Blockset"" WHERE ""ID"" NOT IN (SELECT DISTINCT ""BlocksetID"" FROM ""FileLookup"" UNION SELECT DISTINCT ""BlocksetID"" FROM ""Metadataset"") ");
-                cmd.ExecuteNonQuery(@"DELETE FROM ""BlocksetEntry"" WHERE ""BlocksetID"" NOT IN (SELECT DISTINCT ""ID"" FROM ""Blockset"") ");
-                cmd.ExecuteNonQuery(@"DELETE FROM ""BlocklistHash"" WHERE ""BlocksetID"" NOT IN (SELECT DISTINCT ""ID"" FROM ""Blockset"") ");
-
-                //We save the block info for the remote files, before we delete it
-                cmd.ExecuteNonQuery(@"INSERT INTO ""DeletedBlock"" (""Hash"", ""Size"", ""VolumeID"") SELECT ""Hash"", ""Size"", ""VolumeID"" FROM ""Block"" WHERE ""ID"" NOT IN (SELECT DISTINCT ""BlockID"" AS ""BlockID"" FROM ""BlocksetEntry"" UNION SELECT DISTINCT ""ID"" FROM ""Block"", ""BlocklistHash"" WHERE ""Block"".""Hash"" = ""BlocklistHash"".""Hash"") ");
-                cmd.ExecuteNonQuery(@"DELETE FROM ""Block"" WHERE ""ID"" NOT IN (SELECT DISTINCT ""BlockID"" FROM ""BlocksetEntry"" UNION SELECT DISTINCT ""ID"" FROM ""Block"", ""BlocklistHash"" WHERE ""Block"".""Hash"" = ""BlocklistHash"".""Hash"") ");
-
-                //Find all remote filesets that are no longer required, and mark them as deleting
-                var updated = cmd.ExecuteNonQuery(@"UPDATE ""RemoteVolume"" SET ""State"" = ? WHERE ""Type"" = ? AND ""State"" IN (?, ?, ?, ?) AND ""ID"" NOT IN (SELECT ""VolumeID"" FROM ""Fileset"") ", RemoteVolumeState.Deleting.ToString(), RemoteVolumeType.Files.ToString(), RemoteVolumeState.Uploaded.ToString(), RemoteVolumeState.Verified.ToString(), RemoteVolumeState.Temporary.ToString(), RemoteVolumeState.Deleting.ToString());
-
-                if (deleted != updated)
-                    throw new Exception($"Unexpected number of remote volumes marked as deleted. Found {deleted} filesets, but {updated} volumes");
-
-                using (var rd = cmd.ExecuteReader(@"SELECT ""Name"", ""Size"" FROM ""RemoteVolume"" WHERE ""Type"" = ? AND ""State"" = ? ", RemoteVolumeType.Files.ToString(), RemoteVolumeState.Deleting.ToString()))
-                    while (rd.Read())
-                        yield return new KeyValuePair<string, long>(rd.GetString(0), rd.ConvertValueToInt64(1));
-            }
-        }
-
-        /// <summary>
-        /// Returns a collection of IListResultFilesets, where the Version is the backup version number
-        /// exposed to the user. This is in contrast to other cases where the Version is the ID in the
-        /// Fileset table.
-        /// </summary>
-        internal IEnumerable<IListResultFileset> FilesetsWithBackupVersion
-        {
-            get
-            {
-                var filesets = new List<IListResultFileset>();
-                using (var cmd = m_connection.CreateCommand())
-                {
-                    // We can also use the ROW_NUMBER() window function to generate the backup versions,
-                    // but this requires at least SQLite 3.25, which is not available in some common
-                    // distributions (e.g., Debian) currently.
-                    using (IDataReader reader = cmd.ExecuteReader(@"SELECT ""IsFullBackup"", ""Timestamp"" FROM ""Fileset"" ORDER BY ""Timestamp"" DESC"))
-                    {
-                        int version = 0;
-                        while (reader.Read())
-                        {
-                            filesets.Add(new ListResultFileset(version++, reader.GetInt32(0), ParseFromEpochSeconds(reader.GetInt64(1)).ToLocalTime(), -1L, -1L));
-                        }
-                    }
-                }
-
-                return filesets;
-            }
-        }
-
-        private struct VolumeUsage
-        {
-            public readonly string Name;
-            public readonly long DataSize;
-            public readonly long WastedSize;
-            public readonly long CompressedSize;
-
-            public VolumeUsage(string name, long datasize, long wastedsize, long compressedsize)
-            {
-                Name = name;
-                DataSize = datasize;
-                WastedSize = wastedsize;
-                CompressedSize = compressedsize;
-            }
-        }
-
-        /// <summary>
-        /// Returns the number of bytes stored in each volume,
-        /// and the number of bytes no longer needed in each volume.
-        /// The sizes are the uncompressed values.
-        /// </summary>
-        /// <returns>A list of tuples with name, datasize, wastedbytes.</returns>
-        private IEnumerable<VolumeUsage> GetWastedSpaceReport(IDbTransaction transaction)
-        {
-            var tmptablename = "UsageReport-" + Library.Utility.Utility.ByteArrayAsHexString(Guid.NewGuid().ToByteArray());
-
-            var usedBlocks = @"SELECT SUM(""Block"".""Size"") AS ""ActiveSize"", ""Block"".""VolumeID"" AS ""VolumeID"" FROM ""Block"", ""Remotevolume"" WHERE ""Block"".""VolumeID"" = ""Remotevolume"".""ID"" AND ""Block"".""ID"" NOT IN (SELECT ""Block"".""ID"" FROM ""Block"",""DeletedBlock"" WHERE ""Block"".""Hash"" = ""DeletedBlock"".""Hash"" AND ""Block"".""Size"" = ""DeletedBlock"".""Size"" AND ""Block"".""VolumeID"" = ""DeletedBlock"".""VolumeID"") GROUP BY ""Block"".""VolumeID"" ";
-            var lastmodifiedFile = @"SELECT ""Block"".""VolumeID"" AS ""VolumeID"", ""Fileset"".""Timestamp"" AS ""Sorttime"" FROM ""Fileset"", ""FilesetEntry"", ""FileLookup"", ""BlocksetEntry"", ""Block"" WHERE ""FilesetEntry"".""FileID"" = ""FileLookup"".""ID"" AND ""FileLookup"".""BlocksetID"" = ""BlocksetEntry"".""BlocksetID"" AND ""BlocksetEntry"".""BlockID"" = ""Block"".""ID"" AND ""Fileset"".""ID"" = ""FilesetEntry"".""FilesetID"" ";
-            var lastmodifiedMetadata = @"SELECT ""Block"".""VolumeID"" AS ""VolumeID"", ""Fileset"".""Timestamp"" AS ""Sorttime"" FROM ""Fileset"", ""FilesetEntry"", ""FileLookup"", ""BlocksetEntry"", ""Block"", ""Metadataset"" WHERE ""FilesetEntry"".""FileID"" = ""FileLookup"".""ID"" AND ""FileLookup"".""MetadataID"" = ""Metadataset"".""ID"" AND ""Metadataset"".""BlocksetID"" = ""BlocksetEntry"".""BlocksetID"" AND ""BlocksetEntry"".""BlockID"" = ""Block"".""ID"" AND ""Fileset"".""ID"" = ""FilesetEntry"".""FilesetID"" ";
-            var scantime = @"SELECT ""VolumeID"" AS ""VolumeID"", MIN(""Sorttime"") AS ""Sorttime"" FROM (" + lastmodifiedFile + @" UNION " + lastmodifiedMetadata + @") GROUP BY ""VolumeID"" ";
-            var active = @"SELECT ""A"".""ActiveSize"" AS ""ActiveSize"",  0 AS ""InactiveSize"", ""A"".""VolumeID"" AS ""VolumeID"", CASE WHEN ""B"".""Sorttime"" IS NULL THEN 0 ELSE ""B"".""Sorttime"" END AS ""Sorttime"" FROM (" + usedBlocks + @") A LEFT OUTER JOIN (" + scantime + @") B ON ""B"".""VolumeID"" = ""A"".""VolumeID"" ";
-
-            var inactive = @"SELECT 0 AS ""ActiveSize"", SUM(""Size"") AS ""InactiveSize"", ""VolumeID"" AS ""VolumeID"", 0 AS ""SortScantime"" FROM ""DeletedBlock"" GROUP BY ""VolumeID"" ";
-            var empty = @"SELECT 0 AS ""ActiveSize"", 0 AS ""InactiveSize"", ""Remotevolume"".""ID"" AS ""VolumeID"", 0 AS ""SortScantime"" FROM ""Remotevolume"" WHERE ""Remotevolume"".""Type"" = ? AND ""Remotevolume"".""State"" IN (?, ?) AND ""Remotevolume"".""ID"" NOT IN (SELECT ""VolumeID"" FROM ""Block"") ";
-
-            var combined = active + " UNION " + inactive + " UNION " + empty;
-            var collected = @"SELECT ""VolumeID"" AS ""VolumeID"", SUM(""ActiveSize"") AS ""ActiveSize"", SUM(""InactiveSize"") AS ""InactiveSize"", MAX(""Sorttime"") AS ""Sorttime"" FROM (" + combined + @") GROUP BY ""VolumeID"" ";
-<<<<<<< HEAD
-            var createtable = @"CREATE TEMPORARY TABLE """ + tmptablename + @""" AS " + collected;
-
-            using (var cmd = m_connection.CreateCommand())
-=======
-            var createtable = FormatInvariant($"{@$"CREATE {TEMPORARY} TABLE ""{tmptablename}"" AS "}{collected}");
-
-            using (var cmd = m_connection.CreateCommand(transaction))
->>>>>>> 878f5518
-            {
-                try
-                {
-                    cmd.ExecuteNonQuery(createtable, RemoteVolumeType.Blocks.ToString(), RemoteVolumeState.Uploaded.ToString(), RemoteVolumeState.Verified.ToString());
-                    using (var rd = cmd.ExecuteReader(FormatInvariant($@"SELECT ""A"".""Name"", ""B"".""ActiveSize"", ""B"".""InactiveSize"", ""A"".""Size"" FROM ""Remotevolume"" A, ""{tmptablename}"" B WHERE ""A"".""ID"" = ""B"".""VolumeID"" ORDER BY ""B"".""Sorttime"" ASC ")))
-                        while (rd.Read())
-                            yield return new VolumeUsage(rd.GetValue(0).ToString(), rd.ConvertValueToInt64(1, 0) + rd.ConvertValueToInt64(2, 0), rd.ConvertValueToInt64(2, 0), rd.ConvertValueToInt64(3, 0));
-                }
-                finally
-                {
-                    try { cmd.ExecuteNonQuery(FormatInvariant($@"DROP TABLE IF EXISTS ""{tmptablename}"" ")); }
-                    catch { }
-                }
-            }
-        }
-
-        public interface ICompactReport
-        {
-            IEnumerable<string> DeleteableVolumes { get; }
-            IEnumerable<string> CompactableVolumes { get; }
-            bool ShouldReclaim { get; }
-            bool ShouldCompact { get; }
-            void ReportCompactData();
-        }
-
-        private class CompactReport : ICompactReport
-        {
-            private readonly IEnumerable<VolumeUsage> m_report;
-            private readonly IEnumerable<VolumeUsage> m_cleandelete;
-            private readonly IEnumerable<VolumeUsage> m_wastevolumes;
-            private readonly IEnumerable<VolumeUsage> m_smallvolumes;
-
-            private readonly long m_deletablevolumes;
-            private readonly long m_wastedspace;
-            private readonly long m_smallspace;
-            private readonly long m_fullsize;
-            private readonly long m_smallvolumecount;
-
-            private readonly long m_wastethreshold;
-            private readonly long m_volsize;
-            private readonly long m_maxsmallfilecount;
-
-            public CompactReport(long volsize, long wastethreshold, long smallfilesize, long maxsmallfilecount, IEnumerable<VolumeUsage> report)
-            {
-                m_report = report;
-
-                m_cleandelete = (from n in m_report where n.DataSize <= n.WastedSize select n).ToArray();
-                m_wastevolumes = from n in m_report where ((((n.WastedSize / (float)n.DataSize) * 100) >= wastethreshold) || (((n.WastedSize / (float)volsize) * 100) >= wastethreshold)) && !m_cleandelete.Contains(n) select n;
-                m_smallvolumes = from n in m_report where n.CompressedSize <= smallfilesize && !m_cleandelete.Contains(n) select n;
-
-                m_wastethreshold = wastethreshold;
-                m_volsize = volsize;
-                m_maxsmallfilecount = maxsmallfilecount;
-
-                m_deletablevolumes = m_cleandelete.Count();
-                m_fullsize = report.Select(x => x.DataSize).Sum();
-
-                m_wastedspace = m_wastevolumes.Select(x => x.WastedSize).Sum();
-                m_smallspace = m_smallvolumes.Select(x => x.CompressedSize).Sum();
-                m_smallvolumecount = m_smallvolumes.Count();
-            }
-
-            public void ReportCompactData()
-            {
-                var wastepercentage = ((m_wastedspace / (float)m_fullsize) * 100);
-                Logging.Log.WriteVerboseMessage(LOGTAG, "FullyDeletableCount", "Found {0} fully deletable volume(s)", m_deletablevolumes);
-                Logging.Log.WriteVerboseMessage(LOGTAG, "SmallVolumeCount", "Found {0} small volumes(s) with a total size of {1}", m_smallvolumes.Count(), Library.Utility.Utility.FormatSizeString(m_smallspace));
-                Logging.Log.WriteVerboseMessage(LOGTAG, "WastedSpaceVolumes", "Found {0} volume(s) with a total of {1:F2}% wasted space ({2} of {3})", m_wastevolumes.Count(), wastepercentage, Library.Utility.Utility.FormatSizeString(m_wastedspace), Library.Utility.Utility.FormatSizeString(m_fullsize));
-
-                if (m_deletablevolumes > 0)
-                    Logging.Log.WriteInformationMessage(LOGTAG, "CompactReason", "Compacting because there are {0} fully deletable volume(s)", m_deletablevolumes);
-                else if (wastepercentage >= m_wastethreshold && m_wastevolumes.Count() >= 2)
-                    Logging.Log.WriteInformationMessage(LOGTAG, "CompactReason", "Compacting because there is {0:F2}% wasted space and the limit is {1}%", wastepercentage, m_wastethreshold);
-                else if (m_smallspace > m_volsize)
-                    Logging.Log.WriteInformationMessage(LOGTAG, "CompactReason", "Compacting because there are {0} in small volumes and the volume size is {1}", Library.Utility.Utility.FormatSizeString(m_smallspace), Library.Utility.Utility.FormatSizeString(m_volsize));
-                else if (m_smallvolumecount > m_maxsmallfilecount)
-                    Logging.Log.WriteInformationMessage(LOGTAG, "CompactReason", "Compacting because there are {0} small volumes and the maximum is {1}", m_smallvolumecount, m_maxsmallfilecount);
-                else
-                    Logging.Log.WriteInformationMessage(LOGTAG, "CompactReason", "Compacting not required");
-            }
-
-            public bool ShouldReclaim
-            {
-                get
-                {
-                    return m_deletablevolumes > 0;
-                }
-            }
-
-            public bool ShouldCompact
-            {
-                get
-                {
-                    return (((m_wastedspace / (float)m_fullsize) * 100) >= m_wastethreshold && m_wastevolumes.Count() >= 2) || m_smallspace > m_volsize || m_smallvolumecount > m_maxsmallfilecount;
-                }
-            }
-
-            public IEnumerable<string> DeleteableVolumes
-            {
-                get { return from n in m_cleandelete select n.Name; }
-            }
-
-            public IEnumerable<string> CompactableVolumes
-            {
-                get
-                {
-                    //The order matters, we compact old volumes together first,
-                    // as we anticipate old data will stay around, where never data
-                    // is more likely to be discarded again
-                    return m_wastevolumes.Union(m_smallvolumes).Select(x => x.Name).Distinct();
-                }
-            }
-        }
-
-<<<<<<< HEAD
-        public ICompactReport GetCompactReport(long volsize, long wastethreshold, long smallfilesize, long maxsmallfilecount, System.Data.IDbTransaction transaction)
-=======
-        public ICompactReport GetCompactReport(long volsize, long wastethreshold, long smallfilesize, long maxsmallfilecount, IDbTransaction transaction)
->>>>>>> 878f5518
-        {
-            return new CompactReport(volsize, wastethreshold, smallfilesize, maxsmallfilecount, GetWastedSpaceReport(transaction).ToList());
-        }
-
-
-        public interface IBlockQuery : IDisposable
-        {
-<<<<<<< HEAD
-            /// <summary>
-            /// Checks if a block is in use. If volumeId is not -1, check specific volume
-            /// </summary>
-            /// <param name="hash">The hash of the block</param>
-            /// <param name="size">The size of the block</param>
-            /// <param name="volumeId">The volume ID to check, or -1 to check all volumes</param>
-            /// <param name="transaction">The transaction to execute the command in</param>
-            /// <returns>True if the block is in use</returns>
-            bool UseBlock(string hash, long size, long volumeId, System.Data.IDbTransaction transaction);
-=======
-            bool UseBlock(string hash, long size, IDbTransaction transaction);
->>>>>>> 878f5518
-        }
-
-        private class BlockQuery : IBlockQuery
-        {
-            private IDbCommand m_command;
-
-            public BlockQuery(IDbConnection con, IDbTransaction transaction)
-            {
-                m_command = con.CreateCommand(transaction, @"SELECT ""VolumeID"" FROM ""Block"" WHERE ""Hash"" = ? AND ""Size"" = ? ");
-            }
-
-<<<<<<< HEAD
-            /// <inheritdoc />
-            public bool UseBlock(string hash, long size, long volumeId, System.Data.IDbTransaction transaction)
-=======
-            public bool UseBlock(string hash, long size, IDbTransaction transaction)
->>>>>>> 878f5518
-            {
-                m_command.Transaction = transaction;
-                m_command.SetParameterValue(0, hash);
-                m_command.SetParameterValue(1, size);
-                var r = m_command.ExecuteScalarInt64(-1);
-                if (r == -1)
-                {
-                    return false;
-                }
-                else if (volumeId == -1)
-                {
-                    return true;
-                }
-                else
-                {
-                    // Check that the volume id matches
-                    return (long)r == volumeId;
-                }
-            }
-
-            public void Dispose()
-            {
-                if (m_command != null)
-                    try { m_command.Dispose(); }
-                    finally { m_command = null; }
-            }
-        }
-
-        /// <summary>
-        /// Builds a lookup table to enable faster response to block queries
-        /// </summary>
-        public IBlockQuery CreateBlockQueryHelper(IDbTransaction transaction)
-        {
-            return new BlockQuery(m_connection, transaction);
-        }
-
-        /// <summary>
-        /// Registers a block as moved to a new volume
-        /// </summary>
-        /// <param name="hash">The hash of the block</param>
-        /// <param name="size">The size of the block</param>
-        /// <param name="volumeID">The new volume ID</param>
-        /// <param name="tr">The transaction to execute the command in</param>
-        public void RegisterDuplicatedBlock(string hash, long size, long volumeID, IDbTransaction tr)
-        {
-            m_registerDuplicateBlockCommand.Transaction = tr;
-            m_registerDuplicateBlockCommand.SetParameterValue(0, volumeID);
-            m_registerDuplicateBlockCommand.SetParameterValue(1, hash);
-            m_registerDuplicateBlockCommand.SetParameterValue(2, size);
-            // Using INSERT OR IGNORE to avoid duplicate entries, result may be 1 or 0
-            m_registerDuplicateBlockCommand.ExecuteNonQuery();
-        }
-
-        /// <summary>
-        /// After new volumes are uploaded, this method will update the blocks from the old volumes to point to the new volumes
-        /// </summary>
-        /// <param name="filename">The file to remove</param>
-        /// <param name="volumeIdsToBeRemoved">The volume IDs that will be removed</param>
-        /// <param name="transaction">The transaction to execute the command in</param>
-        public void PrepareForDelete(string filename, IEnumerable<long> volumeIdsToBeRemoved, IDbTransaction transaction)
-        {
-            var deletedVolume = GetRemoteVolume(filename, transaction);
-            if (deletedVolume.Type != RemoteVolumeType.Blocks)
-                return;
-
-            using (var cmd = m_connection.CreateCommand(transaction))
-            {
-                var updatedBlocks = "BlocksToUpdate-" + Library.Utility.Utility.ByteArrayAsHexString(Guid.NewGuid().ToByteArray());
-                var replacementBlocks = "ReplacementBlocks-" + Library.Utility.Utility.ByteArrayAsHexString(Guid.NewGuid().ToByteArray());
-                try
-                {
-                    cmd.ExecuteNonQuery(FormatInvariant($@"CREATE {TEMPORARY} TABLE ""{updatedBlocks}"" AS SELECT ""ID"" FROM ""Block"" WHERE ""VolumeID"" = ? "), deletedVolume.ID);
-                    cmd.ExecuteNonQuery(FormatInvariant($@"CREATE {TEMPORARY} TABLE ""{replacementBlocks}"" AS SELECT ""BlockID"", MAX(""VolumeID"") AS ""VolumeID"" FROM ""DuplicateBlock"" WHERE ""VolumeID"" NOT IN (?) AND ""BlockID"" IN (SELECT ""ID"" FROM ""{updatedBlocks}"") GROUP BY ""BlockID"" "), volumeIdsToBeRemoved.ToArray());
-                    var targetCount = cmd.ExecuteScalarInt64(FormatInvariant($@"SELECT COUNT(*) FROM ""{updatedBlocks}"" "));
-                    if (targetCount == 0)
-                        return;
-
-                    var replacementCount = cmd.ExecuteScalarInt64(@"SELECT COUNT(*) FROM """ + replacementBlocks + @""" ");
-                    var updateCount = cmd.ExecuteNonQuery(FormatInvariant(@$"UPDATE ""Block"" SET ""VolumeID"" = (SELECT ""VolumeID"" FROM ""{replacementBlocks}"" WHERE ""{replacementBlocks}"".""BlockID"" = ""Block"".""ID"" AND ""Block"".""VolumeID"" = ?) WHERE ""Block"".""VolumeID"" = ? "), deletedVolume.ID, deletedVolume.ID);
-                    var deleteCount = cmd.ExecuteNonQuery(FormatInvariant(@$"DELETE FROM ""DuplicateBlock"" WHERE (""DuplicateBlock"".""BlockID"" || ':' || ""DuplicateBlock"".""VolumeID"") IN (SELECT ""RB"".""BlockID"" || ':' || ""RB"".""VolumeID"" FROM ""{replacementBlocks}"" RB)"));
-                    if (targetCount != updateCount || replacementCount != deleteCount || updateCount != deleteCount)
-                        throw new Exception($"Unexpected number of rows updated. Expected {targetCount} but got updated {updateCount}, deleted {deleteCount}, and replaced {replacementCount}");
-
-                    // Remove knowledge of any old blocks
-                    cmd.ExecuteNonQuery(FormatInvariant(@$"DELETE FROM ""DuplicateBlock"" WHERE ""VolumeID"" = ?"), deletedVolume.ID);
-                }
-                finally
-                {
-                    try { cmd.ExecuteNonQuery(FormatInvariant($@"DROP TABLE IF EXISTS ""{updatedBlocks}"" ")); }
-                    catch { }
-                    try { cmd.ExecuteNonQuery(FormatInvariant($@"DROP TABLE IF EXISTS ""{replacementBlocks}"" ")); }
-                    catch { }
-                }
-
-            }
-        }
-
-        /// <summary>
-        /// Calculates the sequence in which files should be deleted based on their relations.
-        /// </summary>
-        /// <param name="deleteableVolumes">Block volumes slated for deletion.</param>
-        /// <param name="transaction">The transaction to execute the command in</param>
-        /// <returns>The deletable volumes.</returns>
-        public IEnumerable<IRemoteVolume> ReOrderDeleteableVolumes(IEnumerable<IRemoteVolume> deleteableVolumes, IDbTransaction transaction)
-        {
-<<<<<<< HEAD
-            using (var cmd = m_connection.CreateCommand())
-=======
-            using (var cmd = m_connection.CreateCommand(transaction))
->>>>>>> 878f5518
-            {
-                // Although the generated index volumes are always in pairs,
-                // this code handles many-to-many relations between
-                // index files and block volumes, should this be added later
-                var lookupBlock = new Dictionary<string, List<IRemoteVolume>>();
-                var lookupIndexfiles = new Dictionary<string, List<string>>();
-
-<<<<<<< HEAD
-                cmd.Transaction = transaction;
-
-=======
->>>>>>> 878f5518
-                using (var rd = cmd.ExecuteReader(@"SELECT ""C"".""Name"", ""B"".""Name"", ""B"".""Hash"", ""B"".""Size"" FROM ""IndexBlockLink"" A, ""RemoteVolume"" B, ""RemoteVolume"" C WHERE ""A"".""IndexVolumeID"" = ""B"".""ID"" AND ""A"".""BlockVolumeID"" = ""C"".""ID"" AND ""B"".""Hash"" IS NOT NULL AND ""B"".""Size"" IS NOT NULL "))
-                    while (rd.Read())
-                    {
-                        var name = rd.GetValue(0).ToString();
-<<<<<<< HEAD
-                        List<IRemoteVolume> indexfileList;
-                        if (!lookupBlock.TryGetValue(name, out indexfileList))
-=======
-                        if (!lookupBlock.TryGetValue(name, out var indexfileList))
->>>>>>> 878f5518
-                        {
-                            indexfileList = new List<IRemoteVolume>();
-                            lookupBlock.Add(name, indexfileList);
-                        }
-
-                        var v = new RemoteVolume(rd.GetString(1), rd.GetString(2), rd.GetInt64(3));
-                        indexfileList.Add(v);
-
-<<<<<<< HEAD
-                        List<string> blockList;
-                        if (!lookupIndexfiles.TryGetValue(v.Name, out blockList))
-=======
-                        if (!lookupIndexfiles.TryGetValue(v.Name, out var blockList))
->>>>>>> 878f5518
-                        {
-                            blockList = new List<string>();
-                            lookupIndexfiles.Add(v.Name, blockList);
-                        }
-                        blockList.Add(name);
-                    }
-
-                foreach (var r in deleteableVolumes.Distinct())
-                {
-                    // Return the input
-                    yield return r;
-<<<<<<< HEAD
-                    List<IRemoteVolume> indexfileList;
-                    if (lookupBlock.TryGetValue(r.Name, out indexfileList))
-=======
-                    if (lookupBlock.TryGetValue(r.Name, out var indexfileList))
->>>>>>> 878f5518
-                        foreach (var sh in indexfileList)
-                        {
-                            if (lookupIndexfiles.TryGetValue(sh.Name, out var backref))
-                            {
-                                //If this is the last reference, 
-                                // remove the index file as well
-                                if (backref.Remove(r.Name) && backref.Count == 0)
-                                    yield return sh;
-                            }
-                        }
-                }
-            }
-        }
-
-    }
-}
-
+// Copyright (C) 2025, The Duplicati Team
+// https://duplicati.com, hello@duplicati.com
+// 
+// Permission is hereby granted, free of charge, to any person obtaining a 
+// copy of this software and associated documentation files (the "Software"), 
+// to deal in the Software without restriction, including without limitation 
+// the rights to use, copy, modify, merge, publish, distribute, sublicense, 
+// and/or sell copies of the Software, and to permit persons to whom the 
+// Software is furnished to do so, subject to the following conditions:
+// 
+// The above copyright notice and this permission notice shall be included in 
+// all copies or substantial portions of the Software.
+// 
+// THE SOFTWARE IS PROVIDED "AS IS", WITHOUT WARRANTY OF ANY KIND, EXPRESS 
+// OR IMPLIED, INCLUDING BUT NOT LIMITED TO THE WARRANTIES OF MERCHANTABILITY, 
+// FITNESS FOR A PARTICULAR PURPOSE AND NONINFRINGEMENT. IN NO EVENT SHALL THE 
+// AUTHORS OR COPYRIGHT HOLDERS BE LIABLE FOR ANY CLAIM, DAMAGES OR OTHER 
+// LIABILITY, WHETHER IN AN ACTION OF CONTRACT, TORT OR OTHERWISE, ARISING 
+// FROM, OUT OF OR IN CONNECTION WITH THE SOFTWARE OR THE USE OR OTHER 
+// DEALINGS IN THE SOFTWARE.
+
+using System;
+using System.Collections.Generic;
+using System.Data;
+using System.Linq;
+using Duplicati.Library.Interface;
+
+namespace Duplicati.Library.Main.Database
+{
+    internal class LocalDeleteDatabase : LocalDatabase
+    {
+        /// <summary>
+        /// The tag used for logging
+        /// </summary>
+        private static readonly string LOGTAG = Logging.Log.LogTagFromType<LocalDeleteDatabase>();
+
+        /// <summary>
+        /// Flag for toggling temporary tables; set to empty string if debugging
+        /// </summary>
+        private const string TEMPORARY = "TEMPORARY";
+
+        private IDbCommand m_registerDuplicateBlockCommand;
+
+        public LocalDeleteDatabase(string path, string operation)
+            : base(path, operation, true)
+        {
+            InitializeCommands();
+        }
+
+        public LocalDeleteDatabase(LocalDatabase db)
+            : base(db)
+        {
+            InitializeCommands();
+        }
+
+        private void InitializeCommands()
+        {
+            m_registerDuplicateBlockCommand = m_connection.CreateCommand(@"INSERT OR IGNORE INTO ""DuplicateBlock"" (""BlockID"", ""VolumeID"") SELECT ""ID"", ? FROM ""Block"" WHERE ""Hash"" = ? AND ""Size"" = ? ");
+        }
+
+        /// <summary>
+        /// Drops all entries related to operations listed in the table.
+        /// </summary>
+        /// <param name="toDelete">The fileset entries to delete</param>
+        /// <param name="transaction">The transaction to execute the commands in</param>
+        /// <returns>A list of filesets to delete</returns>
+        public IEnumerable<KeyValuePair<string, long>> DropFilesetsFromTable(DateTime[] toDelete, IDbTransaction transaction)
+        {
+            using (var cmd = m_connection.CreateCommand(transaction))
+            {
+                var deleted = 0;
+
+                //Process array in slices to prevent exceeding SQLITE_MAX_VARIABLE_NUMBER (default 999)
+                const int SLICE_SIZE = 128;
+                for (var sliceStart = 0; sliceStart < toDelete.Length; sliceStart += SLICE_SIZE)
+                {
+                    var sliceEnd = Math.Min(toDelete.Length, sliceStart + SLICE_SIZE) - 1;
+                    var sliceLen = sliceEnd - sliceStart + 1;
+
+                    var q = string.Join(",", Enumerable.Repeat("?", sliceLen));
+
+                    //First we remove unwanted entries
+                    deleted += cmd.ExecuteNonQuery(@"DELETE FROM ""Fileset"" WHERE ""Timestamp"" IN (" + q + @") ", toDelete.Skip(sliceStart).Take(sliceLen).Select(Library.Utility.Utility.NormalizeDateTimeToEpochSeconds).Cast<object>().ToArray());
+                }
+
+                if (deleted != toDelete.Length)
+                    throw new Exception($"Unexpected number of deleted filesets {deleted} vs {toDelete.Length}");
+
+                //Then we delete anything that is no longer being referenced
+                cmd.ExecuteNonQuery(@"DELETE FROM ""FilesetEntry"" WHERE ""FilesetID"" NOT IN (SELECT DISTINCT ""ID"" FROM ""Fileset"")");
+                cmd.ExecuteNonQuery(@"DELETE FROM ""ChangeJournalData"" WHERE ""FilesetID"" NOT IN (SELECT DISTINCT ""ID"" FROM ""Fileset"")");
+                cmd.ExecuteNonQuery(@"DELETE FROM ""FileLookup"" WHERE ""ID"" NOT IN (SELECT DISTINCT ""FileID"" FROM ""FilesetEntry"") ");
+                cmd.ExecuteNonQuery(@"DELETE FROM ""Metadataset"" WHERE ""ID"" NOT IN (SELECT DISTINCT ""MetadataID"" FROM ""FileLookup"") ");
+                cmd.ExecuteNonQuery(@"DELETE FROM ""Blockset"" WHERE ""ID"" NOT IN (SELECT DISTINCT ""BlocksetID"" FROM ""FileLookup"" UNION SELECT DISTINCT ""BlocksetID"" FROM ""Metadataset"") ");
+                cmd.ExecuteNonQuery(@"DELETE FROM ""BlocksetEntry"" WHERE ""BlocksetID"" NOT IN (SELECT DISTINCT ""ID"" FROM ""Blockset"") ");
+                cmd.ExecuteNonQuery(@"DELETE FROM ""BlocklistHash"" WHERE ""BlocksetID"" NOT IN (SELECT DISTINCT ""ID"" FROM ""Blockset"") ");
+
+                //We save the block info for the remote files, before we delete it
+                cmd.ExecuteNonQuery(@"INSERT INTO ""DeletedBlock"" (""Hash"", ""Size"", ""VolumeID"") SELECT ""Hash"", ""Size"", ""VolumeID"" FROM ""Block"" WHERE ""ID"" NOT IN (SELECT DISTINCT ""BlockID"" AS ""BlockID"" FROM ""BlocksetEntry"" UNION SELECT DISTINCT ""ID"" FROM ""Block"", ""BlocklistHash"" WHERE ""Block"".""Hash"" = ""BlocklistHash"".""Hash"") ");
+                cmd.ExecuteNonQuery(@"DELETE FROM ""Block"" WHERE ""ID"" NOT IN (SELECT DISTINCT ""BlockID"" FROM ""BlocksetEntry"" UNION SELECT DISTINCT ""ID"" FROM ""Block"", ""BlocklistHash"" WHERE ""Block"".""Hash"" = ""BlocklistHash"".""Hash"") ");
+
+                //Find all remote filesets that are no longer required, and mark them as deleting
+                var updated = cmd.ExecuteNonQuery(@"UPDATE ""RemoteVolume"" SET ""State"" = ? WHERE ""Type"" = ? AND ""State"" IN (?, ?, ?, ?) AND ""ID"" NOT IN (SELECT ""VolumeID"" FROM ""Fileset"") ", RemoteVolumeState.Deleting.ToString(), RemoteVolumeType.Files.ToString(), RemoteVolumeState.Uploaded.ToString(), RemoteVolumeState.Verified.ToString(), RemoteVolumeState.Temporary.ToString(), RemoteVolumeState.Deleting.ToString());
+
+                if (deleted != updated)
+                    throw new Exception($"Unexpected number of remote volumes marked as deleted. Found {deleted} filesets, but {updated} volumes");
+
+                using (var rd = cmd.ExecuteReader(@"SELECT ""Name"", ""Size"" FROM ""RemoteVolume"" WHERE ""Type"" = ? AND ""State"" = ? ", RemoteVolumeType.Files.ToString(), RemoteVolumeState.Deleting.ToString()))
+                    while (rd.Read())
+                        yield return new KeyValuePair<string, long>(rd.GetString(0), rd.ConvertValueToInt64(1));
+            }
+        }
+
+        /// <summary>
+        /// Returns a collection of IListResultFilesets, where the Version is the backup version number
+        /// exposed to the user. This is in contrast to other cases where the Version is the ID in the
+        /// Fileset table.
+        /// </summary>
+        internal IEnumerable<IListResultFileset> FilesetsWithBackupVersion
+        {
+            get
+            {
+                var filesets = new List<IListResultFileset>();
+                using (var cmd = m_connection.CreateCommand())
+                {
+                    // We can also use the ROW_NUMBER() window function to generate the backup versions,
+                    // but this requires at least SQLite 3.25, which is not available in some common
+                    // distributions (e.g., Debian) currently.
+                    using (IDataReader reader = cmd.ExecuteReader(@"SELECT ""IsFullBackup"", ""Timestamp"" FROM ""Fileset"" ORDER BY ""Timestamp"" DESC"))
+                    {
+                        int version = 0;
+                        while (reader.Read())
+                        {
+                            filesets.Add(new ListResultFileset(version++, reader.GetInt32(0), ParseFromEpochSeconds(reader.GetInt64(1)).ToLocalTime(), -1L, -1L));
+                        }
+                    }
+                }
+
+                return filesets;
+            }
+        }
+
+        private struct VolumeUsage
+        {
+            public readonly string Name;
+            public readonly long DataSize;
+            public readonly long WastedSize;
+            public readonly long CompressedSize;
+
+            public VolumeUsage(string name, long datasize, long wastedsize, long compressedsize)
+            {
+                Name = name;
+                DataSize = datasize;
+                WastedSize = wastedsize;
+                CompressedSize = compressedsize;
+            }
+        }
+
+        /// <summary>
+        /// Returns the number of bytes stored in each volume,
+        /// and the number of bytes no longer needed in each volume.
+        /// The sizes are the uncompressed values.
+        /// </summary>
+        /// <returns>A list of tuples with name, datasize, wastedbytes.</returns>
+        private IEnumerable<VolumeUsage> GetWastedSpaceReport(IDbTransaction transaction)
+        {
+            var tmptablename = "UsageReport-" + Library.Utility.Utility.ByteArrayAsHexString(Guid.NewGuid().ToByteArray());
+
+            var usedBlocks = @"SELECT SUM(""Block"".""Size"") AS ""ActiveSize"", ""Block"".""VolumeID"" AS ""VolumeID"" FROM ""Block"", ""Remotevolume"" WHERE ""Block"".""VolumeID"" = ""Remotevolume"".""ID"" AND ""Block"".""ID"" NOT IN (SELECT ""Block"".""ID"" FROM ""Block"",""DeletedBlock"" WHERE ""Block"".""Hash"" = ""DeletedBlock"".""Hash"" AND ""Block"".""Size"" = ""DeletedBlock"".""Size"" AND ""Block"".""VolumeID"" = ""DeletedBlock"".""VolumeID"") GROUP BY ""Block"".""VolumeID"" ";
+            var lastmodifiedFile = @"SELECT ""Block"".""VolumeID"" AS ""VolumeID"", ""Fileset"".""Timestamp"" AS ""Sorttime"" FROM ""Fileset"", ""FilesetEntry"", ""FileLookup"", ""BlocksetEntry"", ""Block"" WHERE ""FilesetEntry"".""FileID"" = ""FileLookup"".""ID"" AND ""FileLookup"".""BlocksetID"" = ""BlocksetEntry"".""BlocksetID"" AND ""BlocksetEntry"".""BlockID"" = ""Block"".""ID"" AND ""Fileset"".""ID"" = ""FilesetEntry"".""FilesetID"" ";
+            var lastmodifiedMetadata = @"SELECT ""Block"".""VolumeID"" AS ""VolumeID"", ""Fileset"".""Timestamp"" AS ""Sorttime"" FROM ""Fileset"", ""FilesetEntry"", ""FileLookup"", ""BlocksetEntry"", ""Block"", ""Metadataset"" WHERE ""FilesetEntry"".""FileID"" = ""FileLookup"".""ID"" AND ""FileLookup"".""MetadataID"" = ""Metadataset"".""ID"" AND ""Metadataset"".""BlocksetID"" = ""BlocksetEntry"".""BlocksetID"" AND ""BlocksetEntry"".""BlockID"" = ""Block"".""ID"" AND ""Fileset"".""ID"" = ""FilesetEntry"".""FilesetID"" ";
+            var scantime = @"SELECT ""VolumeID"" AS ""VolumeID"", MIN(""Sorttime"") AS ""Sorttime"" FROM (" + lastmodifiedFile + @" UNION " + lastmodifiedMetadata + @") GROUP BY ""VolumeID"" ";
+            var active = @"SELECT ""A"".""ActiveSize"" AS ""ActiveSize"",  0 AS ""InactiveSize"", ""A"".""VolumeID"" AS ""VolumeID"", CASE WHEN ""B"".""Sorttime"" IS NULL THEN 0 ELSE ""B"".""Sorttime"" END AS ""Sorttime"" FROM (" + usedBlocks + @") A LEFT OUTER JOIN (" + scantime + @") B ON ""B"".""VolumeID"" = ""A"".""VolumeID"" ";
+
+            var inactive = @"SELECT 0 AS ""ActiveSize"", SUM(""Size"") AS ""InactiveSize"", ""VolumeID"" AS ""VolumeID"", 0 AS ""SortScantime"" FROM ""DeletedBlock"" GROUP BY ""VolumeID"" ";
+            var empty = @"SELECT 0 AS ""ActiveSize"", 0 AS ""InactiveSize"", ""Remotevolume"".""ID"" AS ""VolumeID"", 0 AS ""SortScantime"" FROM ""Remotevolume"" WHERE ""Remotevolume"".""Type"" = ? AND ""Remotevolume"".""State"" IN (?, ?) AND ""Remotevolume"".""ID"" NOT IN (SELECT ""VolumeID"" FROM ""Block"") ";
+
+            var combined = active + " UNION " + inactive + " UNION " + empty;
+            var collected = @"SELECT ""VolumeID"" AS ""VolumeID"", SUM(""ActiveSize"") AS ""ActiveSize"", SUM(""InactiveSize"") AS ""InactiveSize"", MAX(""Sorttime"") AS ""Sorttime"" FROM (" + combined + @") GROUP BY ""VolumeID"" ";
+            var createtable = FormatInvariant($"{@$"CREATE {TEMPORARY} TABLE ""{tmptablename}"" AS "}{collected}");
+
+            using (var cmd = m_connection.CreateCommand(transaction))
+            {
+                try
+                {
+                    cmd.ExecuteNonQuery(createtable, RemoteVolumeType.Blocks.ToString(), RemoteVolumeState.Uploaded.ToString(), RemoteVolumeState.Verified.ToString());
+                    using (var rd = cmd.ExecuteReader(FormatInvariant($@"SELECT ""A"".""Name"", ""B"".""ActiveSize"", ""B"".""InactiveSize"", ""A"".""Size"" FROM ""Remotevolume"" A, ""{tmptablename}"" B WHERE ""A"".""ID"" = ""B"".""VolumeID"" ORDER BY ""B"".""Sorttime"" ASC ")))
+                        while (rd.Read())
+                            yield return new VolumeUsage(rd.GetValue(0).ToString(), rd.ConvertValueToInt64(1, 0) + rd.ConvertValueToInt64(2, 0), rd.ConvertValueToInt64(2, 0), rd.ConvertValueToInt64(3, 0));
+                }
+                finally
+                {
+                    try { cmd.ExecuteNonQuery(FormatInvariant($@"DROP TABLE IF EXISTS ""{tmptablename}"" ")); }
+                    catch { }
+                }
+            }
+        }
+
+        public interface ICompactReport
+        {
+            IEnumerable<string> DeleteableVolumes { get; }
+            IEnumerable<string> CompactableVolumes { get; }
+            bool ShouldReclaim { get; }
+            bool ShouldCompact { get; }
+            void ReportCompactData();
+        }
+
+        private class CompactReport : ICompactReport
+        {
+            private readonly IEnumerable<VolumeUsage> m_report;
+            private readonly IEnumerable<VolumeUsage> m_cleandelete;
+            private readonly IEnumerable<VolumeUsage> m_wastevolumes;
+            private readonly IEnumerable<VolumeUsage> m_smallvolumes;
+
+            private readonly long m_deletablevolumes;
+            private readonly long m_wastedspace;
+            private readonly long m_smallspace;
+            private readonly long m_fullsize;
+            private readonly long m_smallvolumecount;
+
+            private readonly long m_wastethreshold;
+            private readonly long m_volsize;
+            private readonly long m_maxsmallfilecount;
+
+            public CompactReport(long volsize, long wastethreshold, long smallfilesize, long maxsmallfilecount, IEnumerable<VolumeUsage> report)
+            {
+                m_report = report;
+
+                m_cleandelete = (from n in m_report where n.DataSize <= n.WastedSize select n).ToArray();
+                m_wastevolumes = from n in m_report where ((((n.WastedSize / (float)n.DataSize) * 100) >= wastethreshold) || (((n.WastedSize / (float)volsize) * 100) >= wastethreshold)) && !m_cleandelete.Contains(n) select n;
+                m_smallvolumes = from n in m_report where n.CompressedSize <= smallfilesize && !m_cleandelete.Contains(n) select n;
+
+                m_wastethreshold = wastethreshold;
+                m_volsize = volsize;
+                m_maxsmallfilecount = maxsmallfilecount;
+
+                m_deletablevolumes = m_cleandelete.Count();
+                m_fullsize = report.Select(x => x.DataSize).Sum();
+
+                m_wastedspace = m_wastevolumes.Select(x => x.WastedSize).Sum();
+                m_smallspace = m_smallvolumes.Select(x => x.CompressedSize).Sum();
+                m_smallvolumecount = m_smallvolumes.Count();
+            }
+
+            public void ReportCompactData()
+            {
+                var wastepercentage = ((m_wastedspace / (float)m_fullsize) * 100);
+                Logging.Log.WriteVerboseMessage(LOGTAG, "FullyDeletableCount", "Found {0} fully deletable volume(s)", m_deletablevolumes);
+                Logging.Log.WriteVerboseMessage(LOGTAG, "SmallVolumeCount", "Found {0} small volumes(s) with a total size of {1}", m_smallvolumes.Count(), Library.Utility.Utility.FormatSizeString(m_smallspace));
+                Logging.Log.WriteVerboseMessage(LOGTAG, "WastedSpaceVolumes", "Found {0} volume(s) with a total of {1:F2}% wasted space ({2} of {3})", m_wastevolumes.Count(), wastepercentage, Library.Utility.Utility.FormatSizeString(m_wastedspace), Library.Utility.Utility.FormatSizeString(m_fullsize));
+
+                if (m_deletablevolumes > 0)
+                    Logging.Log.WriteInformationMessage(LOGTAG, "CompactReason", "Compacting because there are {0} fully deletable volume(s)", m_deletablevolumes);
+                else if (wastepercentage >= m_wastethreshold && m_wastevolumes.Count() >= 2)
+                    Logging.Log.WriteInformationMessage(LOGTAG, "CompactReason", "Compacting because there is {0:F2}% wasted space and the limit is {1}%", wastepercentage, m_wastethreshold);
+                else if (m_smallspace > m_volsize)
+                    Logging.Log.WriteInformationMessage(LOGTAG, "CompactReason", "Compacting because there are {0} in small volumes and the volume size is {1}", Library.Utility.Utility.FormatSizeString(m_smallspace), Library.Utility.Utility.FormatSizeString(m_volsize));
+                else if (m_smallvolumecount > m_maxsmallfilecount)
+                    Logging.Log.WriteInformationMessage(LOGTAG, "CompactReason", "Compacting because there are {0} small volumes and the maximum is {1}", m_smallvolumecount, m_maxsmallfilecount);
+                else
+                    Logging.Log.WriteInformationMessage(LOGTAG, "CompactReason", "Compacting not required");
+            }
+
+            public bool ShouldReclaim
+            {
+                get
+                {
+                    return m_deletablevolumes > 0;
+                }
+            }
+
+            public bool ShouldCompact
+            {
+                get
+                {
+                    return (((m_wastedspace / (float)m_fullsize) * 100) >= m_wastethreshold && m_wastevolumes.Count() >= 2) || m_smallspace > m_volsize || m_smallvolumecount > m_maxsmallfilecount;
+                }
+            }
+
+            public IEnumerable<string> DeleteableVolumes
+            {
+                get { return from n in m_cleandelete select n.Name; }
+            }
+
+            public IEnumerable<string> CompactableVolumes
+            {
+                get
+                {
+                    //The order matters, we compact old volumes together first,
+                    // as we anticipate old data will stay around, where never data
+                    // is more likely to be discarded again
+                    return m_wastevolumes.Union(m_smallvolumes).Select(x => x.Name).Distinct();
+                }
+            }
+        }
+
+        public ICompactReport GetCompactReport(long volsize, long wastethreshold, long smallfilesize, long maxsmallfilecount, IDbTransaction transaction)
+        {
+            return new CompactReport(volsize, wastethreshold, smallfilesize, maxsmallfilecount, GetWastedSpaceReport(transaction).ToList());
+        }
+
+
+        public interface IBlockQuery : IDisposable
+        {
+            /// <summary>
+            /// Checks if a block is in use. If volumeId is not -1, check specific volume
+            /// </summary>
+            /// <param name="hash">The hash of the block</param>
+            /// <param name="size">The size of the block</param>
+            /// <param name="volumeId">The volume ID to check, or -1 to check all volumes</param>
+            /// <param name="transaction">The transaction to execute the command in</param>
+            /// <returns>True if the block is in use</returns>
+            bool UseBlock(string hash, long size, long volumeId, System.Data.IDbTransaction transaction);
+        }
+
+        private class BlockQuery : IBlockQuery
+        {
+            private IDbCommand m_command;
+
+            public BlockQuery(IDbConnection con, IDbTransaction transaction)
+            {
+                m_command = con.CreateCommand(transaction, @"SELECT ""VolumeID"" FROM ""Block"" WHERE ""Hash"" = ? AND ""Size"" = ? ");
+            }
+
+            /// <inheritdoc />
+            public bool UseBlock(string hash, long size, long volumeId, System.Data.IDbTransaction transaction)
+            {
+                m_command.Transaction = transaction;
+                m_command.SetParameterValue(0, hash);
+                m_command.SetParameterValue(1, size);
+                var r = m_command.ExecuteScalarInt64(-1);
+                if (r == -1)
+                {
+                    return false;
+                }
+                else if (volumeId == -1)
+                {
+                    return true;
+                }
+                else
+                {
+                    // Check that the volume id matches
+                    return r == volumeId;
+                }
+            }
+
+            public void Dispose()
+            {
+                if (m_command != null)
+                    try { m_command.Dispose(); }
+                    finally { m_command = null; }
+            }
+        }
+
+        /// <summary>
+        /// Builds a lookup table to enable faster response to block queries
+        /// </summary>
+        public IBlockQuery CreateBlockQueryHelper(IDbTransaction transaction)
+        {
+            return new BlockQuery(m_connection, transaction);
+        }
+
+        /// <summary>
+        /// Registers a block as moved to a new volume
+        /// </summary>
+        /// <param name="hash">The hash of the block</param>
+        /// <param name="size">The size of the block</param>
+        /// <param name="volumeID">The new volume ID</param>
+        /// <param name="tr">The transaction to execute the command in</param>
+        public void RegisterDuplicatedBlock(string hash, long size, long volumeID, IDbTransaction tr)
+        {
+            m_registerDuplicateBlockCommand.Transaction = tr;
+            m_registerDuplicateBlockCommand.SetParameterValue(0, volumeID);
+            m_registerDuplicateBlockCommand.SetParameterValue(1, hash);
+            m_registerDuplicateBlockCommand.SetParameterValue(2, size);
+            // Using INSERT OR IGNORE to avoid duplicate entries, result may be 1 or 0
+            m_registerDuplicateBlockCommand.ExecuteNonQuery();
+        }
+
+        /// <summary>
+        /// After new volumes are uploaded, this method will update the blocks from the old volumes to point to the new volumes
+        /// </summary>
+        /// <param name="filename">The file to remove</param>
+        /// <param name="volumeIdsToBeRemoved">The volume IDs that will be removed</param>
+        /// <param name="transaction">The transaction to execute the command in</param>
+        public void PrepareForDelete(string filename, IEnumerable<long> volumeIdsToBeRemoved, IDbTransaction transaction)
+        {
+            var deletedVolume = GetRemoteVolume(filename, transaction);
+            if (deletedVolume.Type != RemoteVolumeType.Blocks)
+                return;
+
+            using (var cmd = m_connection.CreateCommand(transaction))
+            {
+                var updatedBlocks = "BlocksToUpdate-" + Library.Utility.Utility.ByteArrayAsHexString(Guid.NewGuid().ToByteArray());
+                var replacementBlocks = "ReplacementBlocks-" + Library.Utility.Utility.ByteArrayAsHexString(Guid.NewGuid().ToByteArray());
+                try
+                {
+                    cmd.ExecuteNonQuery(FormatInvariant($@"CREATE {TEMPORARY} TABLE ""{updatedBlocks}"" AS SELECT ""ID"" FROM ""Block"" WHERE ""VolumeID"" = ? "), deletedVolume.ID);
+                    cmd.ExecuteNonQuery(FormatInvariant($@"CREATE {TEMPORARY} TABLE ""{replacementBlocks}"" AS SELECT ""BlockID"", MAX(""VolumeID"") AS ""VolumeID"" FROM ""DuplicateBlock"" WHERE ""VolumeID"" NOT IN (?) AND ""BlockID"" IN (SELECT ""ID"" FROM ""{updatedBlocks}"") GROUP BY ""BlockID"" "), volumeIdsToBeRemoved.ToArray());
+                    var targetCount = cmd.ExecuteScalarInt64(FormatInvariant($@"SELECT COUNT(*) FROM ""{updatedBlocks}"" "));
+                    if (targetCount == 0)
+                        return;
+
+                    var replacementCount = cmd.ExecuteScalarInt64(@"SELECT COUNT(*) FROM """ + replacementBlocks + @""" ");
+                    var updateCount = cmd.ExecuteNonQuery(FormatInvariant(@$"UPDATE ""Block"" SET ""VolumeID"" = (SELECT ""VolumeID"" FROM ""{replacementBlocks}"" WHERE ""{replacementBlocks}"".""BlockID"" = ""Block"".""ID"" AND ""Block"".""VolumeID"" = ?) WHERE ""Block"".""VolumeID"" = ? "), deletedVolume.ID, deletedVolume.ID);
+                    var deleteCount = cmd.ExecuteNonQuery(FormatInvariant(@$"DELETE FROM ""DuplicateBlock"" WHERE (""DuplicateBlock"".""BlockID"" || ':' || ""DuplicateBlock"".""VolumeID"") IN (SELECT ""RB"".""BlockID"" || ':' || ""RB"".""VolumeID"" FROM ""{replacementBlocks}"" RB)"));
+                    if (targetCount != updateCount || replacementCount != deleteCount || updateCount != deleteCount)
+                        throw new Exception($"Unexpected number of rows updated. Expected {targetCount} but got updated {updateCount}, deleted {deleteCount}, and replaced {replacementCount}");
+
+                    // Remove knowledge of any old blocks
+                    cmd.ExecuteNonQuery(FormatInvariant(@$"DELETE FROM ""DuplicateBlock"" WHERE ""VolumeID"" = ?"), deletedVolume.ID);
+                }
+                finally
+                {
+                    try { cmd.ExecuteNonQuery(FormatInvariant($@"DROP TABLE IF EXISTS ""{updatedBlocks}"" ")); }
+                    catch { }
+                    try { cmd.ExecuteNonQuery(FormatInvariant($@"DROP TABLE IF EXISTS ""{replacementBlocks}"" ")); }
+                    catch { }
+                }
+
+            }
+        }
+
+        /// <summary>
+        /// Calculates the sequence in which files should be deleted based on their relations.
+        /// </summary>
+        /// <param name="deleteableVolumes">Block volumes slated for deletion.</param>
+        /// <param name="transaction">The transaction to execute the command in</param>
+        /// <returns>The deletable volumes.</returns>
+        public IEnumerable<IRemoteVolume> ReOrderDeleteableVolumes(IEnumerable<IRemoteVolume> deleteableVolumes, IDbTransaction transaction)
+        {
+            using (var cmd = m_connection.CreateCommand(transaction))
+            {
+                // Although the generated index volumes are always in pairs,
+                // this code handles many-to-many relations between
+                // index files and block volumes, should this be added later
+                var lookupBlock = new Dictionary<string, List<IRemoteVolume>>();
+                var lookupIndexfiles = new Dictionary<string, List<string>>();
+
+                using (var rd = cmd.ExecuteReader(@"SELECT ""C"".""Name"", ""B"".""Name"", ""B"".""Hash"", ""B"".""Size"" FROM ""IndexBlockLink"" A, ""RemoteVolume"" B, ""RemoteVolume"" C WHERE ""A"".""IndexVolumeID"" = ""B"".""ID"" AND ""A"".""BlockVolumeID"" = ""C"".""ID"" AND ""B"".""Hash"" IS NOT NULL AND ""B"".""Size"" IS NOT NULL "))
+                    while (rd.Read())
+                    {
+                        var name = rd.GetValue(0).ToString();
+                        if (!lookupBlock.TryGetValue(name, out var indexfileList))
+                        {
+                            indexfileList = new List<IRemoteVolume>();
+                            lookupBlock.Add(name, indexfileList);
+                        }
+
+                        var v = new RemoteVolume(rd.GetString(1), rd.GetString(2), rd.GetInt64(3));
+                        indexfileList.Add(v);
+
+                        if (!lookupIndexfiles.TryGetValue(v.Name, out var blockList))
+                        {
+                            blockList = new List<string>();
+                            lookupIndexfiles.Add(v.Name, blockList);
+                        }
+                        blockList.Add(name);
+                    }
+
+                foreach (var r in deleteableVolumes.Distinct())
+                {
+                    // Return the input
+                    yield return r;
+                    if (lookupBlock.TryGetValue(r.Name, out var indexfileList))
+                        foreach (var sh in indexfileList)
+                        {
+                            if (lookupIndexfiles.TryGetValue(sh.Name, out var backref))
+                            {
+                                //If this is the last reference, 
+                                // remove the index file as well
+                                if (backref.Remove(r.Name) && backref.Count == 0)
+                                    yield return sh;
+                            }
+                        }
+                }
+            }
+        }
+
+    }
+}
+