--- conflicted
+++ resolved
@@ -33,28 +33,19 @@
         /// </summary>
         private static readonly string LOGTAG = Logging.Log.LogTagFromType<LocalBackupDatabase>();
 
-<<<<<<< HEAD
-        private readonly System.Data.IDbCommand m_findblockCommand;
-        private readonly System.Data.IDbCommand m_finddeletedblockCommandQuick;
-        private readonly System.Data.IDbCommand m_finddeletedblockCommand;
-        private readonly System.Data.IDbCommand m_findblocksetCommand;
-        private readonly System.Data.IDbCommand m_findfilesetCommand;
-        private readonly System.Data.IDbCommand m_findmetadatasetCommand;
-
-        private readonly System.Data.IDbCommand m_insertblockCommand;
-        private readonly System.Data.IDbCommand m_moveblockfromdeletedCommand;
-=======
         private readonly IDbCommand m_findblockCommand;
+        private readonly IDbCommand m_finddeletedblockCommandQuick;
+        private readonly IDbCommand m_finddeletedblockCommand;
         private readonly IDbCommand m_findblocksetCommand;
         private readonly IDbCommand m_findfilesetCommand;
         private readonly IDbCommand m_findmetadatasetCommand;
 
         private readonly IDbCommand m_insertblockCommand;
->>>>>>> 878f5518
 
         private readonly IDbCommand m_insertfileCommand;
 
         private readonly IDbCommand m_insertblocksetCommand;
+        private readonly IDbCommand m_moveblockfromdeletedCommand;
         private readonly IDbCommand m_insertblocksetentryFastCommand;
         private readonly IDbCommand m_insertblocksetentryCommand;
         private readonly IDbCommand m_insertblocklistHashesCommand;
@@ -88,90 +79,14 @@
         {
             m_logQueries = options.ProfileAllDatabaseQueries;
 
-            m_findblockCommand = m_connection.CreateCommand();
-            m_finddeletedblockCommandQuick = m_connection.CreateCommand();
-            m_finddeletedblockCommand = m_connection.CreateCommand();
-            m_insertblockCommand = m_connection.CreateCommand();
-            m_moveblockfromdeletedCommand = m_connection.CreateCommand();
-            m_insertfileCommand = m_connection.CreateCommand();
-            m_insertblocksetCommand = m_connection.CreateCommand();
-            m_insertmetadatasetCommand = m_connection.CreateCommand();
-            m_findblocksetCommand = m_connection.CreateCommand();
-            m_findmetadatasetCommand = m_connection.CreateCommand();
-            m_findfilesetCommand = m_connection.CreateCommand();
-            m_insertblocksetentryCommand = m_connection.CreateCommand();
-            m_insertblocklistHashesCommand = m_connection.CreateCommand();
-            m_selectblocklistHashesCommand = m_connection.CreateCommand();
-            m_insertfileOperationCommand = m_connection.CreateCommand();
-            m_findfileCommand = m_connection.CreateCommand();
-            m_selectfilelastmodifiedCommand = m_connection.CreateCommand();
-            m_selectfilelastmodifiedWithSizeCommand = m_connection.CreateCommand();
-            m_selectfileHashCommand = m_connection.CreateCommand();
-            m_insertblocksetentryFastCommand = m_connection.CreateCommand();
-            m_selectfilemetadatahashandsizeCommand = m_connection.CreateCommand();
-<<<<<<< HEAD
-
-            m_findblockCommand.CommandText = @"SELECT ""ID"" FROM ""Block"" WHERE ""Hash"" = ? AND ""Size"" = ?";
-            m_findblockCommand.AddParameters(2);
-
-            m_finddeletedblockCommandQuick.CommandText = @$"SELECT ""ID"" FROM ""DeletedBlock"" WHERE ""Hash"" = ? AND ""Size"" = ?";
-            m_finddeletedblockCommandQuick.AddParameters(2);
-
-            m_finddeletedblockCommand.CommandText = @$"SELECT ""ID"" FROM ""DeletedBlock"" WHERE ""Hash"" = ? AND ""Size"" = ? AND ""VolumeID"" IN (SELECT ""ID"" FROM ""RemoteVolume"" WHERE ""State"" != '{RemoteVolumeState.Deleted}' AND ""State"" != '{RemoteVolumeState.Deleting}')";
-            m_finddeletedblockCommand.AddParameters(2);
-
-            m_findblocksetCommand.CommandText = @"SELECT ""ID"" FROM ""Blockset"" WHERE ""Fullhash"" = ? AND ""Length"" = ?";
-            m_findblocksetCommand.AddParameters(2);
-
-            m_findmetadatasetCommand.CommandText = @"SELECT ""A"".""ID"" FROM ""Metadataset"" A, ""BlocksetEntry"" B, ""Block"" C WHERE ""A"".""BlocksetID"" = ""B"".""BlocksetID"" AND ""B"".""BlockID"" = ""C"".""ID"" AND ""C"".""Hash"" = ? AND ""C"".""Size"" = ?";
-            m_findmetadatasetCommand.AddParameters(2);
-
-            m_findfilesetCommand.CommandText = @"SELECT ""ID"" FROM ""FileLookup"" WHERE ""BlocksetID"" = ? AND ""MetadataID"" = ? AND ""Path"" = ? AND ""PrefixID"" = ?";
-            m_findfilesetCommand.AddParameters(4);
-
-            m_insertblockCommand.CommandText = @"INSERT INTO ""Block"" (""Hash"", ""VolumeID"", ""Size"") VALUES (?, ?, ?); SELECT last_insert_rowid();";
-            m_insertblockCommand.AddParameters(3);
-
-            m_moveblockfromdeletedCommand.CommandText = @"INSERT INTO ""Block"" (""Hash"", ""Size"", ""VolumeID"") SELECT ""Hash"", ""Size"", ""VolumeID"" FROM ""DeletedBlock"" WHERE ""ID"" = ? LIMIT 1; DELETE FROM ""DeletedBlock"" WHERE ""ID"" = ?; SELECT last_insert_rowid();";
-            m_moveblockfromdeletedCommand.AddParameters(2);
-
-            m_insertfileOperationCommand.CommandText = @"INSERT INTO ""FilesetEntry"" (""FilesetID"", ""FileID"", ""Lastmodified"") VALUES (?, ?, ?)";
-            m_insertfileOperationCommand.AddParameters(3);
-
-            m_insertfileCommand.CommandText = @"INSERT INTO ""FileLookup"" (""PrefixID"", ""Path"",""BlocksetID"", ""MetadataID"") VALUES (?, ?, ? ,?); SELECT last_insert_rowid();";
-            m_insertfileCommand.AddParameters(4);
-
-            m_insertblocksetCommand.CommandText = @"INSERT INTO ""Blockset"" (""Length"", ""FullHash"") VALUES (?, ?); SELECT last_insert_rowid();";
-            m_insertblocksetCommand.AddParameters(2);
-
-            m_insertblocksetentryFastCommand.CommandText = @"INSERT INTO ""BlocksetEntry"" (""BlocksetID"", ""Index"", ""BlockID"") VALUES (?,?,?)";
-            m_insertblocksetentryFastCommand.AddParameters(3);
-
-            m_insertblocksetentryCommand.CommandText = @"INSERT INTO ""BlocksetEntry"" (""BlocksetID"", ""Index"", ""BlockID"") SELECT ? AS A, ? AS B, ""ID"" FROM ""Block"" WHERE ""Hash"" = ? AND ""Size"" = ?";
-            m_insertblocksetentryCommand.AddParameters(4);
-
-            m_insertblocklistHashesCommand.CommandText = @"INSERT INTO ""BlocklistHash"" (""BlocksetID"", ""Index"", ""Hash"") VALUES (?, ?, ?)";
-            m_insertblocklistHashesCommand.AddParameters(3);
-
-            m_insertmetadatasetCommand.CommandText = @"INSERT INTO ""Metadataset"" (""BlocksetID"") VALUES (?); SELECT last_insert_rowid();";
-            m_insertmetadatasetCommand.AddParameter();
-
-            m_selectfilelastmodifiedCommand.CommandText = @"SELECT ""A"".""ID"", ""B"".""LastModified"" FROM (SELECT ""ID"" FROM ""FileLookup"" WHERE ""PrefixID"" = ? AND ""Path"" = ?) ""A"" CROSS JOIN ""FilesetEntry"" ""B"" WHERE ""A"".""ID"" = ""B"".""FileID"" AND ""B"".""FilesetID"" = ?";
-            m_selectfilelastmodifiedCommand.AddParameters(3);
-
-            m_selectfilelastmodifiedWithSizeCommand.CommandText = @"SELECT ""C"".""ID"", ""C"".""LastModified"", ""D"".""Length"" FROM (SELECT ""A"".""ID"", ""B"".""LastModified"", ""A"".""BlocksetID"" FROM (SELECT ""ID"", ""BlocksetID"" FROM ""FileLookup"" WHERE ""PrefixID"" = ? AND ""Path"" = ?) ""A"" CROSS JOIN ""FilesetEntry"" ""B"" WHERE ""A"".""ID"" = ""B"".""FileID"" AND ""B"".""FilesetID"" = ?) AS ""C"", ""Blockset"" AS ""D"" WHERE ""C"".""BlocksetID"" == ""D"".""ID"" ";
-            m_selectfilelastmodifiedWithSizeCommand.AddParameters(3);
-
-            m_selectfilemetadatahashandsizeCommand.CommandText = @"SELECT ""Blockset"".""Length"", ""Blockset"".""FullHash"" FROM ""Blockset"", ""Metadataset"", ""File"" WHERE ""File"".""ID"" = ? AND ""Blockset"".""ID"" = ""Metadataset"".""BlocksetID"" AND ""Metadataset"".""ID"" = ""File"".""MetadataID"" ";
-            m_selectfilemetadatahashandsizeCommand.AddParameters(1);
-=======
-            m_getfirstfilesetwithblockinblockset = m_connection.CreateCommand();
-
             m_findblockCommand = m_connection.CreateCommand(@"SELECT ""ID"" FROM ""Block"" WHERE ""Hash"" = ? AND ""Size"" = ?");
+            m_finddeletedblockCommandQuick = m_connection.CreateCommand(@$"SELECT ""ID"" FROM ""DeletedBlock"" WHERE ""Hash"" = ? AND ""Size"" = ?");
+            m_finddeletedblockCommand = m_connection.CreateCommand(FormatInvariant(@$"SELECT ""ID"" FROM ""DeletedBlock"" WHERE ""Hash"" = ? AND ""Size"" = ? AND ""VolumeID"" IN (SELECT ""ID"" FROM ""RemoteVolume"" WHERE ""State"" != '{RemoteVolumeState.Deleted}' AND ""State"" != '{RemoteVolumeState.Deleting}')"));
             m_findblocksetCommand = m_connection.CreateCommand(@"SELECT ""ID"" FROM ""Blockset"" WHERE ""Fullhash"" = ? AND ""Length"" = ?");
             m_findmetadatasetCommand = m_connection.CreateCommand(@"SELECT ""A"".""ID"" FROM ""Metadataset"" A, ""BlocksetEntry"" B, ""Block"" C WHERE ""A"".""BlocksetID"" = ""B"".""BlocksetID"" AND ""B"".""BlockID"" = ""C"".""ID"" AND ""C"".""Hash"" = ? AND ""C"".""Size"" = ?");
             m_findfilesetCommand = m_connection.CreateCommand(@"SELECT ""ID"" FROM ""FileLookup"" WHERE ""BlocksetID"" = ? AND ""MetadataID"" = ? AND ""Path"" = ? AND ""PrefixID"" = ?");
             m_insertblockCommand = m_connection.CreateCommand(@"INSERT INTO ""Block"" (""Hash"", ""VolumeID"", ""Size"") VALUES (?, ?, ?); SELECT last_insert_rowid();");
+            m_moveblockfromdeletedCommand = m_connection.CreateCommand(@"INSERT INTO ""Block"" (""Hash"", ""Size"", ""VolumeID"") SELECT ""Hash"", ""Size"", ""VolumeID"" FROM ""DeletedBlock"" WHERE ""ID"" = ? LIMIT 1; DELETE FROM ""DeletedBlock"" WHERE ""ID"" = ?; SELECT last_insert_rowid();");
             m_insertfileOperationCommand = m_connection.CreateCommand(@"INSERT INTO ""FilesetEntry"" (""FilesetID"", ""FileID"", ""Lastmodified"") VALUES (?, ?, ?)");
             m_insertfileCommand = m_connection.CreateCommand(@"INSERT INTO ""FileLookup"" (""PrefixID"", ""Path"",""BlocksetID"", ""MetadataID"") VALUES (?, ?, ? ,?); SELECT last_insert_rowid();");
             m_insertblocksetCommand = m_connection.CreateCommand(@"INSERT INTO ""Blockset"" (""Length"", ""FullHash"") VALUES (?, ?); SELECT last_insert_rowid();");
@@ -182,7 +97,6 @@
             m_selectfilelastmodifiedCommand = m_connection.CreateCommand(@"SELECT ""A"".""ID"", ""B"".""LastModified"" FROM (SELECT ""ID"" FROM ""FileLookup"" WHERE ""PrefixID"" = ? AND ""Path"" = ?) ""A"" CROSS JOIN ""FilesetEntry"" ""B"" WHERE ""A"".""ID"" = ""B"".""FileID"" AND ""B"".""FilesetID"" = ?");
             m_selectfilelastmodifiedWithSizeCommand = m_connection.CreateCommand(@"SELECT ""C"".""ID"", ""C"".""LastModified"", ""D"".""Length"" FROM (SELECT ""A"".""ID"", ""B"".""LastModified"", ""A"".""BlocksetID"" FROM (SELECT ""ID"", ""BlocksetID"" FROM ""FileLookup"" WHERE ""PrefixID"" = ? AND ""Path"" = ?) ""A"" CROSS JOIN ""FilesetEntry"" ""B"" WHERE ""A"".""ID"" = ""B"".""FileID"" AND ""B"".""FilesetID"" = ?) AS ""C"", ""Blockset"" AS ""D"" WHERE ""C"".""BlocksetID"" == ""D"".""ID"" ");
             m_selectfilemetadatahashandsizeCommand = m_connection.CreateCommand(@"SELECT ""Blockset"".""Length"", ""Blockset"".""FullHash"" FROM ""Blockset"", ""Metadataset"", ""File"" WHERE ""File"".""ID"" = ? AND ""Blockset"".""ID"" = ""Metadataset"".""BlocksetID"" AND ""Metadataset"".""ID"" = ""File"".""MetadataID"" ");
->>>>>>> 878f5518
 
             // Allow users to test on real-world data
             // to get feedback on potential performance
@@ -304,7 +218,6 @@
 
             if (r == -1L)
             {
-<<<<<<< HEAD
                 // Try to find block in already uploaded blocks which were previously deleted
                 m_finddeletedblockCommandQuick.Transaction = transaction;
                 m_finddeletedblockCommandQuick.SetParameterValue(0, key);
@@ -329,8 +242,6 @@
                     m_moveblockfromdeletedCommand.ExecuteScalarInt64(m_logQueries);
 
                     // Technically a new block, but it should not be added to the new blockset
-                    if (m_blockCache != null)
-                        m_blockCache.Add(key, size);
                     return false;
                 }
                 else
@@ -342,15 +253,6 @@
                     m_insertblockCommand.ExecuteScalarInt64(m_logQueries);
                 }
 
-                if (m_blockCache != null)
-                    m_blockCache.Add(key, size);
-=======
-                m_insertblockCommand.Transaction = transaction;
-                m_insertblockCommand.SetParameterValue(0, key);
-                m_insertblockCommand.SetParameterValue(1, volumeid);
-                m_insertblockCommand.SetParameterValue(2, size);
-                m_insertblockCommand.ExecuteScalarInt64(m_logQueries);
->>>>>>> 878f5518
                 return true;
             }
             else
