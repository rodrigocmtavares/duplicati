--- conflicted
+++ resolved
@@ -646,11 +646,7 @@
 
         private long GetPreviousFilesetID(System.Data.IDbCommand cmd, DateTime timestamp, long filesetid)
         {
-<<<<<<< HEAD
-            var lastFilesetId = cmd.ExecuteScalarInt64(@"SELECT ""ID"" FROM ""Fileset"" WHERE ""Timestamp"" < ? AND ""ID"" != ? ORDER BY ""Timestamp"" DESC ", -1, NormalizeDateTimeToEpochSeconds(timestamp), filesetid);
-=======
             var lastFilesetId = cmd.ExecuteScalarInt64(@"SELECT ""ID"" FROM ""Fileset"" WHERE ""Timestamp"" < ? AND ""ID"" != ? ORDER BY ""Timestamp"" DESC ", -1, Library.Utility.Utility.NormalizeDateTimeToEpochSeconds(timestamp), filesetid);                
->>>>>>> 3608a365
             return lastFilesetId;
         }
 
