// Copyright (C) 2025, The Duplicati Team
// https://duplicati.com, hello@duplicati.com
//
// Permission is hereby granted, free of charge, to any person obtaining a
// copy of this software and associated documentation files (the "Software"),
// to deal in the Software without restriction, including without limitation
// the rights to use, copy, modify, merge, publish, distribute, sublicense,
// and/or sell copies of the Software, and to permit persons to whom the
// Software is furnished to do so, subject to the following conditions:
//
// The above copyright notice and this permission notice shall be included in
// all copies or substantial portions of the Software.
//
// THE SOFTWARE IS PROVIDED "AS IS", WITHOUT WARRANTY OF ANY KIND, EXPRESS
// OR IMPLIED, INCLUDING BUT NOT LIMITED TO THE WARRANTIES OF MERCHANTABILITY,
// FITNESS FOR A PARTICULAR PURPOSE AND NONINFRINGEMENT. IN NO EVENT SHALL THE
// AUTHORS OR COPYRIGHT HOLDERS BE LIABLE FOR ANY CLAIM, DAMAGES OR OTHER
// LIABILITY, WHETHER IN AN ACTION OF CONTRACT, TORT OR OTHERWISE, ARISING
// FROM, OUT OF OR IN CONNECTION WITH THE SOFTWARE OR THE USE OR OTHER
// DEALINGS IN THE SOFTWARE.

#nullable enable

using System;
using System.Collections;
using System.Collections.Generic;
using System.IO;
using System.Linq;
using System.Threading.Tasks;
using Duplicati.Library.Interface;
using Duplicati.Library.Utility;

namespace Duplicati.Library.Main.Operation
{
    internal class ListBrokenFilesHandler
    {
        /// <summary>
        /// The tag used for logging
        /// </summary>
        private static readonly string LOGTAG = Logging.Log.LogTagFromType(typeof(ListBrokenFilesHandler));
        protected readonly Options m_options;
        protected readonly ListBrokenFilesResults m_result;

        public ListBrokenFilesHandler(Options options, ListBrokenFilesResults result)
        {
            m_options = options;
            m_result = result;
        }

        public async Task RunAsync(IBackendManager backendManager, IFilter filter, Func<long, DateTime, long, string, long, bool>? callbackhandler = null)
        {
            if (!File.Exists(m_options.Dbpath))
                throw new UserInformationException(string.Format("Database file does not exist: {0}", m_options.Dbpath), "DatabaseDoesNotExist");

<<<<<<< HEAD
            using (var db = await Database.LocalListBrokenFilesDatabase.CreateAsync(m_options.Dbpath, m_options.SqlitePageCache))
                await DoRunAsync(backendManager, db, filter, callbackhandler).ConfigureAwait(false);
        }

        public static async Task<((DateTime FilesetTime, long FilesetID, long RemoveCount)[], List<Database.RemoteVolumeEntry> Missing)> GetBrokenFilesetsFromRemote(IBackendManager backendManager, BasicResults result, Database.LocalListBrokenFilesDatabase db, Options options)
        {
            List<Database.RemoteVolumeEntry> missing = null;
            var brokensets = await db.GetBrokenFilesets(options.Time, options.Version).ToArrayAsync();
=======
            using (var db = new Database.LocalListBrokenFilesDatabase(m_options.Dbpath, m_options.SqlitePageCache))
            using (var tr = db.BeginTransaction())
            {
                Utility.UpdateOptionsFromDb(db, m_options);
                Utility.VerifyOptionsAndUpdateDatabase(db, m_options);
                await DoRunAsync(backendManager, db, tr, filter, callbackhandler).ConfigureAwait(false);
            }
        }

        public static async Task<((DateTime FilesetTime, long FilesetID, long RemoveCount)[]?, List<Database.RemoteVolumeEntry>? Missing)> GetBrokenFilesetsFromRemote(IBackendManager backendManager, BasicResults result, Database.LocalListBrokenFilesDatabase db, System.Data.IDbTransaction transaction, Options options)
        {
            List<Database.RemoteVolumeEntry>? missing = null;
            var brokensets = db.GetBrokenFilesets(options.Time, options.Version, transaction).ToArray();
>>>>>>> 8c881b15

            if (brokensets.Length == 0)
            {
                if (await db.RepairInProgress())
                    throw new UserInformationException("Cannot continue because the database is marked as being under repair, but does not have broken files.", "CannotListOnDatabaseInRepair");

                Logging.Log.WriteInformationMessage(LOGTAG, "NoBrokenFilesetsInDatabase", "No broken filesets found in database, checking for missing remote files");

                var remotestate = await FilelistProcessor.RemoteListAnalysis(backendManager, options, db, result.BackendWriter, null, null, FilelistProcessor.VerifyMode.VerifyOnly).ConfigureAwait(false);
                if (!remotestate.ParsedVolumes.Any())
                    throw new UserInformationException("No remote volumes were found, refusing purge", "CannotPurgeWithNoRemoteVolumes");

                missing = remotestate.MissingVolumes.ToList();
                if (missing.Count == 0)
                {
                    Logging.Log.WriteInformationMessage(LOGTAG, "NoMissingFilesFound", "Skipping operation because no files were found to be missing, and no filesets were recorded as broken.");
                    return (null, missing);
                }

                // Mark all volumes as disposable
                foreach (var f in missing)
                    await db.UpdateRemoteVolume(f.Name, RemoteVolumeState.Deleting, f.Size, f.Hash);

                Logging.Log.WriteInformationMessage(LOGTAG, "MarkedRemoteFilesForDeletion", "Marked {0} remote files for deletion", missing.Count);

                // Drop all content from tables
                await db.RemoveMissingBlocks(missing.Select(x => x.Name));

                // Mark all orphaned index files as disposable after removing the missing block files
                await foreach (var f in db.GetOrphanedIndexFiles())
                    await db.UpdateRemoteVolume(f.Name, RemoteVolumeState.Deleting, f.Size, f.Hash);

                brokensets = await db.GetBrokenFilesets(options.Time, options.Version).ToArrayAsync();
            }

            return (brokensets, missing);
        }

<<<<<<< HEAD
        private async Task DoRunAsync(IBackendManager backendManager, Database.LocalListBrokenFilesDatabase db, IFilter filter, Func<long, DateTime, long, string, long, bool> callbackhandler)
=======
        private async Task DoRunAsync(IBackendManager backendManager, Database.LocalListBrokenFilesDatabase db, System.Data.IDbTransaction transaction, IFilter filter, Func<long, DateTime, long, string, long, bool>? callbackhandler)
>>>>>>> 8c881b15
        {
            if (filter != null && !filter.Empty)
                throw new UserInformationException("Filters are not supported for this operation", "FiltersAreNotSupportedForListBrokenFiles");

            if (await db.PartiallyRecreated())
                throw new UserInformationException("The command does not work on partially recreated databases", "ListBrokenFilesDoesNotWorkOnPartialDatabase");

            (var brokensets, var missing) = await GetBrokenFilesetsFromRemote(backendManager, m_result, db, m_options).ConfigureAwait(false);
            if (brokensets == null)
                return;

            if (brokensets.Length == 0)
            {
                m_result.BrokenFiles = [];

                if (missing == null)
                    Logging.Log.WriteInformationMessage(LOGTAG, "NoBrokenFilesets", "Found no broken filesets");
                else if (missing.Count == 0)
                    Logging.Log.WriteInformationMessage(LOGTAG, "NoBrokenFilesetsOrMissingFiles", "Found no broken filesets and no missing remote files");
                else
                    Logging.Log.WriteInformationMessage(LOGTAG, "NoBrokenSetsButMissingRemoteFiles", string.Format("Found no broken filesets, but {0} missing remote files. Run purge-broken-files.", missing.Count));

                return;
            }

            var fstimes = await db.FilesetTimes().ToListAsync();

            var brokenfilesets =
                brokensets.Select(x => new
                {
                    Version = fstimes.FindIndex(y => y.Key == x.FilesetID),
                    Timestamp = x.FilesetTime,
                    FilesetID = x.FilesetID,
                    BrokenCount = x.RemoveCount
                }
              )
              .ToArray();


            m_result.BrokenFiles =
                brokenfilesets.Select(
                    x => new Tuple<long, DateTime, IEnumerable<Tuple<string, long>>>(
                                x.Version,
                                x.Timestamp,
                                callbackhandler == null && !m_options.ListSetsOnly
                                    ? db.GetBrokenFilenames(x.FilesetID).ToEnumerable()
                                    : new MockList<Tuple<string, long>>((int)x.BrokenCount)
                    ))
                .ToArray();


            if (callbackhandler != null)
                foreach (var bs in brokenfilesets)
                    await foreach (var fe in db.GetBrokenFilenames(bs.FilesetID))
                        if (!callbackhandler(bs.Version, bs.Timestamp, bs.BrokenCount, fe.Item1, fe.Item2))
                            break;
        }

        private class MockList<T> : IList<T>
        {
            private readonly List<T> _dummy = new List<T>();
            public MockList(int count)
            {
                Count = count;
            }

            public T this[int index]
            {
                get { throw new NotImplementedException(); }
                set { throw new NotImplementedException(); }
            }

            public int Count { get; private set; }

            public bool IsReadOnly => true;

            public void Add(T item)
                => throw new NotImplementedException();
            public void Clear()
                => throw new NotImplementedException();
            public bool Contains(T item)
                => throw new NotImplementedException();
            public void CopyTo(T[] array, int arrayIndex)
                => throw new NotImplementedException();
            public IEnumerator<T> GetEnumerator()
                => _dummy.GetEnumerator();

            public int IndexOf(T item)
                => throw new NotImplementedException();
            public void Insert(int index, T item)
                => throw new NotImplementedException();
            public bool Remove(T item)
                => throw new NotImplementedException();
            public void RemoveAt(int index)
                => throw new NotImplementedException();
            IEnumerator IEnumerable.GetEnumerator()
                => _dummy.GetEnumerator();
        }
    }
}
<|MERGE_RESOLUTION|>--- conflicted
+++ resolved
@@ -1,221 +1,205 @@
-// Copyright (C) 2025, The Duplicati Team
-// https://duplicati.com, hello@duplicati.com
-//
-// Permission is hereby granted, free of charge, to any person obtaining a
-// copy of this software and associated documentation files (the "Software"),
-// to deal in the Software without restriction, including without limitation
-// the rights to use, copy, modify, merge, publish, distribute, sublicense,
-// and/or sell copies of the Software, and to permit persons to whom the
-// Software is furnished to do so, subject to the following conditions:
-//
-// The above copyright notice and this permission notice shall be included in
-// all copies or substantial portions of the Software.
-//
-// THE SOFTWARE IS PROVIDED "AS IS", WITHOUT WARRANTY OF ANY KIND, EXPRESS
-// OR IMPLIED, INCLUDING BUT NOT LIMITED TO THE WARRANTIES OF MERCHANTABILITY,
-// FITNESS FOR A PARTICULAR PURPOSE AND NONINFRINGEMENT. IN NO EVENT SHALL THE
-// AUTHORS OR COPYRIGHT HOLDERS BE LIABLE FOR ANY CLAIM, DAMAGES OR OTHER
-// LIABILITY, WHETHER IN AN ACTION OF CONTRACT, TORT OR OTHERWISE, ARISING
-// FROM, OUT OF OR IN CONNECTION WITH THE SOFTWARE OR THE USE OR OTHER
-// DEALINGS IN THE SOFTWARE.
-
-#nullable enable
-
-using System;
-using System.Collections;
-using System.Collections.Generic;
-using System.IO;
-using System.Linq;
-using System.Threading.Tasks;
-using Duplicati.Library.Interface;
-using Duplicati.Library.Utility;
-
-namespace Duplicati.Library.Main.Operation
-{
-    internal class ListBrokenFilesHandler
-    {
-        /// <summary>
-        /// The tag used for logging
-        /// </summary>
-        private static readonly string LOGTAG = Logging.Log.LogTagFromType(typeof(ListBrokenFilesHandler));
-        protected readonly Options m_options;
-        protected readonly ListBrokenFilesResults m_result;
-
-        public ListBrokenFilesHandler(Options options, ListBrokenFilesResults result)
-        {
-            m_options = options;
-            m_result = result;
-        }
-
-        public async Task RunAsync(IBackendManager backendManager, IFilter filter, Func<long, DateTime, long, string, long, bool>? callbackhandler = null)
-        {
-            if (!File.Exists(m_options.Dbpath))
-                throw new UserInformationException(string.Format("Database file does not exist: {0}", m_options.Dbpath), "DatabaseDoesNotExist");
-
-<<<<<<< HEAD
-            using (var db = await Database.LocalListBrokenFilesDatabase.CreateAsync(m_options.Dbpath, m_options.SqlitePageCache))
-                await DoRunAsync(backendManager, db, filter, callbackhandler).ConfigureAwait(false);
-        }
-
-        public static async Task<((DateTime FilesetTime, long FilesetID, long RemoveCount)[], List<Database.RemoteVolumeEntry> Missing)> GetBrokenFilesetsFromRemote(IBackendManager backendManager, BasicResults result, Database.LocalListBrokenFilesDatabase db, Options options)
-        {
-            List<Database.RemoteVolumeEntry> missing = null;
-            var brokensets = await db.GetBrokenFilesets(options.Time, options.Version).ToArrayAsync();
-=======
-            using (var db = new Database.LocalListBrokenFilesDatabase(m_options.Dbpath, m_options.SqlitePageCache))
-            using (var tr = db.BeginTransaction())
-            {
-                Utility.UpdateOptionsFromDb(db, m_options);
-                Utility.VerifyOptionsAndUpdateDatabase(db, m_options);
-                await DoRunAsync(backendManager, db, tr, filter, callbackhandler).ConfigureAwait(false);
-            }
-        }
-
-        public static async Task<((DateTime FilesetTime, long FilesetID, long RemoveCount)[]?, List<Database.RemoteVolumeEntry>? Missing)> GetBrokenFilesetsFromRemote(IBackendManager backendManager, BasicResults result, Database.LocalListBrokenFilesDatabase db, System.Data.IDbTransaction transaction, Options options)
-        {
-            List<Database.RemoteVolumeEntry>? missing = null;
-            var brokensets = db.GetBrokenFilesets(options.Time, options.Version, transaction).ToArray();
->>>>>>> 8c881b15
-
-            if (brokensets.Length == 0)
-            {
-                if (await db.RepairInProgress())
-                    throw new UserInformationException("Cannot continue because the database is marked as being under repair, but does not have broken files.", "CannotListOnDatabaseInRepair");
-
-                Logging.Log.WriteInformationMessage(LOGTAG, "NoBrokenFilesetsInDatabase", "No broken filesets found in database, checking for missing remote files");
-
-                var remotestate = await FilelistProcessor.RemoteListAnalysis(backendManager, options, db, result.BackendWriter, null, null, FilelistProcessor.VerifyMode.VerifyOnly).ConfigureAwait(false);
-                if (!remotestate.ParsedVolumes.Any())
-                    throw new UserInformationException("No remote volumes were found, refusing purge", "CannotPurgeWithNoRemoteVolumes");
-
-                missing = remotestate.MissingVolumes.ToList();
-                if (missing.Count == 0)
-                {
-                    Logging.Log.WriteInformationMessage(LOGTAG, "NoMissingFilesFound", "Skipping operation because no files were found to be missing, and no filesets were recorded as broken.");
-                    return (null, missing);
-                }
-
-                // Mark all volumes as disposable
-                foreach (var f in missing)
-                    await db.UpdateRemoteVolume(f.Name, RemoteVolumeState.Deleting, f.Size, f.Hash);
-
-                Logging.Log.WriteInformationMessage(LOGTAG, "MarkedRemoteFilesForDeletion", "Marked {0} remote files for deletion", missing.Count);
-
-                // Drop all content from tables
-                await db.RemoveMissingBlocks(missing.Select(x => x.Name));
-
-                // Mark all orphaned index files as disposable after removing the missing block files
-                await foreach (var f in db.GetOrphanedIndexFiles())
-                    await db.UpdateRemoteVolume(f.Name, RemoteVolumeState.Deleting, f.Size, f.Hash);
-
-                brokensets = await db.GetBrokenFilesets(options.Time, options.Version).ToArrayAsync();
-            }
-
-            return (brokensets, missing);
-        }
-
-<<<<<<< HEAD
-        private async Task DoRunAsync(IBackendManager backendManager, Database.LocalListBrokenFilesDatabase db, IFilter filter, Func<long, DateTime, long, string, long, bool> callbackhandler)
-=======
-        private async Task DoRunAsync(IBackendManager backendManager, Database.LocalListBrokenFilesDatabase db, System.Data.IDbTransaction transaction, IFilter filter, Func<long, DateTime, long, string, long, bool>? callbackhandler)
->>>>>>> 8c881b15
-        {
-            if (filter != null && !filter.Empty)
-                throw new UserInformationException("Filters are not supported for this operation", "FiltersAreNotSupportedForListBrokenFiles");
-
-            if (await db.PartiallyRecreated())
-                throw new UserInformationException("The command does not work on partially recreated databases", "ListBrokenFilesDoesNotWorkOnPartialDatabase");
-
-            (var brokensets, var missing) = await GetBrokenFilesetsFromRemote(backendManager, m_result, db, m_options).ConfigureAwait(false);
-            if (brokensets == null)
-                return;
-
-            if (brokensets.Length == 0)
-            {
-                m_result.BrokenFiles = [];
-
-                if (missing == null)
-                    Logging.Log.WriteInformationMessage(LOGTAG, "NoBrokenFilesets", "Found no broken filesets");
-                else if (missing.Count == 0)
-                    Logging.Log.WriteInformationMessage(LOGTAG, "NoBrokenFilesetsOrMissingFiles", "Found no broken filesets and no missing remote files");
-                else
-                    Logging.Log.WriteInformationMessage(LOGTAG, "NoBrokenSetsButMissingRemoteFiles", string.Format("Found no broken filesets, but {0} missing remote files. Run purge-broken-files.", missing.Count));
-
-                return;
-            }
-
-            var fstimes = await db.FilesetTimes().ToListAsync();
-
-            var brokenfilesets =
-                brokensets.Select(x => new
-                {
-                    Version = fstimes.FindIndex(y => y.Key == x.FilesetID),
-                    Timestamp = x.FilesetTime,
-                    FilesetID = x.FilesetID,
-                    BrokenCount = x.RemoveCount
-                }
-              )
-              .ToArray();
-
-
-            m_result.BrokenFiles =
-                brokenfilesets.Select(
-                    x => new Tuple<long, DateTime, IEnumerable<Tuple<string, long>>>(
-                                x.Version,
-                                x.Timestamp,
-                                callbackhandler == null && !m_options.ListSetsOnly
-                                    ? db.GetBrokenFilenames(x.FilesetID).ToEnumerable()
-                                    : new MockList<Tuple<string, long>>((int)x.BrokenCount)
-                    ))
-                .ToArray();
-
-
-            if (callbackhandler != null)
-                foreach (var bs in brokenfilesets)
-                    await foreach (var fe in db.GetBrokenFilenames(bs.FilesetID))
-                        if (!callbackhandler(bs.Version, bs.Timestamp, bs.BrokenCount, fe.Item1, fe.Item2))
-                            break;
-        }
-
-        private class MockList<T> : IList<T>
-        {
-            private readonly List<T> _dummy = new List<T>();
-            public MockList(int count)
-            {
-                Count = count;
-            }
-
-            public T this[int index]
-            {
-                get { throw new NotImplementedException(); }
-                set { throw new NotImplementedException(); }
-            }
-
-            public int Count { get; private set; }
-
-            public bool IsReadOnly => true;
-
-            public void Add(T item)
-                => throw new NotImplementedException();
-            public void Clear()
-                => throw new NotImplementedException();
-            public bool Contains(T item)
-                => throw new NotImplementedException();
-            public void CopyTo(T[] array, int arrayIndex)
-                => throw new NotImplementedException();
-            public IEnumerator<T> GetEnumerator()
-                => _dummy.GetEnumerator();
-
-            public int IndexOf(T item)
-                => throw new NotImplementedException();
-            public void Insert(int index, T item)
-                => throw new NotImplementedException();
-            public bool Remove(T item)
-                => throw new NotImplementedException();
-            public void RemoveAt(int index)
-                => throw new NotImplementedException();
-            IEnumerator IEnumerable.GetEnumerator()
-                => _dummy.GetEnumerator();
-        }
-    }
-}
+// Copyright (C) 2025, The Duplicati Team
+// https://duplicati.com, hello@duplicati.com
+//
+// Permission is hereby granted, free of charge, to any person obtaining a
+// copy of this software and associated documentation files (the "Software"),
+// to deal in the Software without restriction, including without limitation
+// the rights to use, copy, modify, merge, publish, distribute, sublicense,
+// and/or sell copies of the Software, and to permit persons to whom the
+// Software is furnished to do so, subject to the following conditions:
+//
+// The above copyright notice and this permission notice shall be included in
+// all copies or substantial portions of the Software.
+//
+// THE SOFTWARE IS PROVIDED "AS IS", WITHOUT WARRANTY OF ANY KIND, EXPRESS
+// OR IMPLIED, INCLUDING BUT NOT LIMITED TO THE WARRANTIES OF MERCHANTABILITY,
+// FITNESS FOR A PARTICULAR PURPOSE AND NONINFRINGEMENT. IN NO EVENT SHALL THE
+// AUTHORS OR COPYRIGHT HOLDERS BE LIABLE FOR ANY CLAIM, DAMAGES OR OTHER
+// LIABILITY, WHETHER IN AN ACTION OF CONTRACT, TORT OR OTHERWISE, ARISING
+// FROM, OUT OF OR IN CONNECTION WITH THE SOFTWARE OR THE USE OR OTHER
+// DEALINGS IN THE SOFTWARE.
+
+#nullable enable
+
+using System;
+using System.Collections;
+using System.Collections.Generic;
+using System.IO;
+using System.Linq;
+using System.Threading.Tasks;
+using Duplicati.Library.Interface;
+using Duplicati.Library.Utility;
+
+namespace Duplicati.Library.Main.Operation
+{
+    internal class ListBrokenFilesHandler
+    {
+        /// <summary>
+        /// The tag used for logging
+        /// </summary>
+        private static readonly string LOGTAG = Logging.Log.LogTagFromType(typeof(ListBrokenFilesHandler));
+        protected readonly Options m_options;
+        protected readonly ListBrokenFilesResults m_result;
+
+        public ListBrokenFilesHandler(Options options, ListBrokenFilesResults result)
+        {
+            m_options = options;
+            m_result = result;
+        }
+
+        public async Task RunAsync(IBackendManager backendManager, IFilter filter, Func<long, DateTime, long, string, long, bool>? callbackhandler = null)
+        {
+            if (!File.Exists(m_options.Dbpath))
+                throw new UserInformationException(string.Format("Database file does not exist: {0}", m_options.Dbpath), "DatabaseDoesNotExist");
+
+            using (var db = await Database.LocalListBrokenFilesDatabase.CreateAsync(m_options.Dbpath, m_options.SqlitePageCache))
+            {
+                Utility.UpdateOptionsFromDb(db, m_options);
+                Utility.VerifyOptionsAndUpdateDatabase(db, m_options);
+                await DoRunAsync(backendManager, db, filter, callbackhandler).ConfigureAwait(false);
+            }
+        }
+
+        public static async Task<((DateTime FilesetTime, long FilesetID, long RemoveCount)[]?, List<Database.RemoteVolumeEntry>? Missing)> GetBrokenFilesetsFromRemote(IBackendManager backendManager, BasicResults result, Database.LocalListBrokenFilesDatabase db, Options options)
+        {
+            List<Database.RemoteVolumeEntry>? missing = null;
+            var brokensets = await db.GetBrokenFilesets(options.Time, options.Version).ToArrayAsync();
+
+            if (brokensets.Length == 0)
+            {
+                if (await db.RepairInProgress())
+                    throw new UserInformationException("Cannot continue because the database is marked as being under repair, but does not have broken files.", "CannotListOnDatabaseInRepair");
+
+                Logging.Log.WriteInformationMessage(LOGTAG, "NoBrokenFilesetsInDatabase", "No broken filesets found in database, checking for missing remote files");
+
+                var remotestate = await FilelistProcessor.RemoteListAnalysis(backendManager, options, db, result.BackendWriter, null, null, FilelistProcessor.VerifyMode.VerifyOnly).ConfigureAwait(false);
+                if (!remotestate.ParsedVolumes.Any())
+                    throw new UserInformationException("No remote volumes were found, refusing purge", "CannotPurgeWithNoRemoteVolumes");
+
+                missing = remotestate.MissingVolumes.ToList();
+                if (missing.Count == 0)
+                {
+                    Logging.Log.WriteInformationMessage(LOGTAG, "NoMissingFilesFound", "Skipping operation because no files were found to be missing, and no filesets were recorded as broken.");
+                    return (null, missing);
+                }
+
+                // Mark all volumes as disposable
+                foreach (var f in missing)
+                    await db.UpdateRemoteVolume(f.Name, RemoteVolumeState.Deleting, f.Size, f.Hash);
+
+                Logging.Log.WriteInformationMessage(LOGTAG, "MarkedRemoteFilesForDeletion", "Marked {0} remote files for deletion", missing.Count);
+
+                // Drop all content from tables
+                await db.RemoveMissingBlocks(missing.Select(x => x.Name));
+
+                // Mark all orphaned index files as disposable after removing the missing block files
+                await foreach (var f in db.GetOrphanedIndexFiles())
+                    await db.UpdateRemoteVolume(f.Name, RemoteVolumeState.Deleting, f.Size, f.Hash);
+
+                brokensets = await db.GetBrokenFilesets(options.Time, options.Version).ToArrayAsync();
+            }
+
+            return (brokensets, missing);
+        }
+
+        private async Task DoRunAsync(IBackendManager backendManager, Database.LocalListBrokenFilesDatabase db, IFilter filter, Func<long, DateTime, long, string, long, bool>? callbackhandler)
+        {
+            if (filter != null && !filter.Empty)
+                throw new UserInformationException("Filters are not supported for this operation", "FiltersAreNotSupportedForListBrokenFiles");
+
+            if (await db.PartiallyRecreated())
+                throw new UserInformationException("The command does not work on partially recreated databases", "ListBrokenFilesDoesNotWorkOnPartialDatabase");
+
+            (var brokensets, var missing) = await GetBrokenFilesetsFromRemote(backendManager, m_result, db, m_options).ConfigureAwait(false);
+            if (brokensets == null)
+                return;
+
+            if (brokensets.Length == 0)
+            {
+                m_result.BrokenFiles = [];
+
+                if (missing == null)
+                    Logging.Log.WriteInformationMessage(LOGTAG, "NoBrokenFilesets", "Found no broken filesets");
+                else if (missing.Count == 0)
+                    Logging.Log.WriteInformationMessage(LOGTAG, "NoBrokenFilesetsOrMissingFiles", "Found no broken filesets and no missing remote files");
+                else
+                    Logging.Log.WriteInformationMessage(LOGTAG, "NoBrokenSetsButMissingRemoteFiles", string.Format("Found no broken filesets, but {0} missing remote files. Run purge-broken-files.", missing.Count));
+
+                return;
+            }
+
+            var fstimes = await db.FilesetTimes().ToListAsync();
+
+            var brokenfilesets =
+                brokensets.Select(x => new
+                {
+                    Version = fstimes.FindIndex(y => y.Key == x.FilesetID),
+                    Timestamp = x.FilesetTime,
+                    FilesetID = x.FilesetID,
+                    BrokenCount = x.RemoveCount
+                }
+              )
+              .ToArray();
+
+
+            m_result.BrokenFiles =
+                brokenfilesets.Select(
+                    x => new Tuple<long, DateTime, IEnumerable<Tuple<string, long>>>(
+                                x.Version,
+                                x.Timestamp,
+                                callbackhandler == null && !m_options.ListSetsOnly
+                                    ? db.GetBrokenFilenames(x.FilesetID).ToEnumerable()
+                                    : new MockList<Tuple<string, long>>((int)x.BrokenCount)
+                    ))
+                .ToArray();
+
+
+            if (callbackhandler != null)
+                foreach (var bs in brokenfilesets)
+                    await foreach (var fe in db.GetBrokenFilenames(bs.FilesetID))
+                        if (!callbackhandler(bs.Version, bs.Timestamp, bs.BrokenCount, fe.Item1, fe.Item2))
+                            break;
+        }
+
+        private class MockList<T> : IList<T>
+        {
+            private readonly List<T> _dummy = new List<T>();
+            public MockList(int count)
+            {
+                Count = count;
+            }
+
+            public T this[int index]
+            {
+                get { throw new NotImplementedException(); }
+                set { throw new NotImplementedException(); }
+            }
+
+            public int Count { get; private set; }
+
+            public bool IsReadOnly => true;
+
+            public void Add(T item)
+                => throw new NotImplementedException();
+            public void Clear()
+                => throw new NotImplementedException();
+            public bool Contains(T item)
+                => throw new NotImplementedException();
+            public void CopyTo(T[] array, int arrayIndex)
+                => throw new NotImplementedException();
+            public IEnumerator<T> GetEnumerator()
+                => _dummy.GetEnumerator();
+
+            public int IndexOf(T item)
+                => throw new NotImplementedException();
+            public void Insert(int index, T item)
+                => throw new NotImplementedException();
+            public bool Remove(T item)
+                => throw new NotImplementedException();
+            public void RemoveAt(int index)
+                => throw new NotImplementedException();
+            IEnumerator IEnumerable.GetEnumerator()
+                => _dummy.GetEnumerator();
+        }
+    }
+}