// Copyright (C) 2025, The Duplicati Team
// https://duplicati.com, hello@duplicati.com
//
// Permission is hereby granted, free of charge, to any person obtaining a
// copy of this software and associated documentation files (the "Software"),
// to deal in the Software without restriction, including without limitation
// the rights to use, copy, modify, merge, publish, distribute, sublicense,
// and/or sell copies of the Software, and to permit persons to whom the
// Software is furnished to do so, subject to the following conditions:
//
// The above copyright notice and this permission notice shall be included in
// all copies or substantial portions of the Software.
//
// THE SOFTWARE IS PROVIDED "AS IS", WITHOUT WARRANTY OF ANY KIND, EXPRESS
// OR IMPLIED, INCLUDING BUT NOT LIMITED TO THE WARRANTIES OF MERCHANTABILITY,
// FITNESS FOR A PARTICULAR PURPOSE AND NONINFRINGEMENT. IN NO EVENT SHALL THE
// AUTHORS OR COPYRIGHT HOLDERS BE LIABLE FOR ANY CLAIM, DAMAGES OR OTHER
// LIABILITY, WHETHER IN AN ACTION OF CONTRACT, TORT OR OTHERWISE, ARISING
// FROM, OUT OF OR IN CONNECTION WITH THE SOFTWARE OR THE USE OR OTHER
// DEALINGS IN THE SOFTWARE.

using System;
using Duplicati.Library.Main.Database;
using System.Linq;
using System.Collections.Generic;
using Duplicati.Library.Interface;
using Duplicati.Library.Utility;
using System.Threading.Tasks;
using Duplicati.Library.Main.Volumes;
using System.Threading;
using Duplicati.Library.Localization.Short;

namespace Duplicati.Library.Main.Operation
{
    internal class TestHandler
    {
        /// <summary>
        /// The tag used for logging
        /// </summary>
        private static readonly string LOGTAG = Logging.Log.LogTagFromType<TestHandler>();

        private readonly Options m_options;
        private readonly TestResults m_result;

        public TestHandler(Options options, TestResults results)
        {
            m_options = options;
            m_result = results;
        }

        public async Task RunAsync(long samples, IBackendManager backendManager)
        {
            if (!System.IO.File.Exists(m_options.Dbpath))
                throw new UserInformationException(LC.L("Database file does not exist: {0}", m_options.Dbpath), "DatabaseDoesNotExist");

            await using var db = await LocalTestDatabase.CreateAsync(m_options.Dbpath, null, m_result.TaskControl.ProgressToken).ConfigureAwait(false);
            await Utility.UpdateOptionsFromDb(db, m_options, m_result.TaskControl.ProgressToken)
                .ConfigureAwait(false);
            await Utility.VerifyOptionsAndUpdateDatabase(db, m_options, m_result.TaskControl.ProgressToken)
                .ConfigureAwait(false);

            await db
                .VerifyConsistency(m_options.Blocksize, m_options.BlockhashSize, !m_options.DisableFilelistConsistencyChecks, m_result.TaskControl.ProgressToken)
                .ConfigureAwait(false);

            await FilelistProcessor.VerifyRemoteList(backendManager, m_options, db, m_result.BackendWriter, latestVolumesOnly: true, verifyMode: FilelistProcessor.VerifyMode.VerifyOnly, m_result.TaskControl.ProgressToken).ConfigureAwait(false);
            await DoRunAsync(samples, db, backendManager).ConfigureAwait(false);
            await db.Transaction
                .CommitAsync("TestHandlerComplete")
                .ConfigureAwait(false);
        }

        public async Task DoRunAsync(long samples, LocalTestDatabase db, IBackendManager backend)
        {
            var files = await db
                .SelectTestTargets(samples, m_options, m_result.TaskControl.ProgressToken)
                .ToListAsync(cancellationToken: m_result.TaskControl.ProgressToken)
                .ConfigureAwait(false);

            m_result.OperationProgressUpdater.UpdatePhase(OperationPhase.Verify_Running);
            m_result.OperationProgressUpdater.UpdateProgress(0);
            var progress = 0L;

            if (m_options.FullRemoteVerification != Options.RemoteTestStrategy.False)
            {
                var faultyIndexFiles = new List<IRemoteVolume>();
                await foreach (var (tf, hash, size, name) in backend.GetFilesOverlappedAsync(files, m_result.TaskControl.ProgressToken).ConfigureAwait(false))
                {
                    var vol = new RemoteVolume(name, hash, size);
                    try
                    {
                        if (!await m_result.TaskControl.ProgressRendevouz().ConfigureAwait(false))
                        {
                            await backend.WaitForEmptyAsync(db, m_result.TaskControl.ProgressToken).ConfigureAwait(false);
                            m_result.EndTime = DateTime.UtcNow;
                            return;
                        }

                        progress++;
                        m_result.OperationProgressUpdater.UpdateProgress((float)progress / files.Count);

                        KeyValuePair<string, IEnumerable<KeyValuePair<TestEntryStatus, string>>> res;
                        using (tf)
                            res = await TestVolumeInternals(db, vol, tf, m_options, m_options.FullBlockVerification ? 1.0 : 0.2, m_result.TaskControl.ProgressToken)
                                .ConfigureAwait(false);

                        var parsedInfo = VolumeBase.ParseFilename(vol.Name);
                        if (parsedInfo.FileType == RemoteVolumeType.Index)
                        {
                            if (res.Value.Any(x => x.Key == TestEntryStatus.Extra))
                            {
                                // Bad hack, but for now, the index files sometimes have extra blocklist hashes
                                Logging.Log.WriteVerboseMessage(LOGTAG, "IndexFileExtraBlocks", null, LC.L("Index file {0} has extra blocks", vol.Name));
                                res = new KeyValuePair<string, IEnumerable<KeyValuePair<TestEntryStatus, string>>>(
                                    res.Key, res.Value.Where(x => x.Key != TestEntryStatus.Extra).ToList()
                                );
                            }

                            if (res.Value.Any(x => x.Key == TestEntryStatus.Missing || x.Key == TestEntryStatus.Modified))
                                faultyIndexFiles.Add(vol);
                        }

                        m_result.AddResult(res.Key, res.Value);

                        if (!string.IsNullOrWhiteSpace(vol.Hash) && vol.Size > 0)
                        {
                            if (res.Value == null || !res.Value.Any())
                            {
                                var rv = await db
                                    .GetRemoteVolume(vol.Name, m_result.TaskControl.ProgressToken)
                                    .ConfigureAwait(false);

                                if (rv.ID < 0)
                                {
                                    if (string.IsNullOrWhiteSpace(rv.Hash) || rv.Size <= 0)
                                    {
                                        if (m_options.Dryrun)
                                        {
                                            Logging.Log.WriteDryrunMessage(LOGTAG, "CaptureHashAndSize", LC.L("Successfully captured hash and size for {0}, would update database", vol.Name));
                                        }
                                        else
                                        {
<<<<<<< HEAD
                                            Logging.Log.WriteInformationMessage(LOGTAG, "CaptureHashAndSize", "Successfully captured hash and size for {0}, updating database", vol.Name);
                                            await db
                                                .UpdateRemoteVolume(vol.Name, RemoteVolumeState.Verified, vol.Size, vol.Hash, m_result.TaskControl.ProgressToken)
                                                .ConfigureAwait(false);
=======
                                            Logging.Log.WriteInformationMessage(LOGTAG, "CaptureHashAndSize", LC.L("Successfully captured hash and size for {0}, updating database", vol.Name));
                                            db.UpdateRemoteVolume(vol.Name, RemoteVolumeState.Verified, vol.Size, vol.Hash, rtr.Transaction);
>>>>>>> fa36b705
                                        }
                                    }
                                }
                            }
                        }

                        await db
                            .UpdateVerificationCount(vol.Name, m_result.TaskControl.ProgressToken)
                            .ConfigureAwait(false);
                    }
                    catch (Exception ex)
                    {
<<<<<<< HEAD
                        m_result.AddResult(vol.Name, [new KeyValuePair<TestEntryStatus, string>(TestEntryStatus.Error, ex.Message)]);
                        Logging.Log.WriteErrorMessage(LOGTAG, "RemoteFileProcessingFailed", ex, "Failed to process file {0}", vol.Name);
=======
                        m_results.AddResult(vol.Name, [new KeyValuePair<TestEntryStatus, string>(TestEntryStatus.Error, ex.Message)]);
                        Logging.Log.WriteErrorMessage(LOGTAG, "RemoteFileProcessingFailed", ex, LC.L("Failed to process file {0}", vol.Name));
>>>>>>> fa36b705
                        if (ex.IsAbortException())
                        {
                            m_result.EndTime = DateTime.UtcNow;
                            throw;
                        }
                    }
                }

                if (faultyIndexFiles.Any())
                {
                    if (m_options.ReplaceFaultyIndexFiles)
                    {
<<<<<<< HEAD
                        Logging.Log.WriteWarningMessage(LOGTAG, "FaultyIndexFiles", null, "Found {0} faulty index files, repairing now", faultyIndexFiles.Count);
                        await ReplaceFaultyIndexFilesAsync(faultyIndexFiles, backend, db, m_result.TaskControl.ProgressToken).ConfigureAwait(false);
=======
                        Logging.Log.WriteWarningMessage(LOGTAG, "FaultyIndexFiles", null, LC.L("Found {0} faulty index files, repairing now", faultyIndexFiles.Count));
                        await ReplaceFaultyIndexFilesAsync(faultyIndexFiles, backend, db, rtr, m_results.TaskControl.ProgressToken).ConfigureAwait(false);
>>>>>>> fa36b705
                    }
                    else
                        Logging.Log.WriteWarningMessage(LOGTAG, "FaultyIndexFiles", null, LC.L("Found {0} faulty index files, remove the option {1} to repair them", faultyIndexFiles.Count, "--dont-replace-faulty-index-files"));
                }
            }
            else
            {
                foreach (var f in files)
                {
                    try
                    {
                        if (!await m_result.TaskControl.ProgressRendevouz().ConfigureAwait(false))
                        {
                            m_result.EndTime = DateTime.UtcNow;
                            return;
                        }

                        progress++;
                        m_result.OperationProgressUpdater.UpdateProgress((float)progress / files.Count);

                        if (f.Size <= 0 || string.IsNullOrWhiteSpace(f.Hash))
                        {
                            Logging.Log.WriteInformationMessage(LOGTAG, "MissingRemoteHash", LC.L("No hash or size recorded for {0}, performing full verification", f.Name));
                            KeyValuePair<string, IEnumerable<KeyValuePair<TestEntryStatus, string>>> res;

                            (var tf, var hash, var size) = await backend.GetWithInfoAsync(f.Name, f.Hash, f.Size, m_result.TaskControl.ProgressToken).ConfigureAwait(false);

                            using (tf)
                                res = await TestVolumeInternals(db, f, tf, m_options, 1, m_result.TaskControl.ProgressToken)
                                    .ConfigureAwait(false);
                            m_result.AddResult(res.Key, res.Value);

                            if (!string.IsNullOrWhiteSpace(hash) && size > 0)
                            {
                                if (res.Value == null || !res.Value.Any())
                                {
                                    if (m_options.Dryrun)
                                    {
                                        Logging.Log.WriteDryrunMessage(LOGTAG, "CapturedHashAndSize", LC.L("Successfully captured hash and size for {0}, would update database", f.Name));
                                    }
                                    else
                                    {
<<<<<<< HEAD
                                        Logging.Log.WriteInformationMessage(LOGTAG, "CapturedHashAndSize", "Successfully captured hash and size for {0}, updating database", f.Name);
                                        await db
                                            .UpdateRemoteVolume(f.Name, RemoteVolumeState.Verified, size, hash, m_result.TaskControl.ProgressToken)
                                            .ConfigureAwait(false);
=======
                                        Logging.Log.WriteInformationMessage(LOGTAG, "CapturedHashAndSize", LC.L("Successfully captured hash and size for {0}, updating database", f.Name));
                                        db.UpdateRemoteVolume(f.Name, RemoteVolumeState.Verified, size, hash, rtr.Transaction);
>>>>>>> fa36b705
                                    }
                                }
                            }
                        }
                        else
                        {
                            using (var tf = await backend.GetAsync(f.Name, f.Hash, f.Size, m_result.TaskControl.ProgressToken).ConfigureAwait(false))
                            { }
                        }

                        await db
                            .UpdateVerificationCount(f.Name, m_result.TaskControl.ProgressToken)
                            .ConfigureAwait(false);
                        m_result.AddResult(f.Name, []);
                    }
                    catch (Exception ex)
                    {
<<<<<<< HEAD
                        m_result.AddResult(f.Name, [new KeyValuePair<TestEntryStatus, string>(TestEntryStatus.Error, ex.Message)]);
                        Logging.Log.WriteErrorMessage(LOGTAG, "FailedToProcessFile", ex, "Failed to process file {0}", f.Name);
=======
                        m_results.AddResult(f.Name, [new KeyValuePair<TestEntryStatus, string>(TestEntryStatus.Error, ex.Message)]);
                        Logging.Log.WriteErrorMessage(LOGTAG, "FailedToProcessFile", ex, LC.L("Failed to process file {0}", f.Name));
>>>>>>> fa36b705
                        if (ex.IsAbortOrCancelException())
                        {
                            m_result.EndTime = DateTime.UtcNow;
                            throw;
                        }
                    }
                }
            }

            m_result.EndTime = DateTime.UtcNow;
            // generate a backup error status when any test is failing - except for 'extra' status
            // because these problems don't block database rebuilding.
            var filtered = from n in m_result.Verifications where n.Value.Any(x => x.Key != TestEntryStatus.Extra) select n;
            if (!filtered.Any())
            {
<<<<<<< HEAD
                Logging.Log.WriteInformationMessage(LOGTAG, "Test results", "Successfully verified {0} remote files", m_result.VerificationsActualLength);
            }
            else
            {
                Logging.Log.WriteErrorMessage(LOGTAG, "Test results", null, "Verified {0} remote files with {1} problem(s)", m_result.VerificationsActualLength, filtered.Count());
=======
                Logging.Log.WriteInformationMessage(LOGTAG, "Test results", LC.L("Successfully verified {0} remote files", m_results.VerificationsActualLength));
            }
            else
            {
                Logging.Log.WriteErrorMessage(LOGTAG, "Test results", null, LC.L("Verified {0} remote files with {1} problem(s)", m_results.VerificationsActualLength, filtered.Count()));
>>>>>>> fa36b705
            }
        }

        /// <summary>
        /// Tests the volume by examining the internal contents.
        /// </summary>
        /// <param name="db">The local test database to use for verification.</param>
        /// <param name="vol">The remote volume being examined.</param>
        /// <param name="tf">The path to the downloaded copy of the file.</param>
        /// <param name="options">The options to use for the test.</param>
        /// <param name="sample_percent">A value between 0 and 1 that indicates how many blocks are tested in a dblock file.</param>
        /// <param name="cancellationToken">A cancellation token to cancel the operation.</param>
        /// <returns>A task that when awaited returns a key-value pair where the key is the volume name and the value is a list of test results.</returns>
        public static async Task<KeyValuePair<string, IEnumerable<KeyValuePair<TestEntryStatus, string>>>> TestVolumeInternals(LocalTestDatabase db, IRemoteVolume vol, string tf, Options options, double sample_percent, CancellationToken cancellationToken)
        {
            var hashsize = HashFactory.HashSizeBytes(options.BlockHashAlgorithm);
            var parsedInfo = Volumes.VolumeBase.ParseFilename(vol.Name);
            sample_percent = Math.Min(1, Math.Max(sample_percent, 0.01));

            switch (parsedInfo.FileType)
            {
                case RemoteVolumeType.Files:
                    //Compare with db and see if all files are accounted for
                    // with correct file hashes and blocklist hashes
                    await using (var fl = await db.CreateFilelist(vol.Name, cancellationToken).ConfigureAwait(false))
                    {
                        using (var rd = new Volumes.FilesetVolumeReader(parsedInfo.CompressionModule, tf, options))
                            foreach (var f in rd.Files)
                                await fl
                                    .Add(f.Path, f.Size, f.Hash, f.Metasize, f.Metahash, f.BlocklistHashes, f.Type, f.Time, cancellationToken)
                                    .ConfigureAwait(false);

                        return new KeyValuePair<string, IEnumerable<KeyValuePair<TestEntryStatus, string>>>(vol.Name, await fl.Compare(cancellationToken).ToListAsync(cancellationToken: cancellationToken).ConfigureAwait(false));
                    }

                case RemoteVolumeType.Index:
                    var blocklinks = new List<Tuple<string, string, long>>();
                    var combined = new List<KeyValuePair<Duplicati.Library.Interface.TestEntryStatus, string>>();

                    //Compare with db and see that all hashes and volumes are listed
                    using (var rd = new Volumes.IndexVolumeReader(parsedInfo.CompressionModule, tf, options, hashsize))
                    {
                        foreach (var v in rd.Volumes)
                        {
                            blocklinks.Add(new Tuple<string, string, long>(v.Filename, v.Hash, v.Length));
                            await using (var bl = await db.CreateBlocklist(v.Filename, cancellationToken).ConfigureAwait(false))
                            {
                                foreach (var h in v.Blocks)
                                    await bl
                                        .AddBlock(h.Key, h.Value, cancellationToken)
                                        .ConfigureAwait(false);

                                combined.AddRange(
                                    await bl
                                        .Compare(cancellationToken)
                                        .ToListAsync(cancellationToken: cancellationToken)
                                        .ConfigureAwait(false)
                                );
                            }
                        }

                        if (options.IndexfilePolicy == Options.IndexFileStrategy.Full)
                        {
                            var hashesPerBlock = options.Blocksize / options.BlockhashSize;
                            await using (var bl = await db.CreateBlocklistHashList(vol.Name, cancellationToken).ConfigureAwait(false))
                            {
                                foreach (var b in rd.BlockLists)
                                    await bl
                                        .AddBlockHash(b.Hash, b.Length, cancellationToken)
                                        .ConfigureAwait(false);

                                combined.AddRange(
                                    await bl
                                        .Compare(hashesPerBlock, options.BlockhashSize, options.Blocksize, cancellationToken)
                                        .ToListAsync(cancellationToken: cancellationToken)
                                        .ConfigureAwait(false)
                                );
                            }
                        }
                    }

                    // Compare with db and see that all blocklists are listed
                    await using (var il = await db.CreateIndexlist(vol.Name, cancellationToken).ConfigureAwait(false))
                    {
                        foreach (var t in blocklinks)
                            await il
                                .AddBlockLink(t.Item1, t.Item2, t.Item3, cancellationToken)
                                .ConfigureAwait(false);

                        combined.AddRange(
                            await il
                                .Compare(cancellationToken)
                                .ToArrayAsync(cancellationToken: cancellationToken)
                                .ConfigureAwait(false)
                        );
                    }

                    return new KeyValuePair<string, IEnumerable<KeyValuePair<TestEntryStatus, string>>>(vol.Name, combined);
                case RemoteVolumeType.Blocks:
                    using (var blockhasher = HashFactory.CreateHasher(options.BlockHashAlgorithm))
                    await using (var bl = await db.CreateBlocklist(vol.Name, cancellationToken).ConfigureAwait(false))
                    using (var rd = new Volumes.BlockVolumeReader(parsedInfo.CompressionModule, tf, options))
                    {
                        //Verify that all blocks are in the file
                        foreach (var b in rd.Blocks)
                            await bl
                                .AddBlock(b.Key, b.Value, cancellationToken)
                                .ConfigureAwait(false);

                        //Select random blocks and verify their hashes match the filename and size
                        var hashsamples = new List<KeyValuePair<string, long>>(rd.Blocks);
                        var sampleCount = Math.Min(Math.Max(0, (int)(hashsamples.Count * sample_percent)), hashsamples.Count - 1);
                        var rnd = new Random();

                        while (hashsamples.Count > sampleCount)
                            hashsamples.RemoveAt(rnd.Next(hashsamples.Count));

                        var blockbuffer = new byte[options.Blocksize];
                        var changes = new List<KeyValuePair<Library.Interface.TestEntryStatus, string>>();
                        foreach (var s in hashsamples)
                        {
                            var size = rd.ReadBlock(s.Key, blockbuffer);
                            if (size != s.Value)
                                changes.Add(new KeyValuePair<Library.Interface.TestEntryStatus, string>(Library.Interface.TestEntryStatus.Modified, s.Key));
                            else
                            {
                                var hash = Convert.ToBase64String(blockhasher.ComputeHash(blockbuffer, 0, size));
                                if (hash != s.Key)
                                    changes.Add(new KeyValuePair<Library.Interface.TestEntryStatus, string>(Library.Interface.TestEntryStatus.Modified, s.Key));
                            }
                        }

                        return new KeyValuePair<string, IEnumerable<KeyValuePair<TestEntryStatus, string>>>(
                            vol.Name,
                            changes.Union(
                                await bl
                                    .Compare(cancellationToken)
                                    .ToListAsync(cancellationToken: cancellationToken)
                                    .ConfigureAwait(false)
                            )
                        );
                    }
            }

            Logging.Log.WriteWarningMessage(LOGTAG, "UnexpectedFileType", null, LC.L("Unexpected file type {0} for {1}", parsedInfo.FileType, vol.Name));
            return new KeyValuePair<string, IEnumerable<KeyValuePair<TestEntryStatus, string>>>(vol.Name, null);
        }

        private async Task ReplaceFaultyIndexFilesAsync(List<IRemoteVolume> faultyIndexFiles, IBackendManager backendManager, LocalTestDatabase db, CancellationToken cancellationToken)
        {
            await using var repairdb =
                await LocalRepairDatabase.CreateAsync(db, null, cancellationToken)
                    .ConfigureAwait(false);

            foreach (var vol in faultyIndexFiles)
            {
                if (!await m_result.TaskControl.ProgressRendevouz().ConfigureAwait(false))
                {
                    m_result.EndTime = DateTime.UtcNow;
                    return;
                }

                IndexVolumeWriter newEntry = null;
                try
                {
                    var w = newEntry = new IndexVolumeWriter(m_options);
                    await RepairHandler.RunRepairDindex(backendManager, repairdb, w, vol, m_options, cancellationToken).ConfigureAwait(false);
                    if (m_options.Dryrun)
                    {
                        Logging.Log.WriteDryrunMessage(LOGTAG, "ReplaceFaultyIndexFile", LC.L("Would replace faulty index file {0} with {1}", vol.Name, w.RemoteFilename));
                    }
                    else
                    {
                        await backendManager.DeleteAsync(vol.Name, vol.Size, true, m_result.TaskControl.ProgressToken).ConfigureAwait(false);
                        await backendManager.WaitForEmptyAsync(repairdb, m_result.TaskControl.ProgressToken).ConfigureAwait(false);
                        await repairdb.Transaction
                            .CommitAsync("ReplaceFaultyIndexFileCommit")
                            .ConfigureAwait(false);
                    }
                }
                catch (Exception ex)
                {
                    newEntry?.Dispose();
                    Logging.Log.WriteErrorMessage(LOGTAG, "FailedToReplaceFaultyIndexFile", ex, LC.L("Failed to replace faulty index file {0}", vol.Name));
                    if (ex.IsAbortException())
                        throw;
                }
            }
        }
    }
}

<|MERGE_RESOLUTION|>--- conflicted
+++ resolved
@@ -1,484 +1,451 @@
-// Copyright (C) 2025, The Duplicati Team
-// https://duplicati.com, hello@duplicati.com
-//
-// Permission is hereby granted, free of charge, to any person obtaining a
-// copy of this software and associated documentation files (the "Software"),
-// to deal in the Software without restriction, including without limitation
-// the rights to use, copy, modify, merge, publish, distribute, sublicense,
-// and/or sell copies of the Software, and to permit persons to whom the
-// Software is furnished to do so, subject to the following conditions:
-//
-// The above copyright notice and this permission notice shall be included in
-// all copies or substantial portions of the Software.
-//
-// THE SOFTWARE IS PROVIDED "AS IS", WITHOUT WARRANTY OF ANY KIND, EXPRESS
-// OR IMPLIED, INCLUDING BUT NOT LIMITED TO THE WARRANTIES OF MERCHANTABILITY,
-// FITNESS FOR A PARTICULAR PURPOSE AND NONINFRINGEMENT. IN NO EVENT SHALL THE
-// AUTHORS OR COPYRIGHT HOLDERS BE LIABLE FOR ANY CLAIM, DAMAGES OR OTHER
-// LIABILITY, WHETHER IN AN ACTION OF CONTRACT, TORT OR OTHERWISE, ARISING
-// FROM, OUT OF OR IN CONNECTION WITH THE SOFTWARE OR THE USE OR OTHER
-// DEALINGS IN THE SOFTWARE.
-
-using System;
-using Duplicati.Library.Main.Database;
-using System.Linq;
-using System.Collections.Generic;
-using Duplicati.Library.Interface;
-using Duplicati.Library.Utility;
-using System.Threading.Tasks;
-using Duplicati.Library.Main.Volumes;
-using System.Threading;
-using Duplicati.Library.Localization.Short;
-
-namespace Duplicati.Library.Main.Operation
-{
-    internal class TestHandler
-    {
-        /// <summary>
-        /// The tag used for logging
-        /// </summary>
-        private static readonly string LOGTAG = Logging.Log.LogTagFromType<TestHandler>();
-
-        private readonly Options m_options;
-        private readonly TestResults m_result;
-
-        public TestHandler(Options options, TestResults results)
-        {
-            m_options = options;
-            m_result = results;
-        }
-
-        public async Task RunAsync(long samples, IBackendManager backendManager)
-        {
-            if (!System.IO.File.Exists(m_options.Dbpath))
-                throw new UserInformationException(LC.L("Database file does not exist: {0}", m_options.Dbpath), "DatabaseDoesNotExist");
-
-            await using var db = await LocalTestDatabase.CreateAsync(m_options.Dbpath, null, m_result.TaskControl.ProgressToken).ConfigureAwait(false);
-            await Utility.UpdateOptionsFromDb(db, m_options, m_result.TaskControl.ProgressToken)
-                .ConfigureAwait(false);
-            await Utility.VerifyOptionsAndUpdateDatabase(db, m_options, m_result.TaskControl.ProgressToken)
-                .ConfigureAwait(false);
-
-            await db
-                .VerifyConsistency(m_options.Blocksize, m_options.BlockhashSize, !m_options.DisableFilelistConsistencyChecks, m_result.TaskControl.ProgressToken)
-                .ConfigureAwait(false);
-
-            await FilelistProcessor.VerifyRemoteList(backendManager, m_options, db, m_result.BackendWriter, latestVolumesOnly: true, verifyMode: FilelistProcessor.VerifyMode.VerifyOnly, m_result.TaskControl.ProgressToken).ConfigureAwait(false);
-            await DoRunAsync(samples, db, backendManager).ConfigureAwait(false);
-            await db.Transaction
-                .CommitAsync("TestHandlerComplete")
-                .ConfigureAwait(false);
-        }
-
-        public async Task DoRunAsync(long samples, LocalTestDatabase db, IBackendManager backend)
-        {
-            var files = await db
-                .SelectTestTargets(samples, m_options, m_result.TaskControl.ProgressToken)
-                .ToListAsync(cancellationToken: m_result.TaskControl.ProgressToken)
-                .ConfigureAwait(false);
-
-            m_result.OperationProgressUpdater.UpdatePhase(OperationPhase.Verify_Running);
-            m_result.OperationProgressUpdater.UpdateProgress(0);
-            var progress = 0L;
-
-            if (m_options.FullRemoteVerification != Options.RemoteTestStrategy.False)
-            {
-                var faultyIndexFiles = new List<IRemoteVolume>();
-                await foreach (var (tf, hash, size, name) in backend.GetFilesOverlappedAsync(files, m_result.TaskControl.ProgressToken).ConfigureAwait(false))
-                {
-                    var vol = new RemoteVolume(name, hash, size);
-                    try
-                    {
-                        if (!await m_result.TaskControl.ProgressRendevouz().ConfigureAwait(false))
-                        {
-                            await backend.WaitForEmptyAsync(db, m_result.TaskControl.ProgressToken).ConfigureAwait(false);
-                            m_result.EndTime = DateTime.UtcNow;
-                            return;
-                        }
-
-                        progress++;
-                        m_result.OperationProgressUpdater.UpdateProgress((float)progress / files.Count);
-
-                        KeyValuePair<string, IEnumerable<KeyValuePair<TestEntryStatus, string>>> res;
-                        using (tf)
-                            res = await TestVolumeInternals(db, vol, tf, m_options, m_options.FullBlockVerification ? 1.0 : 0.2, m_result.TaskControl.ProgressToken)
-                                .ConfigureAwait(false);
-
-                        var parsedInfo = VolumeBase.ParseFilename(vol.Name);
-                        if (parsedInfo.FileType == RemoteVolumeType.Index)
-                        {
-                            if (res.Value.Any(x => x.Key == TestEntryStatus.Extra))
-                            {
-                                // Bad hack, but for now, the index files sometimes have extra blocklist hashes
-                                Logging.Log.WriteVerboseMessage(LOGTAG, "IndexFileExtraBlocks", null, LC.L("Index file {0} has extra blocks", vol.Name));
-                                res = new KeyValuePair<string, IEnumerable<KeyValuePair<TestEntryStatus, string>>>(
-                                    res.Key, res.Value.Where(x => x.Key != TestEntryStatus.Extra).ToList()
-                                );
-                            }
-
-                            if (res.Value.Any(x => x.Key == TestEntryStatus.Missing || x.Key == TestEntryStatus.Modified))
-                                faultyIndexFiles.Add(vol);
-                        }
-
-                        m_result.AddResult(res.Key, res.Value);
-
-                        if (!string.IsNullOrWhiteSpace(vol.Hash) && vol.Size > 0)
-                        {
-                            if (res.Value == null || !res.Value.Any())
-                            {
-                                var rv = await db
-                                    .GetRemoteVolume(vol.Name, m_result.TaskControl.ProgressToken)
-                                    .ConfigureAwait(false);
-
-                                if (rv.ID < 0)
-                                {
-                                    if (string.IsNullOrWhiteSpace(rv.Hash) || rv.Size <= 0)
-                                    {
-                                        if (m_options.Dryrun)
-                                        {
-                                            Logging.Log.WriteDryrunMessage(LOGTAG, "CaptureHashAndSize", LC.L("Successfully captured hash and size for {0}, would update database", vol.Name));
-                                        }
-                                        else
-                                        {
-<<<<<<< HEAD
-                                            Logging.Log.WriteInformationMessage(LOGTAG, "CaptureHashAndSize", "Successfully captured hash and size for {0}, updating database", vol.Name);
-                                            await db
-                                                .UpdateRemoteVolume(vol.Name, RemoteVolumeState.Verified, vol.Size, vol.Hash, m_result.TaskControl.ProgressToken)
-                                                .ConfigureAwait(false);
-=======
-                                            Logging.Log.WriteInformationMessage(LOGTAG, "CaptureHashAndSize", LC.L("Successfully captured hash and size for {0}, updating database", vol.Name));
-                                            db.UpdateRemoteVolume(vol.Name, RemoteVolumeState.Verified, vol.Size, vol.Hash, rtr.Transaction);
->>>>>>> fa36b705
-                                        }
-                                    }
-                                }
-                            }
-                        }
-
-                        await db
-                            .UpdateVerificationCount(vol.Name, m_result.TaskControl.ProgressToken)
-                            .ConfigureAwait(false);
-                    }
-                    catch (Exception ex)
-                    {
-<<<<<<< HEAD
-                        m_result.AddResult(vol.Name, [new KeyValuePair<TestEntryStatus, string>(TestEntryStatus.Error, ex.Message)]);
-                        Logging.Log.WriteErrorMessage(LOGTAG, "RemoteFileProcessingFailed", ex, "Failed to process file {0}", vol.Name);
-=======
-                        m_results.AddResult(vol.Name, [new KeyValuePair<TestEntryStatus, string>(TestEntryStatus.Error, ex.Message)]);
-                        Logging.Log.WriteErrorMessage(LOGTAG, "RemoteFileProcessingFailed", ex, LC.L("Failed to process file {0}", vol.Name));
->>>>>>> fa36b705
-                        if (ex.IsAbortException())
-                        {
-                            m_result.EndTime = DateTime.UtcNow;
-                            throw;
-                        }
-                    }
-                }
-
-                if (faultyIndexFiles.Any())
-                {
-                    if (m_options.ReplaceFaultyIndexFiles)
-                    {
-<<<<<<< HEAD
-                        Logging.Log.WriteWarningMessage(LOGTAG, "FaultyIndexFiles", null, "Found {0} faulty index files, repairing now", faultyIndexFiles.Count);
-                        await ReplaceFaultyIndexFilesAsync(faultyIndexFiles, backend, db, m_result.TaskControl.ProgressToken).ConfigureAwait(false);
-=======
-                        Logging.Log.WriteWarningMessage(LOGTAG, "FaultyIndexFiles", null, LC.L("Found {0} faulty index files, repairing now", faultyIndexFiles.Count));
-                        await ReplaceFaultyIndexFilesAsync(faultyIndexFiles, backend, db, rtr, m_results.TaskControl.ProgressToken).ConfigureAwait(false);
->>>>>>> fa36b705
-                    }
-                    else
-                        Logging.Log.WriteWarningMessage(LOGTAG, "FaultyIndexFiles", null, LC.L("Found {0} faulty index files, remove the option {1} to repair them", faultyIndexFiles.Count, "--dont-replace-faulty-index-files"));
-                }
-            }
-            else
-            {
-                foreach (var f in files)
-                {
-                    try
-                    {
-                        if (!await m_result.TaskControl.ProgressRendevouz().ConfigureAwait(false))
-                        {
-                            m_result.EndTime = DateTime.UtcNow;
-                            return;
-                        }
-
-                        progress++;
-                        m_result.OperationProgressUpdater.UpdateProgress((float)progress / files.Count);
-
-                        if (f.Size <= 0 || string.IsNullOrWhiteSpace(f.Hash))
-                        {
-                            Logging.Log.WriteInformationMessage(LOGTAG, "MissingRemoteHash", LC.L("No hash or size recorded for {0}, performing full verification", f.Name));
-                            KeyValuePair<string, IEnumerable<KeyValuePair<TestEntryStatus, string>>> res;
-
-                            (var tf, var hash, var size) = await backend.GetWithInfoAsync(f.Name, f.Hash, f.Size, m_result.TaskControl.ProgressToken).ConfigureAwait(false);
-
-                            using (tf)
-                                res = await TestVolumeInternals(db, f, tf, m_options, 1, m_result.TaskControl.ProgressToken)
-                                    .ConfigureAwait(false);
-                            m_result.AddResult(res.Key, res.Value);
-
-                            if (!string.IsNullOrWhiteSpace(hash) && size > 0)
-                            {
-                                if (res.Value == null || !res.Value.Any())
-                                {
-                                    if (m_options.Dryrun)
-                                    {
-                                        Logging.Log.WriteDryrunMessage(LOGTAG, "CapturedHashAndSize", LC.L("Successfully captured hash and size for {0}, would update database", f.Name));
-                                    }
-                                    else
-                                    {
-<<<<<<< HEAD
-                                        Logging.Log.WriteInformationMessage(LOGTAG, "CapturedHashAndSize", "Successfully captured hash and size for {0}, updating database", f.Name);
-                                        await db
-                                            .UpdateRemoteVolume(f.Name, RemoteVolumeState.Verified, size, hash, m_result.TaskControl.ProgressToken)
-                                            .ConfigureAwait(false);
-=======
-                                        Logging.Log.WriteInformationMessage(LOGTAG, "CapturedHashAndSize", LC.L("Successfully captured hash and size for {0}, updating database", f.Name));
-                                        db.UpdateRemoteVolume(f.Name, RemoteVolumeState.Verified, size, hash, rtr.Transaction);
->>>>>>> fa36b705
-                                    }
-                                }
-                            }
-                        }
-                        else
-                        {
-                            using (var tf = await backend.GetAsync(f.Name, f.Hash, f.Size, m_result.TaskControl.ProgressToken).ConfigureAwait(false))
-                            { }
-                        }
-
-                        await db
-                            .UpdateVerificationCount(f.Name, m_result.TaskControl.ProgressToken)
-                            .ConfigureAwait(false);
-                        m_result.AddResult(f.Name, []);
-                    }
-                    catch (Exception ex)
-                    {
-<<<<<<< HEAD
-                        m_result.AddResult(f.Name, [new KeyValuePair<TestEntryStatus, string>(TestEntryStatus.Error, ex.Message)]);
-                        Logging.Log.WriteErrorMessage(LOGTAG, "FailedToProcessFile", ex, "Failed to process file {0}", f.Name);
-=======
-                        m_results.AddResult(f.Name, [new KeyValuePair<TestEntryStatus, string>(TestEntryStatus.Error, ex.Message)]);
-                        Logging.Log.WriteErrorMessage(LOGTAG, "FailedToProcessFile", ex, LC.L("Failed to process file {0}", f.Name));
->>>>>>> fa36b705
-                        if (ex.IsAbortOrCancelException())
-                        {
-                            m_result.EndTime = DateTime.UtcNow;
-                            throw;
-                        }
-                    }
-                }
-            }
-
-            m_result.EndTime = DateTime.UtcNow;
-            // generate a backup error status when any test is failing - except for 'extra' status
-            // because these problems don't block database rebuilding.
-            var filtered = from n in m_result.Verifications where n.Value.Any(x => x.Key != TestEntryStatus.Extra) select n;
-            if (!filtered.Any())
-            {
-<<<<<<< HEAD
-                Logging.Log.WriteInformationMessage(LOGTAG, "Test results", "Successfully verified {0} remote files", m_result.VerificationsActualLength);
-            }
-            else
-            {
-                Logging.Log.WriteErrorMessage(LOGTAG, "Test results", null, "Verified {0} remote files with {1} problem(s)", m_result.VerificationsActualLength, filtered.Count());
-=======
-                Logging.Log.WriteInformationMessage(LOGTAG, "Test results", LC.L("Successfully verified {0} remote files", m_results.VerificationsActualLength));
-            }
-            else
-            {
-                Logging.Log.WriteErrorMessage(LOGTAG, "Test results", null, LC.L("Verified {0} remote files with {1} problem(s)", m_results.VerificationsActualLength, filtered.Count()));
->>>>>>> fa36b705
-            }
-        }
-
-        /// <summary>
-        /// Tests the volume by examining the internal contents.
-        /// </summary>
-        /// <param name="db">The local test database to use for verification.</param>
-        /// <param name="vol">The remote volume being examined.</param>
-        /// <param name="tf">The path to the downloaded copy of the file.</param>
-        /// <param name="options">The options to use for the test.</param>
-        /// <param name="sample_percent">A value between 0 and 1 that indicates how many blocks are tested in a dblock file.</param>
-        /// <param name="cancellationToken">A cancellation token to cancel the operation.</param>
-        /// <returns>A task that when awaited returns a key-value pair where the key is the volume name and the value is a list of test results.</returns>
-        public static async Task<KeyValuePair<string, IEnumerable<KeyValuePair<TestEntryStatus, string>>>> TestVolumeInternals(LocalTestDatabase db, IRemoteVolume vol, string tf, Options options, double sample_percent, CancellationToken cancellationToken)
-        {
-            var hashsize = HashFactory.HashSizeBytes(options.BlockHashAlgorithm);
-            var parsedInfo = Volumes.VolumeBase.ParseFilename(vol.Name);
-            sample_percent = Math.Min(1, Math.Max(sample_percent, 0.01));
-
-            switch (parsedInfo.FileType)
-            {
-                case RemoteVolumeType.Files:
-                    //Compare with db and see if all files are accounted for
-                    // with correct file hashes and blocklist hashes
-                    await using (var fl = await db.CreateFilelist(vol.Name, cancellationToken).ConfigureAwait(false))
-                    {
-                        using (var rd = new Volumes.FilesetVolumeReader(parsedInfo.CompressionModule, tf, options))
-                            foreach (var f in rd.Files)
-                                await fl
-                                    .Add(f.Path, f.Size, f.Hash, f.Metasize, f.Metahash, f.BlocklistHashes, f.Type, f.Time, cancellationToken)
-                                    .ConfigureAwait(false);
-
-                        return new KeyValuePair<string, IEnumerable<KeyValuePair<TestEntryStatus, string>>>(vol.Name, await fl.Compare(cancellationToken).ToListAsync(cancellationToken: cancellationToken).ConfigureAwait(false));
-                    }
-
-                case RemoteVolumeType.Index:
-                    var blocklinks = new List<Tuple<string, string, long>>();
-                    var combined = new List<KeyValuePair<Duplicati.Library.Interface.TestEntryStatus, string>>();
-
-                    //Compare with db and see that all hashes and volumes are listed
-                    using (var rd = new Volumes.IndexVolumeReader(parsedInfo.CompressionModule, tf, options, hashsize))
-                    {
-                        foreach (var v in rd.Volumes)
-                        {
-                            blocklinks.Add(new Tuple<string, string, long>(v.Filename, v.Hash, v.Length));
-                            await using (var bl = await db.CreateBlocklist(v.Filename, cancellationToken).ConfigureAwait(false))
-                            {
-                                foreach (var h in v.Blocks)
-                                    await bl
-                                        .AddBlock(h.Key, h.Value, cancellationToken)
-                                        .ConfigureAwait(false);
-
-                                combined.AddRange(
-                                    await bl
-                                        .Compare(cancellationToken)
-                                        .ToListAsync(cancellationToken: cancellationToken)
-                                        .ConfigureAwait(false)
-                                );
-                            }
-                        }
-
-                        if (options.IndexfilePolicy == Options.IndexFileStrategy.Full)
-                        {
-                            var hashesPerBlock = options.Blocksize / options.BlockhashSize;
-                            await using (var bl = await db.CreateBlocklistHashList(vol.Name, cancellationToken).ConfigureAwait(false))
-                            {
-                                foreach (var b in rd.BlockLists)
-                                    await bl
-                                        .AddBlockHash(b.Hash, b.Length, cancellationToken)
-                                        .ConfigureAwait(false);
-
-                                combined.AddRange(
-                                    await bl
-                                        .Compare(hashesPerBlock, options.BlockhashSize, options.Blocksize, cancellationToken)
-                                        .ToListAsync(cancellationToken: cancellationToken)
-                                        .ConfigureAwait(false)
-                                );
-                            }
-                        }
-                    }
-
-                    // Compare with db and see that all blocklists are listed
-                    await using (var il = await db.CreateIndexlist(vol.Name, cancellationToken).ConfigureAwait(false))
-                    {
-                        foreach (var t in blocklinks)
-                            await il
-                                .AddBlockLink(t.Item1, t.Item2, t.Item3, cancellationToken)
-                                .ConfigureAwait(false);
-
-                        combined.AddRange(
-                            await il
-                                .Compare(cancellationToken)
-                                .ToArrayAsync(cancellationToken: cancellationToken)
-                                .ConfigureAwait(false)
-                        );
-                    }
-
-                    return new KeyValuePair<string, IEnumerable<KeyValuePair<TestEntryStatus, string>>>(vol.Name, combined);
-                case RemoteVolumeType.Blocks:
-                    using (var blockhasher = HashFactory.CreateHasher(options.BlockHashAlgorithm))
-                    await using (var bl = await db.CreateBlocklist(vol.Name, cancellationToken).ConfigureAwait(false))
-                    using (var rd = new Volumes.BlockVolumeReader(parsedInfo.CompressionModule, tf, options))
-                    {
-                        //Verify that all blocks are in the file
-                        foreach (var b in rd.Blocks)
-                            await bl
-                                .AddBlock(b.Key, b.Value, cancellationToken)
-                                .ConfigureAwait(false);
-
-                        //Select random blocks and verify their hashes match the filename and size
-                        var hashsamples = new List<KeyValuePair<string, long>>(rd.Blocks);
-                        var sampleCount = Math.Min(Math.Max(0, (int)(hashsamples.Count * sample_percent)), hashsamples.Count - 1);
-                        var rnd = new Random();
-
-                        while (hashsamples.Count > sampleCount)
-                            hashsamples.RemoveAt(rnd.Next(hashsamples.Count));
-
-                        var blockbuffer = new byte[options.Blocksize];
-                        var changes = new List<KeyValuePair<Library.Interface.TestEntryStatus, string>>();
-                        foreach (var s in hashsamples)
-                        {
-                            var size = rd.ReadBlock(s.Key, blockbuffer);
-                            if (size != s.Value)
-                                changes.Add(new KeyValuePair<Library.Interface.TestEntryStatus, string>(Library.Interface.TestEntryStatus.Modified, s.Key));
-                            else
-                            {
-                                var hash = Convert.ToBase64String(blockhasher.ComputeHash(blockbuffer, 0, size));
-                                if (hash != s.Key)
-                                    changes.Add(new KeyValuePair<Library.Interface.TestEntryStatus, string>(Library.Interface.TestEntryStatus.Modified, s.Key));
-                            }
-                        }
-
-                        return new KeyValuePair<string, IEnumerable<KeyValuePair<TestEntryStatus, string>>>(
-                            vol.Name,
-                            changes.Union(
-                                await bl
-                                    .Compare(cancellationToken)
-                                    .ToListAsync(cancellationToken: cancellationToken)
-                                    .ConfigureAwait(false)
-                            )
-                        );
-                    }
-            }
-
-            Logging.Log.WriteWarningMessage(LOGTAG, "UnexpectedFileType", null, LC.L("Unexpected file type {0} for {1}", parsedInfo.FileType, vol.Name));
-            return new KeyValuePair<string, IEnumerable<KeyValuePair<TestEntryStatus, string>>>(vol.Name, null);
-        }
-
-        private async Task ReplaceFaultyIndexFilesAsync(List<IRemoteVolume> faultyIndexFiles, IBackendManager backendManager, LocalTestDatabase db, CancellationToken cancellationToken)
-        {
-            await using var repairdb =
-                await LocalRepairDatabase.CreateAsync(db, null, cancellationToken)
-                    .ConfigureAwait(false);
-
-            foreach (var vol in faultyIndexFiles)
-            {
-                if (!await m_result.TaskControl.ProgressRendevouz().ConfigureAwait(false))
-                {
-                    m_result.EndTime = DateTime.UtcNow;
-                    return;
-                }
-
-                IndexVolumeWriter newEntry = null;
-                try
-                {
-                    var w = newEntry = new IndexVolumeWriter(m_options);
-                    await RepairHandler.RunRepairDindex(backendManager, repairdb, w, vol, m_options, cancellationToken).ConfigureAwait(false);
-                    if (m_options.Dryrun)
-                    {
-                        Logging.Log.WriteDryrunMessage(LOGTAG, "ReplaceFaultyIndexFile", LC.L("Would replace faulty index file {0} with {1}", vol.Name, w.RemoteFilename));
-                    }
-                    else
-                    {
-                        await backendManager.DeleteAsync(vol.Name, vol.Size, true, m_result.TaskControl.ProgressToken).ConfigureAwait(false);
-                        await backendManager.WaitForEmptyAsync(repairdb, m_result.TaskControl.ProgressToken).ConfigureAwait(false);
-                        await repairdb.Transaction
-                            .CommitAsync("ReplaceFaultyIndexFileCommit")
-                            .ConfigureAwait(false);
-                    }
-                }
-                catch (Exception ex)
-                {
-                    newEntry?.Dispose();
-                    Logging.Log.WriteErrorMessage(LOGTAG, "FailedToReplaceFaultyIndexFile", ex, LC.L("Failed to replace faulty index file {0}", vol.Name));
-                    if (ex.IsAbortException())
-                        throw;
-                }
-            }
-        }
-    }
-}
-
+// Copyright (C) 2025, The Duplicati Team
+// https://duplicati.com, hello@duplicati.com
+//
+// Permission is hereby granted, free of charge, to any person obtaining a
+// copy of this software and associated documentation files (the "Software"),
+// to deal in the Software without restriction, including without limitation
+// the rights to use, copy, modify, merge, publish, distribute, sublicense,
+// and/or sell copies of the Software, and to permit persons to whom the
+// Software is furnished to do so, subject to the following conditions:
+//
+// The above copyright notice and this permission notice shall be included in
+// all copies or substantial portions of the Software.
+//
+// THE SOFTWARE IS PROVIDED "AS IS", WITHOUT WARRANTY OF ANY KIND, EXPRESS
+// OR IMPLIED, INCLUDING BUT NOT LIMITED TO THE WARRANTIES OF MERCHANTABILITY,
+// FITNESS FOR A PARTICULAR PURPOSE AND NONINFRINGEMENT. IN NO EVENT SHALL THE
+// AUTHORS OR COPYRIGHT HOLDERS BE LIABLE FOR ANY CLAIM, DAMAGES OR OTHER
+// LIABILITY, WHETHER IN AN ACTION OF CONTRACT, TORT OR OTHERWISE, ARISING
+// FROM, OUT OF OR IN CONNECTION WITH THE SOFTWARE OR THE USE OR OTHER
+// DEALINGS IN THE SOFTWARE.
+
+using System;
+using Duplicati.Library.Main.Database;
+using System.Linq;
+using System.Collections.Generic;
+using Duplicati.Library.Interface;
+using Duplicati.Library.Utility;
+using System.Threading.Tasks;
+using Duplicati.Library.Main.Volumes;
+using System.Threading;
+using Duplicati.Library.Localization.Short;
+
+namespace Duplicati.Library.Main.Operation
+{
+    internal class TestHandler
+    {
+        /// <summary>
+        /// The tag used for logging
+        /// </summary>
+        private static readonly string LOGTAG = Logging.Log.LogTagFromType<TestHandler>();
+
+        private readonly Options m_options;
+        private readonly TestResults m_result;
+
+        public TestHandler(Options options, TestResults results)
+        {
+            m_options = options;
+            m_result = results;
+        }
+
+        public async Task RunAsync(long samples, IBackendManager backendManager)
+        {
+            if (!System.IO.File.Exists(m_options.Dbpath))
+                throw new UserInformationException(LC.L("Database file does not exist: {0}", m_options.Dbpath), "DatabaseDoesNotExist");
+
+            await using var db = await LocalTestDatabase.CreateAsync(m_options.Dbpath, null, m_result.TaskControl.ProgressToken).ConfigureAwait(false);
+            await Utility.UpdateOptionsFromDb(db, m_options, m_result.TaskControl.ProgressToken)
+                .ConfigureAwait(false);
+            await Utility.VerifyOptionsAndUpdateDatabase(db, m_options, m_result.TaskControl.ProgressToken)
+                .ConfigureAwait(false);
+
+            await db
+                .VerifyConsistency(m_options.Blocksize, m_options.BlockhashSize, !m_options.DisableFilelistConsistencyChecks, m_result.TaskControl.ProgressToken)
+                .ConfigureAwait(false);
+
+            await FilelistProcessor.VerifyRemoteList(backendManager, m_options, db, m_result.BackendWriter, latestVolumesOnly: true, verifyMode: FilelistProcessor.VerifyMode.VerifyOnly, m_result.TaskControl.ProgressToken).ConfigureAwait(false);
+            await DoRunAsync(samples, db, backendManager).ConfigureAwait(false);
+            await db.Transaction
+                .CommitAsync("TestHandlerComplete")
+                .ConfigureAwait(false);
+        }
+
+        public async Task DoRunAsync(long samples, LocalTestDatabase db, IBackendManager backend)
+        {
+            var files = await db
+                .SelectTestTargets(samples, m_options, m_result.TaskControl.ProgressToken)
+                .ToListAsync(cancellationToken: m_result.TaskControl.ProgressToken)
+                .ConfigureAwait(false);
+
+            m_result.OperationProgressUpdater.UpdatePhase(OperationPhase.Verify_Running);
+            m_result.OperationProgressUpdater.UpdateProgress(0);
+            var progress = 0L;
+
+            if (m_options.FullRemoteVerification != Options.RemoteTestStrategy.False)
+            {
+                var faultyIndexFiles = new List<IRemoteVolume>();
+                await foreach (var (tf, hash, size, name) in backend.GetFilesOverlappedAsync(files, m_result.TaskControl.ProgressToken).ConfigureAwait(false))
+                {
+                    var vol = new RemoteVolume(name, hash, size);
+                    try
+                    {
+                        if (!await m_result.TaskControl.ProgressRendevouz().ConfigureAwait(false))
+                        {
+                            await backend.WaitForEmptyAsync(db, m_result.TaskControl.ProgressToken).ConfigureAwait(false);
+                            m_result.EndTime = DateTime.UtcNow;
+                            return;
+                        }
+
+                        progress++;
+                        m_result.OperationProgressUpdater.UpdateProgress((float)progress / files.Count);
+
+                        KeyValuePair<string, IEnumerable<KeyValuePair<TestEntryStatus, string>>> res;
+                        using (tf)
+                            res = await TestVolumeInternals(db, vol, tf, m_options, m_options.FullBlockVerification ? 1.0 : 0.2, m_result.TaskControl.ProgressToken)
+                                .ConfigureAwait(false);
+
+                        var parsedInfo = VolumeBase.ParseFilename(vol.Name);
+                        if (parsedInfo.FileType == RemoteVolumeType.Index)
+                        {
+                            if (res.Value.Any(x => x.Key == TestEntryStatus.Extra))
+                            {
+                                // Bad hack, but for now, the index files sometimes have extra blocklist hashes
+                                Logging.Log.WriteVerboseMessage(LOGTAG, "IndexFileExtraBlocks", null, LC.L("Index file {0} has extra blocks", vol.Name));
+                                res = new KeyValuePair<string, IEnumerable<KeyValuePair<TestEntryStatus, string>>>(
+                                    res.Key, res.Value.Where(x => x.Key != TestEntryStatus.Extra).ToList()
+                                );
+                            }
+
+                            if (res.Value.Any(x => x.Key == TestEntryStatus.Missing || x.Key == TestEntryStatus.Modified))
+                                faultyIndexFiles.Add(vol);
+                        }
+
+                        m_result.AddResult(res.Key, res.Value);
+
+                        if (!string.IsNullOrWhiteSpace(vol.Hash) && vol.Size > 0)
+                        {
+                            if (res.Value == null || !res.Value.Any())
+                            {
+                                var rv = await db
+                                    .GetRemoteVolume(vol.Name, m_result.TaskControl.ProgressToken)
+                                    .ConfigureAwait(false);
+
+                                if (rv.ID < 0)
+                                {
+                                    if (string.IsNullOrWhiteSpace(rv.Hash) || rv.Size <= 0)
+                                    {
+                                        if (m_options.Dryrun)
+                                        {
+                                            Logging.Log.WriteDryrunMessage(LOGTAG, "CaptureHashAndSize", LC.L("Successfully captured hash and size for {0}, would update database", vol.Name));
+                                        }
+                                        else
+                                        {
+                                            Logging.Log.WriteInformationMessage(LOGTAG, "CaptureHashAndSize", LC.L("Successfully captured hash and size for {0}, updating database", vol.Name));
+                                            await db
+                                                .UpdateRemoteVolume(vol.Name, RemoteVolumeState.Verified, vol.Size, vol.Hash, m_result.TaskControl.ProgressToken)
+                                                .ConfigureAwait(false);
+                                        }
+                                    }
+                                }
+                            }
+                        }
+
+                        await db
+                            .UpdateVerificationCount(vol.Name, m_result.TaskControl.ProgressToken)
+                            .ConfigureAwait(false);
+                    }
+                    catch (Exception ex)
+                    {
+                        m_result.AddResult(vol.Name, [new KeyValuePair<TestEntryStatus, string>(TestEntryStatus.Error, ex.Message)]);
+                        Logging.Log.WriteErrorMessage(LOGTAG, "RemoteFileProcessingFailed", ex, LC.L("Failed to process file {0}", vol.Name));
+                        if (ex.IsAbortException())
+                        {
+                            m_result.EndTime = DateTime.UtcNow;
+                            throw;
+                        }
+                    }
+                }
+
+                if (faultyIndexFiles.Any())
+                {
+                    if (m_options.ReplaceFaultyIndexFiles)
+                    {
+                        Logging.Log.WriteWarningMessage(LOGTAG, "FaultyIndexFiles", null, LC.L("Found {0} faulty index files, repairing now", faultyIndexFiles.Count));
+                        await ReplaceFaultyIndexFilesAsync(faultyIndexFiles, backend, db, m_result.TaskControl.ProgressToken).ConfigureAwait(false);
+                    }
+                    else
+                        Logging.Log.WriteWarningMessage(LOGTAG, "FaultyIndexFiles", null, LC.L("Found {0} faulty index files, remove the option {1} to repair them", faultyIndexFiles.Count, "--dont-replace-faulty-index-files"));
+                }
+            }
+            else
+            {
+                foreach (var f in files)
+                {
+                    try
+                    {
+                        if (!await m_result.TaskControl.ProgressRendevouz().ConfigureAwait(false))
+                        {
+                            m_result.EndTime = DateTime.UtcNow;
+                            return;
+                        }
+
+                        progress++;
+                        m_result.OperationProgressUpdater.UpdateProgress((float)progress / files.Count);
+
+                        if (f.Size <= 0 || string.IsNullOrWhiteSpace(f.Hash))
+                        {
+                            Logging.Log.WriteInformationMessage(LOGTAG, "MissingRemoteHash", LC.L("No hash or size recorded for {0}, performing full verification", f.Name));
+                            KeyValuePair<string, IEnumerable<KeyValuePair<TestEntryStatus, string>>> res;
+
+                            (var tf, var hash, var size) = await backend.GetWithInfoAsync(f.Name, f.Hash, f.Size, m_result.TaskControl.ProgressToken).ConfigureAwait(false);
+
+                            using (tf)
+                                res = await TestVolumeInternals(db, f, tf, m_options, 1, m_result.TaskControl.ProgressToken)
+                                    .ConfigureAwait(false);
+                            m_result.AddResult(res.Key, res.Value);
+
+                            if (!string.IsNullOrWhiteSpace(hash) && size > 0)
+                            {
+                                if (res.Value == null || !res.Value.Any())
+                                {
+                                    if (m_options.Dryrun)
+                                    {
+                                        Logging.Log.WriteDryrunMessage(LOGTAG, "CapturedHashAndSize", LC.L("Successfully captured hash and size for {0}, would update database", f.Name));
+                                    }
+                                    else
+                                    {
+                                        Logging.Log.WriteInformationMessage(LOGTAG, "CapturedHashAndSize", LC.L("Successfully captured hash and size for {0}, updating database", f.Name));
+                                        await db
+                                            .UpdateRemoteVolume(f.Name, RemoteVolumeState.Verified, size, hash, m_result.TaskControl.ProgressToken)
+                                            .ConfigureAwait(false);
+                                    }
+                                }
+                            }
+                        }
+                        else
+                        {
+                            using (var tf = await backend.GetAsync(f.Name, f.Hash, f.Size, m_result.TaskControl.ProgressToken).ConfigureAwait(false))
+                            { }
+                        }
+
+                        await db
+                            .UpdateVerificationCount(f.Name, m_result.TaskControl.ProgressToken)
+                            .ConfigureAwait(false);
+                        m_result.AddResult(f.Name, []);
+                    }
+                    catch (Exception ex)
+                    {
+                        m_result.AddResult(f.Name, [new KeyValuePair<TestEntryStatus, string>(TestEntryStatus.Error, ex.Message)]);
+                        Logging.Log.WriteErrorMessage(LOGTAG, "FailedToProcessFile", ex, LC.L("Failed to process file {0}", f.Name));
+                        if (ex.IsAbortOrCancelException())
+                        {
+                            m_result.EndTime = DateTime.UtcNow;
+                            throw;
+                        }
+                    }
+                }
+            }
+
+            m_result.EndTime = DateTime.UtcNow;
+            // generate a backup error status when any test is failing - except for 'extra' status
+            // because these problems don't block database rebuilding.
+            var filtered = from n in m_result.Verifications where n.Value.Any(x => x.Key != TestEntryStatus.Extra) select n;
+            if (!filtered.Any())
+            {
+                Logging.Log.WriteInformationMessage(LOGTAG, "Test results", LC.L("Successfully verified {0} remote files", m_result.VerificationsActualLength));
+            }
+            else
+            {
+                Logging.Log.WriteErrorMessage(LOGTAG, "Test results", null, LC.L("Verified {0} remote files with {1} problem(s)", m_result.VerificationsActualLength, filtered.Count()));
+            }
+        }
+
+        /// <summary>
+        /// Tests the volume by examining the internal contents.
+        /// </summary>
+        /// <param name="db">The local test database to use for verification.</param>
+        /// <param name="vol">The remote volume being examined.</param>
+        /// <param name="tf">The path to the downloaded copy of the file.</param>
+        /// <param name="options">The options to use for the test.</param>
+        /// <param name="sample_percent">A value between 0 and 1 that indicates how many blocks are tested in a dblock file.</param>
+        /// <param name="cancellationToken">A cancellation token to cancel the operation.</param>
+        /// <returns>A task that when awaited returns a key-value pair where the key is the volume name and the value is a list of test results.</returns>
+        public static async Task<KeyValuePair<string, IEnumerable<KeyValuePair<TestEntryStatus, string>>>> TestVolumeInternals(LocalTestDatabase db, IRemoteVolume vol, string tf, Options options, double sample_percent, CancellationToken cancellationToken)
+        {
+            var hashsize = HashFactory.HashSizeBytes(options.BlockHashAlgorithm);
+            var parsedInfo = Volumes.VolumeBase.ParseFilename(vol.Name);
+            sample_percent = Math.Min(1, Math.Max(sample_percent, 0.01));
+
+            switch (parsedInfo.FileType)
+            {
+                case RemoteVolumeType.Files:
+                    //Compare with db and see if all files are accounted for
+                    // with correct file hashes and blocklist hashes
+                    await using (var fl = await db.CreateFilelist(vol.Name, cancellationToken).ConfigureAwait(false))
+                    {
+                        using (var rd = new Volumes.FilesetVolumeReader(parsedInfo.CompressionModule, tf, options))
+                            foreach (var f in rd.Files)
+                                await fl
+                                    .Add(f.Path, f.Size, f.Hash, f.Metasize, f.Metahash, f.BlocklistHashes, f.Type, f.Time, cancellationToken)
+                                    .ConfigureAwait(false);
+
+                        return new KeyValuePair<string, IEnumerable<KeyValuePair<TestEntryStatus, string>>>(vol.Name, await fl.Compare(cancellationToken).ToListAsync(cancellationToken: cancellationToken).ConfigureAwait(false));
+                    }
+
+                case RemoteVolumeType.Index:
+                    var blocklinks = new List<Tuple<string, string, long>>();
+                    var combined = new List<KeyValuePair<Duplicati.Library.Interface.TestEntryStatus, string>>();
+
+                    //Compare with db and see that all hashes and volumes are listed
+                    using (var rd = new Volumes.IndexVolumeReader(parsedInfo.CompressionModule, tf, options, hashsize))
+                    {
+                        foreach (var v in rd.Volumes)
+                        {
+                            blocklinks.Add(new Tuple<string, string, long>(v.Filename, v.Hash, v.Length));
+                            await using (var bl = await db.CreateBlocklist(v.Filename, cancellationToken).ConfigureAwait(false))
+                            {
+                                foreach (var h in v.Blocks)
+                                    await bl
+                                        .AddBlock(h.Key, h.Value, cancellationToken)
+                                        .ConfigureAwait(false);
+
+                                combined.AddRange(
+                                    await bl
+                                        .Compare(cancellationToken)
+                                        .ToListAsync(cancellationToken: cancellationToken)
+                                        .ConfigureAwait(false)
+                                );
+                            }
+                        }
+
+                        if (options.IndexfilePolicy == Options.IndexFileStrategy.Full)
+                        {
+                            var hashesPerBlock = options.Blocksize / options.BlockhashSize;
+                            await using (var bl = await db.CreateBlocklistHashList(vol.Name, cancellationToken).ConfigureAwait(false))
+                            {
+                                foreach (var b in rd.BlockLists)
+                                    await bl
+                                        .AddBlockHash(b.Hash, b.Length, cancellationToken)
+                                        .ConfigureAwait(false);
+
+                                combined.AddRange(
+                                    await bl
+                                        .Compare(hashesPerBlock, options.BlockhashSize, options.Blocksize, cancellationToken)
+                                        .ToListAsync(cancellationToken: cancellationToken)
+                                        .ConfigureAwait(false)
+                                );
+                            }
+                        }
+                    }
+
+                    // Compare with db and see that all blocklists are listed
+                    await using (var il = await db.CreateIndexlist(vol.Name, cancellationToken).ConfigureAwait(false))
+                    {
+                        foreach (var t in blocklinks)
+                            await il
+                                .AddBlockLink(t.Item1, t.Item2, t.Item3, cancellationToken)
+                                .ConfigureAwait(false);
+
+                        combined.AddRange(
+                            await il
+                                .Compare(cancellationToken)
+                                .ToArrayAsync(cancellationToken: cancellationToken)
+                                .ConfigureAwait(false)
+                        );
+                    }
+
+                    return new KeyValuePair<string, IEnumerable<KeyValuePair<TestEntryStatus, string>>>(vol.Name, combined);
+                case RemoteVolumeType.Blocks:
+                    using (var blockhasher = HashFactory.CreateHasher(options.BlockHashAlgorithm))
+                    await using (var bl = await db.CreateBlocklist(vol.Name, cancellationToken).ConfigureAwait(false))
+                    using (var rd = new Volumes.BlockVolumeReader(parsedInfo.CompressionModule, tf, options))
+                    {
+                        //Verify that all blocks are in the file
+                        foreach (var b in rd.Blocks)
+                            await bl
+                                .AddBlock(b.Key, b.Value, cancellationToken)
+                                .ConfigureAwait(false);
+
+                        //Select random blocks and verify their hashes match the filename and size
+                        var hashsamples = new List<KeyValuePair<string, long>>(rd.Blocks);
+                        var sampleCount = Math.Min(Math.Max(0, (int)(hashsamples.Count * sample_percent)), hashsamples.Count - 1);
+                        var rnd = new Random();
+
+                        while (hashsamples.Count > sampleCount)
+                            hashsamples.RemoveAt(rnd.Next(hashsamples.Count));
+
+                        var blockbuffer = new byte[options.Blocksize];
+                        var changes = new List<KeyValuePair<Library.Interface.TestEntryStatus, string>>();
+                        foreach (var s in hashsamples)
+                        {
+                            var size = rd.ReadBlock(s.Key, blockbuffer);
+                            if (size != s.Value)
+                                changes.Add(new KeyValuePair<Library.Interface.TestEntryStatus, string>(Library.Interface.TestEntryStatus.Modified, s.Key));
+                            else
+                            {
+                                var hash = Convert.ToBase64String(blockhasher.ComputeHash(blockbuffer, 0, size));
+                                if (hash != s.Key)
+                                    changes.Add(new KeyValuePair<Library.Interface.TestEntryStatus, string>(Library.Interface.TestEntryStatus.Modified, s.Key));
+                            }
+                        }
+
+                        return new KeyValuePair<string, IEnumerable<KeyValuePair<TestEntryStatus, string>>>(
+                            vol.Name,
+                            changes.Union(
+                                await bl
+                                    .Compare(cancellationToken)
+                                    .ToListAsync(cancellationToken: cancellationToken)
+                                    .ConfigureAwait(false)
+                            )
+                        );
+                    }
+            }
+
+            Logging.Log.WriteWarningMessage(LOGTAG, "UnexpectedFileType", null, LC.L("Unexpected file type {0} for {1}", parsedInfo.FileType, vol.Name));
+            return new KeyValuePair<string, IEnumerable<KeyValuePair<TestEntryStatus, string>>>(vol.Name, null);
+        }
+
+        private async Task ReplaceFaultyIndexFilesAsync(List<IRemoteVolume> faultyIndexFiles, IBackendManager backendManager, LocalTestDatabase db, CancellationToken cancellationToken)
+        {
+            await using var repairdb =
+                await LocalRepairDatabase.CreateAsync(db, null, cancellationToken)
+                    .ConfigureAwait(false);
+
+            foreach (var vol in faultyIndexFiles)
+            {
+                if (!await m_result.TaskControl.ProgressRendevouz().ConfigureAwait(false))
+                {
+                    m_result.EndTime = DateTime.UtcNow;
+                    return;
+                }
+
+                IndexVolumeWriter newEntry = null;
+                try
+                {
+                    var w = newEntry = new IndexVolumeWriter(m_options);
+                    await RepairHandler.RunRepairDindex(backendManager, repairdb, w, vol, m_options, cancellationToken).ConfigureAwait(false);
+                    if (m_options.Dryrun)
+                    {
+                        Logging.Log.WriteDryrunMessage(LOGTAG, "ReplaceFaultyIndexFile", LC.L("Would replace faulty index file {0} with {1}", vol.Name, w.RemoteFilename));
+                    }
+                    else
+                    {
+                        await backendManager.DeleteAsync(vol.Name, vol.Size, true, m_result.TaskControl.ProgressToken).ConfigureAwait(false);
+                        await backendManager.WaitForEmptyAsync(repairdb, m_result.TaskControl.ProgressToken).ConfigureAwait(false);
+                        await repairdb.Transaction
+                            .CommitAsync("ReplaceFaultyIndexFileCommit")
+                            .ConfigureAwait(false);
+                    }
+                }
+                catch (Exception ex)
+                {
+                    newEntry?.Dispose();
+                    Logging.Log.WriteErrorMessage(LOGTAG, "FailedToReplaceFaultyIndexFile", ex, LC.L("Failed to replace faulty index file {0}", vol.Name));
+                    if (ex.IsAbortException())
+                        throw;
+                }
+            }
+        }
+    }
+}
+