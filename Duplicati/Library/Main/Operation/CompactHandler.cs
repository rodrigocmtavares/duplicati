--- conflicted
+++ resolved
@@ -1,388 +1,379 @@
-// Copyright (C) 2025, The Duplicati Team
-// https://duplicati.com, hello@duplicati.com
-//
-// Permission is hereby granted, free of charge, to any person obtaining a
-// copy of this software and associated documentation files (the "Software"),
-// to deal in the Software without restriction, including without limitation
-// the rights to use, copy, modify, merge, publish, distribute, sublicense,
-// and/or sell copies of the Software, and to permit persons to whom the
-// Software is furnished to do so, subject to the following conditions:
-//
-// The above copyright notice and this permission notice shall be included in
-// all copies or substantial portions of the Software.
-//
-// THE SOFTWARE IS PROVIDED "AS IS", WITHOUT WARRANTY OF ANY KIND, EXPRESS
-// OR IMPLIED, INCLUDING BUT NOT LIMITED TO THE WARRANTIES OF MERCHANTABILITY,
-// FITNESS FOR A PARTICULAR PURPOSE AND NONINFRINGEMENT. IN NO EVENT SHALL THE
-// AUTHORS OR COPYRIGHT HOLDERS BE LIABLE FOR ANY CLAIM, DAMAGES OR OTHER
-// LIABILITY, WHETHER IN AN ACTION OF CONTRACT, TORT OR OTHERWISE, ARISING
-// FROM, OUT OF OR IN CONNECTION WITH THE SOFTWARE OR THE USE OR OTHER
-// DEALINGS IN THE SOFTWARE.
-
-using Duplicati.Library.Main.Database;
-using Duplicati.Library.Main.Volumes;
-using Duplicati.Library.Utility;
-using System;
-using System.Collections.Generic;
-using System.Data;
-using System.Linq;
-using System.Runtime.CompilerServices;
-using System.Threading;
-using System.Threading.Tasks;
-
-namespace Duplicati.Library.Main.Operation
-{
-    internal class CompactHandler
-    {
-        /// <summary>
-        /// The tag used for logging
-        /// </summary>
-        private static readonly string LOGTAG = Logging.Log.LogTagFromType<CompactHandler>();
-        protected readonly Options m_options;
-        protected readonly CompactResults m_result;
-
-        public CompactHandler(Options options, CompactResults result)
-        {
-            m_options = options;
-            m_result = result;
-        }
-
-        public async Task RunAsync(IBackendManager backendManager)
-        {
-            if (!System.IO.File.Exists(m_options.Dbpath))
-                throw new Exception(string.Format("Database file does not exist: {0}", m_options.Dbpath));
-
-            using (var db = await LocalDeleteDatabase.CreateAsync(m_options.Dbpath, "Compact", m_options.SqlitePageCache))
-            {
-                await Utility.UpdateOptionsFromDb(db, m_options);
-                await Utility.VerifyOptionsAndUpdateDatabase(db, m_options);
-
-                var changed = await DoCompactAsync(db, false, backendManager).ConfigureAwait(false);
-
-                if (changed && m_options.UploadVerificationFile)
-                    await FilelistProcessor.UploadVerificationFile(backendManager, m_options, db);
-
-                if (!m_options.Dryrun)
-                {
-                    await db.Transaction.CommitAsync("CommitCompact", restart: false);
-                    if (changed)
-                    {
-                        await db.WriteResults(m_result);
-                        if (m_options.AutoVacuum)
-                        {
-                            m_result.VacuumResults = new VacuumResults(m_result);
-                            await new VacuumHandler(m_options, (VacuumResults)m_result.VacuumResults).RunAsync().ConfigureAwait(false);
-                        }
-                    }
-                }
-            }
-        }
-
-        internal async Task<bool> DoCompactAsync(LocalDeleteDatabase db, bool hasVerifiedBackend, IBackendManager backendManager)
-        {
-            var report = await db.GetCompactReport(m_options.VolumeSize, m_options.Threshold, m_options.SmallFileSize, m_options.SmallFileMaxCount);
-            report.ReportCompactData();
-
-            if (report.ShouldReclaim || report.ShouldCompact)
-            {
-                // Workaround where we allow a running backendmanager to be used
-                if (!hasVerifiedBackend)
-                    await FilelistProcessor.VerifyRemoteList(backendManager, m_options, db, m_result.BackendWriter, true, FilelistProcessor.VerifyMode.VerifyStrict).ConfigureAwait(false);
-
-                var newvol = new BlockVolumeWriter(m_options);
-                newvol.VolumeID = await db.RegisterRemoteVolume(newvol.RemoteFilename, RemoteVolumeType.Blocks, RemoteVolumeState.Temporary);
-
-                IndexVolumeWriter newvolindex = null;
-                if (m_options.IndexfilePolicy != Options.IndexFileStrategy.None)
-                {
-                    newvolindex = new IndexVolumeWriter(m_options);
-                    newvolindex.VolumeID = await db.RegisterRemoteVolume(newvolindex.RemoteFilename, RemoteVolumeType.Index, RemoteVolumeState.Temporary);
-                    await db.AddIndexBlockLink(newvolindex.VolumeID, newvol.VolumeID);
-                }
-
-                var blocksInVolume = 0L;
-                var buffer = new byte[m_options.Blocksize];
-                var remoteList = await db.GetRemoteVolumes().Where(n => n.State == RemoteVolumeState.Uploaded || n.State == RemoteVolumeState.Verified).ToArrayAsync();
-
-                //These are for bookkeeping
-                var uploadedVolumes = new List<KeyValuePair<string, long>>();
-                var deletedVolumes = new List<KeyValuePair<string, long>>();
-                var downloadedVolumes = new List<KeyValuePair<string, long>>();
-
-                //We start by deleting unused volumes to save space before uploading new stuff
-                List<IRemoteVolume> fullyDeleteable = [];
-                if (report.DeleteableVolumes.Any())
-                {
-                    var deleteableVolumesAsHashSet = new HashSet<string>(report.DeleteableVolumes);
-                    fullyDeleteable =
-                        remoteList
-                            .Where(n => deleteableVolumesAsHashSet.Contains(n.Name))
-                            .Cast<IRemoteVolume>()
-                            .ToList();
-                }
-                await foreach (var d in DoDelete(db, backendManager, fullyDeleteable, m_result.TaskControl.ProgressToken).ConfigureAwait(false))
-                    deletedVolumes.Add(d);
-
-                // This list is used to pick up unused volumes,
-                // so they can be deleted once the upload of the
-                // required fragments is complete
-                var deleteableVolumes = new List<IRemoteVolume>();
-
-                if (report.ShouldCompact)
-                {
-                    // If we crash now, we may leave partial files
-                    if (!m_options.Dryrun)
-                        await db.TerminatedWithActiveUploads(true);
-
-                    newvolindex?.StartVolume(newvol.RemoteFilename);
-                    List<IRemoteVolume> volumesToDownload = [];
-                    if (report.CompactableVolumes.Any())
-                    {
-                        var compactableVolumesAsHashSet = new HashSet<string>(report.CompactableVolumes);
-                        volumesToDownload =
-                            remoteList
-                                .Where(n => compactableVolumesAsHashSet.Contains(n.Name))
-                                .Cast<IRemoteVolume>()
-                                .ToList();
-                    }
-
-                    using (var q = await db.CreateBlockQueryHelper())
-                    {
-                        await foreach (var (tmpfile, hash, size, name) in backendManager.GetFilesOverlappedAsync(volumesToDownload, m_result.TaskControl.ProgressToken).ConfigureAwait(false))
-                        {
-                            using (tmpfile)
-                            {
-                                var entry = new RemoteVolume(name, hash, size);
-                                if (!await m_result.TaskControl.ProgressRendevouz().ConfigureAwait(false))
-                                {
-                                    await backendManager.WaitForEmptyAsync(db, m_result.TaskControl.ProgressToken).ConfigureAwait(false);
-                                    return false;
-                                }
-
-                                downloadedVolumes.Add(new KeyValuePair<string, long>(entry.Name, entry.Size));
-                                var volumeid = await db.GetRemoteVolumeID(entry.Name);
-                                var inst = VolumeBase.ParseFilename(entry.Name);
-                                using (var f = new BlockVolumeReader(inst.CompressionModule, tmpfile, m_options))
-                                {
-                                    foreach (var e in f.Blocks)
-                                    {
-                                        if (await q.UseBlock(e.Key, e.Value, volumeid))
-                                        {
-                                            //TODO: How do we get the compression hint? Reverse query for filename in db?
-                                            var s = f.ReadBlock(e.Key, buffer);
-                                            if (s != e.Value)
-                                                throw new Exception(string.Format("Size mismatch problem for block {0}, {1} vs {2}", e.Key, s, e.Value));
-
-                                            newvol.AddBlock(e.Key, buffer, 0, s, Interface.CompressionHint.Compressible);
-                                            if (newvolindex != null)
-                                                newvolindex.AddBlock(e.Key, e.Value);
-
-                                            await db.RegisterDuplicatedBlock(e.Key, e.Value, newvol.VolumeID);
-                                            blocksInVolume++;
-
-                                            if (newvol.Filesize > (m_options.VolumeSize - m_options.Blocksize))
-                                            {
-                                                await FinishVolumeAndUpload(db, backendManager, newvol, newvolindex, uploadedVolumes);
-
-                                                newvol = new BlockVolumeWriter(m_options);
-                                                newvol.VolumeID = await db.RegisterRemoteVolume(newvol.RemoteFilename, RemoteVolumeType.Blocks, RemoteVolumeState.Temporary);
-
-                                                if (m_options.IndexfilePolicy != Options.IndexFileStrategy.None)
-                                                {
-                                                    newvolindex = new IndexVolumeWriter(m_options);
-                                                    newvolindex.VolumeID = await db.RegisterRemoteVolume(newvolindex.RemoteFilename, RemoteVolumeType.Index, RemoteVolumeState.Temporary);
-                                                    await db.AddIndexBlockLink(newvolindex.VolumeID, newvol.VolumeID);
-                                                    newvolindex.StartVolume(newvol.RemoteFilename);
-                                                }
-
-                                                blocksInVolume = 0;
-
-                                                // Wait for the backend to catch up
-                                                await backendManager.WaitForEmptyAsync(db, m_result.TaskControl.ProgressToken).ConfigureAwait(false);
-
-                                                // Commit as we have uploaded a volume
-                                                if (!m_options.Dryrun)
-<<<<<<< HEAD
-                                                    await db.Transaction.CommitAsync("CommitCompact");
-=======
-                                                    rtr.Commit("CommitCompact");
-
-                                                if (deleteableVolumes.Any())
-                                                {
-                                                    // Preserve space by deleting the old volume
-                                                    await foreach (var d in DoDelete(db, backendManager, deleteableVolumes, rtr, m_result.TaskControl.ProgressToken).ConfigureAwait(false))
-                                                        deletedVolumes.Add(d);
-                                                    deleteableVolumes.Clear();
-                                                }
->>>>>>> 8c881b15
-                                            }
-                                        }
-                                    }
-                                }
-
-                                deleteableVolumes.Add(entry);
-                            }
-                        }
-
-                        if (blocksInVolume > 0)
-                        {
-                            await FinishVolumeAndUpload(db, backendManager, newvol, newvolindex, uploadedVolumes).ConfigureAwait(false);
-                        }
-                        else
-                        {
-                            await db.RemoveRemoteVolume(newvol.RemoteFilename);
-                            if (newvolindex != null)
-                            {
-                                await db.RemoveRemoteVolume(newvolindex.RemoteFilename);
-                                newvolindex.FinishVolume(null, 0);
-                            }
-                        }
-                    }
-
-                    // The remainder of the operation cannot leave partial files
-                    if (!m_options.Dryrun)
-                        await db.TerminatedWithActiveUploads(false);
-                }
-                else
-                {
-                    newvolindex?.Dispose();
-                    newvol.Dispose();
-                }
-
-                await foreach (var d in DoDelete(db, backendManager, deleteableVolumes, m_result.TaskControl.ProgressToken).ConfigureAwait(false))
-                    deletedVolumes.Add(d);
-
-                var downloadSize = downloadedVolumes.Where(x => x.Value >= 0).Aggregate(0L, (a, x) => a + x.Value);
-                var deletedSize = deletedVolumes.Where(x => x.Value >= 0).Aggregate(0L, (a, x) => a + x.Value);
-                var uploadSize = uploadedVolumes.Where(x => x.Value >= 0).Aggregate(0L, (a, x) => a + x.Value);
-
-                m_result.DeletedFileCount = deletedVolumes.Count;
-                m_result.DownloadedFileCount = downloadedVolumes.Count;
-                m_result.UploadedFileCount = uploadedVolumes.Count;
-                m_result.DeletedFileSize = deletedSize;
-                m_result.DownloadedFileSize = downloadSize;
-                m_result.UploadedFileSize = uploadSize;
-                m_result.Dryrun = m_options.Dryrun;
-
-                if (m_result.Dryrun)
-                {
-                    if (downloadedVolumes.Count == 0)
-                        Logging.Log.WriteDryrunMessage(LOGTAG, "CompactResults", "Would delete {0} files, which would reduce storage by {1}", m_result.DeletedFileCount, Library.Utility.Utility.FormatSizeString(m_result.DeletedFileSize));
-                    else
-                        Logging.Log.WriteDryrunMessage(LOGTAG, "CompactResults", "Would download {0} file(s) with a total size of {1}, delete {2} file(s) with a total size of {3}, and compact to {4} file(s) with a size of {5}, which would reduce storage by {6} file(s) and {7}",
-                                                                m_result.DownloadedFileCount,
-                                                                Library.Utility.Utility.FormatSizeString(m_result.DownloadedFileSize),
-                                                                m_result.DeletedFileCount,
-                                                                Library.Utility.Utility.FormatSizeString(m_result.DeletedFileSize), m_result.UploadedFileCount,
-                                                                Library.Utility.Utility.FormatSizeString(m_result.UploadedFileSize),
-                                                                m_result.DeletedFileCount - m_result.UploadedFileCount,
-                                                                Library.Utility.Utility.FormatSizeString(m_result.DeletedFileSize - m_result.UploadedFileSize));
-                }
-                else
-                {
-                    if (m_result.DownloadedFileCount == 0)
-                        Logging.Log.WriteInformationMessage(LOGTAG, "CompactResults", "Deleted {0} files, which reduced storage by {1}", m_result.DeletedFileCount, Library.Utility.Utility.FormatSizeString(m_result.DeletedFileSize));
-                    else
-                        Logging.Log.WriteInformationMessage(LOGTAG, "CompactResults", "Downloaded {0} file(s) with a total size of {1}, deleted {2} file(s) with a total size of {3}, and compacted to {4} file(s) with a size of {5}, which reduced storage by {6} file(s) and {7}",
-                                                          m_result.DownloadedFileCount,
-                                                          Library.Utility.Utility.FormatSizeString(downloadSize),
-                                                          m_result.DeletedFileCount,
-                                                          Library.Utility.Utility.FormatSizeString(m_result.DeletedFileSize),
-                                                          m_result.UploadedFileCount,
-                                                          Library.Utility.Utility.FormatSizeString(m_result.UploadedFileSize),
-                                                          m_result.DeletedFileCount - m_result.UploadedFileCount,
-                                                          Library.Utility.Utility.FormatSizeString(m_result.DeletedFileSize - m_result.UploadedFileSize));
-                }
-
-                await backendManager.WaitForEmptyAsync(db, m_result.TaskControl.ProgressToken).ConfigureAwait(false);
-
-                m_result.EndTime = DateTime.UtcNow;
-                return (m_result.DeletedFileCount + m_result.UploadedFileCount) > 0;
-            }
-            else
-            {
-                m_result.EndTime = DateTime.UtcNow;
-                return false;
-            }
-        }
-
-        private async IAsyncEnumerable<KeyValuePair<string, long>> DoDelete(LocalDeleteDatabase db, IBackendManager backend, IEnumerable<IRemoteVolume> deleteableVolumes, [EnumeratorCancellation] CancellationToken cancellationToken)
-        {
-            // Find volumes that can be deleted
-            var remoteFilesToRemove = await db.ReOrderDeleteableVolumes(deleteableVolumes).ToListAsync();
-
-            // Make sure we do not re-assign blocks to any of the volumes we are about to delete
-            var toRemoveVolumeIds = await db
-                .GetRemoteVolumeIDs(remoteFilesToRemove.Select(x => x.Name))
-                .Select(x => x.Value)
-                .Distinct()
-                .ToListAsync();
-
-            // Mark all volumes and relevant index files as disposable
-            foreach (var f in remoteFilesToRemove)
-            {
-                await db.PrepareForDelete(f.Name, toRemoveVolumeIds);
-                await db.UpdateRemoteVolume(f.Name, RemoteVolumeState.Deleting, f.Size, f.Hash);
-            }
-
-            // Before we commit the current state, make sure the backend has caught up
-            await backend.WaitForEmptyAsync(db, cancellationToken).ConfigureAwait(false);
-
-            if (!m_options.Dryrun)
-                await db.Transaction.CommitAsync("CommitDelete");
-
-            await foreach (var d in PerformDelete(backend, remoteFilesToRemove, cancellationToken).ConfigureAwait(false))
-                yield return d;
-        }
-
-        private async Task FinishVolumeAndUpload(LocalDeleteDatabase db, IBackendManager backendManager, BlockVolumeWriter newvol, IndexVolumeWriter newvolindex, List<KeyValuePair<string, long>> uploadedVolumes)
-        {
-            Action indexVolumeFinished = null;
-            if (newvolindex != null && m_options.IndexfilePolicy == Options.IndexFileStrategy.Full)
-                indexVolumeFinished = async () =>
-                {
-<<<<<<< HEAD
-                    await foreach (var blocklist in db.GetBlocklists(newvol.VolumeID, m_options.Blocksize, m_options.BlockhashSize))
-                        newvolindex.WriteBlocklist(blocklist.Item1, blocklist.Item2, 0, blocklist.Item3);
-=======
-                    foreach (var blocklist in db.GetBlocklists(newvol.VolumeID, m_options.Blocksize, m_options.BlockhashSize, rtr.Transaction))
-                        newvolindex.WriteBlocklist(blocklist.Hash, blocklist.Buffer, 0, blocklist.Size);
->>>>>>> 8c881b15
-                };
-
-            uploadedVolumes.Add(new KeyValuePair<string, long>(newvol.RemoteFilename, newvol.Filesize));
-            if (newvolindex != null)
-                uploadedVolumes.Add(new KeyValuePair<string, long>(newvolindex.RemoteFilename, newvolindex.Filesize));
-
-            // We can handle at most one in-flight upload at a time,
-            // because the transaction is not thread-safe, and shared with the upload
-            await backendManager.WaitForEmptyAsync(db, rtr.Transaction, m_result.TaskControl.ProgressToken).ConfigureAwait(false);
-            db.UpdateRemoteVolume(newvol.RemoteFilename, RemoteVolumeState.Uploading, -1, null, rtr.Transaction);
-
-            // TODO: The upload here does not flush the database messages,
-            // and this can leave the database in a state where it does not know of the remote file
-            // To fix it, we need thread-safe access to the database and transaction
-            // Once fixed, we can perhaps let he backend manager simply call the database directly
-            if (!m_options.Dryrun)
-            {
-                await db.Transaction.CommitAsync("CommitUpload");
-                await backendManager.PutAsync(newvol, newvolindex, indexVolumeFinished, false, null, m_result.TaskControl.ProgressToken).ConfigureAwait(false);
-            }
-            else
-                Logging.Log.WriteDryrunMessage(LOGTAG, "WouldUploadGeneratedBlockset", "Would upload generated blockset of size {0}", Library.Utility.Utility.FormatSizeString(newvol.Filesize));
-        }
-
-        private async IAsyncEnumerable<KeyValuePair<string, long>> PerformDelete(IBackendManager backendManager, IEnumerable<IRemoteVolume> list, [EnumeratorCancellation] CancellationToken cancelToken)
-        {
-            foreach (var f in list)
-            {
-                if (!m_options.Dryrun)
-                    await backendManager.DeleteAsync(f.Name, f.Size, false, cancelToken).ConfigureAwait(false);
-                else
-                    Logging.Log.WriteDryrunMessage(LOGTAG, "WouldDeleteRemoteFile", "Would delete remote file: {0}, size: {1}", f.Name, Library.Utility.Utility.FormatSizeString(f.Size));
-
-                yield return new KeyValuePair<string, long>(f.Name, f.Size);
-            }
-        }
-    }
-}
+// Copyright (C) 2025, The Duplicati Team
+// https://duplicati.com, hello@duplicati.com
+//
+// Permission is hereby granted, free of charge, to any person obtaining a
+// copy of this software and associated documentation files (the "Software"),
+// to deal in the Software without restriction, including without limitation
+// the rights to use, copy, modify, merge, publish, distribute, sublicense,
+// and/or sell copies of the Software, and to permit persons to whom the
+// Software is furnished to do so, subject to the following conditions:
+//
+// The above copyright notice and this permission notice shall be included in
+// all copies or substantial portions of the Software.
+//
+// THE SOFTWARE IS PROVIDED "AS IS", WITHOUT WARRANTY OF ANY KIND, EXPRESS
+// OR IMPLIED, INCLUDING BUT NOT LIMITED TO THE WARRANTIES OF MERCHANTABILITY,
+// FITNESS FOR A PARTICULAR PURPOSE AND NONINFRINGEMENT. IN NO EVENT SHALL THE
+// AUTHORS OR COPYRIGHT HOLDERS BE LIABLE FOR ANY CLAIM, DAMAGES OR OTHER
+// LIABILITY, WHETHER IN AN ACTION OF CONTRACT, TORT OR OTHERWISE, ARISING
+// FROM, OUT OF OR IN CONNECTION WITH THE SOFTWARE OR THE USE OR OTHER
+// DEALINGS IN THE SOFTWARE.
+
+using Duplicati.Library.Main.Database;
+using Duplicati.Library.Main.Volumes;
+using Duplicati.Library.Utility;
+using System;
+using System.Collections.Generic;
+using System.Data;
+using System.Linq;
+using System.Runtime.CompilerServices;
+using System.Threading;
+using System.Threading.Tasks;
+
+namespace Duplicati.Library.Main.Operation
+{
+    internal class CompactHandler
+    {
+        /// <summary>
+        /// The tag used for logging
+        /// </summary>
+        private static readonly string LOGTAG = Logging.Log.LogTagFromType<CompactHandler>();
+        protected readonly Options m_options;
+        protected readonly CompactResults m_result;
+
+        public CompactHandler(Options options, CompactResults result)
+        {
+            m_options = options;
+            m_result = result;
+        }
+
+        public async Task RunAsync(IBackendManager backendManager)
+        {
+            if (!System.IO.File.Exists(m_options.Dbpath))
+                throw new Exception(string.Format("Database file does not exist: {0}", m_options.Dbpath));
+
+            using (var db = await LocalDeleteDatabase.CreateAsync(m_options.Dbpath, "Compact", m_options.SqlitePageCache))
+            {
+                await Utility.UpdateOptionsFromDb(db, m_options);
+                await Utility.VerifyOptionsAndUpdateDatabase(db, m_options);
+
+                var changed = await DoCompactAsync(db, false, backendManager).ConfigureAwait(false);
+
+                if (changed && m_options.UploadVerificationFile)
+                    await FilelistProcessor.UploadVerificationFile(backendManager, m_options, db);
+
+                if (!m_options.Dryrun)
+                {
+                    await db.Transaction.CommitAsync("CommitCompact", restart: false);
+                    if (changed)
+                    {
+                        await db.WriteResults(m_result);
+                        if (m_options.AutoVacuum)
+                        {
+                            m_result.VacuumResults = new VacuumResults(m_result);
+                            await new VacuumHandler(m_options, (VacuumResults)m_result.VacuumResults).RunAsync().ConfigureAwait(false);
+                        }
+                    }
+                }
+            }
+        }
+
+        internal async Task<bool> DoCompactAsync(LocalDeleteDatabase db, bool hasVerifiedBackend, IBackendManager backendManager)
+        {
+            var report = await db.GetCompactReport(m_options.VolumeSize, m_options.Threshold, m_options.SmallFileSize, m_options.SmallFileMaxCount);
+            report.ReportCompactData();
+
+            if (report.ShouldReclaim || report.ShouldCompact)
+            {
+                // Workaround where we allow a running backendmanager to be used
+                if (!hasVerifiedBackend)
+                    await FilelistProcessor.VerifyRemoteList(backendManager, m_options, db, m_result.BackendWriter, true, FilelistProcessor.VerifyMode.VerifyStrict).ConfigureAwait(false);
+
+                var newvol = new BlockVolumeWriter(m_options);
+                newvol.VolumeID = await db.RegisterRemoteVolume(newvol.RemoteFilename, RemoteVolumeType.Blocks, RemoteVolumeState.Temporary);
+
+                IndexVolumeWriter newvolindex = null;
+                if (m_options.IndexfilePolicy != Options.IndexFileStrategy.None)
+                {
+                    newvolindex = new IndexVolumeWriter(m_options);
+                    newvolindex.VolumeID = await db.RegisterRemoteVolume(newvolindex.RemoteFilename, RemoteVolumeType.Index, RemoteVolumeState.Temporary);
+                    await db.AddIndexBlockLink(newvolindex.VolumeID, newvol.VolumeID);
+                }
+
+                var blocksInVolume = 0L;
+                var buffer = new byte[m_options.Blocksize];
+                var remoteList = await db.GetRemoteVolumes().Where(n => n.State == RemoteVolumeState.Uploaded || n.State == RemoteVolumeState.Verified).ToArrayAsync();
+
+                //These are for bookkeeping
+                var uploadedVolumes = new List<KeyValuePair<string, long>>();
+                var deletedVolumes = new List<KeyValuePair<string, long>>();
+                var downloadedVolumes = new List<KeyValuePair<string, long>>();
+
+                //We start by deleting unused volumes to save space before uploading new stuff
+                List<IRemoteVolume> fullyDeleteable = [];
+                if (report.DeleteableVolumes.Any())
+                {
+                    var deleteableVolumesAsHashSet = new HashSet<string>(report.DeleteableVolumes);
+                    fullyDeleteable =
+                        remoteList
+                            .Where(n => deleteableVolumesAsHashSet.Contains(n.Name))
+                            .Cast<IRemoteVolume>()
+                            .ToList();
+                }
+                await foreach (var d in DoDelete(db, backendManager, fullyDeleteable, m_result.TaskControl.ProgressToken).ConfigureAwait(false))
+                    deletedVolumes.Add(d);
+
+                // This list is used to pick up unused volumes,
+                // so they can be deleted once the upload of the
+                // required fragments is complete
+                var deleteableVolumes = new List<IRemoteVolume>();
+
+                if (report.ShouldCompact)
+                {
+                    // If we crash now, we may leave partial files
+                    if (!m_options.Dryrun)
+                        await db.TerminatedWithActiveUploads(true);
+
+                    newvolindex?.StartVolume(newvol.RemoteFilename);
+                    List<IRemoteVolume> volumesToDownload = [];
+                    if (report.CompactableVolumes.Any())
+                    {
+                        var compactableVolumesAsHashSet = new HashSet<string>(report.CompactableVolumes);
+                        volumesToDownload =
+                            remoteList
+                                .Where(n => compactableVolumesAsHashSet.Contains(n.Name))
+                                .Cast<IRemoteVolume>()
+                                .ToList();
+                    }
+
+                    using (var q = await db.CreateBlockQueryHelper())
+                    {
+                        await foreach (var (tmpfile, hash, size, name) in backendManager.GetFilesOverlappedAsync(volumesToDownload, m_result.TaskControl.ProgressToken).ConfigureAwait(false))
+                        {
+                            using (tmpfile)
+                            {
+                                var entry = new RemoteVolume(name, hash, size);
+                                if (!await m_result.TaskControl.ProgressRendevouz().ConfigureAwait(false))
+                                {
+                                    await backendManager.WaitForEmptyAsync(db, m_result.TaskControl.ProgressToken).ConfigureAwait(false);
+                                    return false;
+                                }
+
+                                downloadedVolumes.Add(new KeyValuePair<string, long>(entry.Name, entry.Size));
+                                var volumeid = await db.GetRemoteVolumeID(entry.Name);
+                                var inst = VolumeBase.ParseFilename(entry.Name);
+                                using (var f = new BlockVolumeReader(inst.CompressionModule, tmpfile, m_options))
+                                {
+                                    foreach (var e in f.Blocks)
+                                    {
+                                        if (await q.UseBlock(e.Key, e.Value, volumeid))
+                                        {
+                                            //TODO: How do we get the compression hint? Reverse query for filename in db?
+                                            var s = f.ReadBlock(e.Key, buffer);
+                                            if (s != e.Value)
+                                                throw new Exception(string.Format("Size mismatch problem for block {0}, {1} vs {2}", e.Key, s, e.Value));
+
+                                            newvol.AddBlock(e.Key, buffer, 0, s, Interface.CompressionHint.Compressible);
+                                            if (newvolindex != null)
+                                                newvolindex.AddBlock(e.Key, e.Value);
+
+                                            await db.RegisterDuplicatedBlock(e.Key, e.Value, newvol.VolumeID);
+                                            blocksInVolume++;
+
+                                            if (newvol.Filesize > (m_options.VolumeSize - m_options.Blocksize))
+                                            {
+                                                await FinishVolumeAndUpload(db, backendManager, newvol, newvolindex, uploadedVolumes);
+
+                                                newvol = new BlockVolumeWriter(m_options);
+                                                newvol.VolumeID = await db.RegisterRemoteVolume(newvol.RemoteFilename, RemoteVolumeType.Blocks, RemoteVolumeState.Temporary);
+
+                                                if (m_options.IndexfilePolicy != Options.IndexFileStrategy.None)
+                                                {
+                                                    newvolindex = new IndexVolumeWriter(m_options);
+                                                    newvolindex.VolumeID = await db.RegisterRemoteVolume(newvolindex.RemoteFilename, RemoteVolumeType.Index, RemoteVolumeState.Temporary);
+                                                    await db.AddIndexBlockLink(newvolindex.VolumeID, newvol.VolumeID);
+                                                    newvolindex.StartVolume(newvol.RemoteFilename);
+                                                }
+
+                                                blocksInVolume = 0;
+
+                                                // Wait for the backend to catch up
+                                                await backendManager.WaitForEmptyAsync(db, m_result.TaskControl.ProgressToken).ConfigureAwait(false);
+
+                                                // Commit as we have uploaded a volume
+                                                if (!m_options.Dryrun)
+                                                    await db.Transaction.CommitAsync("CommitCompact");
+
+                                                if (deleteableVolumes.Any())
+                                                {
+                                                    // Preserve space by deleting the old volume
+                                                    await foreach (var d in DoDelete(db, backendManager, deleteableVolumes, rtr, m_result.TaskControl.ProgressToken).ConfigureAwait(false))
+                                                        deletedVolumes.Add(d);
+                                                    deleteableVolumes.Clear();
+                                                }
+                                            }
+                                        }
+                                    }
+                                }
+
+                                deleteableVolumes.Add(entry);
+                            }
+                        }
+
+                        if (blocksInVolume > 0)
+                        {
+                            await FinishVolumeAndUpload(db, backendManager, newvol, newvolindex, uploadedVolumes).ConfigureAwait(false);
+                        }
+                        else
+                        {
+                            await db.RemoveRemoteVolume(newvol.RemoteFilename);
+                            if (newvolindex != null)
+                            {
+                                await db.RemoveRemoteVolume(newvolindex.RemoteFilename);
+                                newvolindex.FinishVolume(null, 0);
+                            }
+                        }
+                    }
+
+                    // The remainder of the operation cannot leave partial files
+                    if (!m_options.Dryrun)
+                        await db.TerminatedWithActiveUploads(false);
+                }
+                else
+                {
+                    newvolindex?.Dispose();
+                    newvol.Dispose();
+                }
+
+                await foreach (var d in DoDelete(db, backendManager, deleteableVolumes, m_result.TaskControl.ProgressToken).ConfigureAwait(false))
+                    deletedVolumes.Add(d);
+
+                var downloadSize = downloadedVolumes.Where(x => x.Value >= 0).Aggregate(0L, (a, x) => a + x.Value);
+                var deletedSize = deletedVolumes.Where(x => x.Value >= 0).Aggregate(0L, (a, x) => a + x.Value);
+                var uploadSize = uploadedVolumes.Where(x => x.Value >= 0).Aggregate(0L, (a, x) => a + x.Value);
+
+                m_result.DeletedFileCount = deletedVolumes.Count;
+                m_result.DownloadedFileCount = downloadedVolumes.Count;
+                m_result.UploadedFileCount = uploadedVolumes.Count;
+                m_result.DeletedFileSize = deletedSize;
+                m_result.DownloadedFileSize = downloadSize;
+                m_result.UploadedFileSize = uploadSize;
+                m_result.Dryrun = m_options.Dryrun;
+
+                if (m_result.Dryrun)
+                {
+                    if (downloadedVolumes.Count == 0)
+                        Logging.Log.WriteDryrunMessage(LOGTAG, "CompactResults", "Would delete {0} files, which would reduce storage by {1}", m_result.DeletedFileCount, Library.Utility.Utility.FormatSizeString(m_result.DeletedFileSize));
+                    else
+                        Logging.Log.WriteDryrunMessage(LOGTAG, "CompactResults", "Would download {0} file(s) with a total size of {1}, delete {2} file(s) with a total size of {3}, and compact to {4} file(s) with a size of {5}, which would reduce storage by {6} file(s) and {7}",
+                                                                m_result.DownloadedFileCount,
+                                                                Library.Utility.Utility.FormatSizeString(m_result.DownloadedFileSize),
+                                                                m_result.DeletedFileCount,
+                                                                Library.Utility.Utility.FormatSizeString(m_result.DeletedFileSize), m_result.UploadedFileCount,
+                                                                Library.Utility.Utility.FormatSizeString(m_result.UploadedFileSize),
+                                                                m_result.DeletedFileCount - m_result.UploadedFileCount,
+                                                                Library.Utility.Utility.FormatSizeString(m_result.DeletedFileSize - m_result.UploadedFileSize));
+                }
+                else
+                {
+                    if (m_result.DownloadedFileCount == 0)
+                        Logging.Log.WriteInformationMessage(LOGTAG, "CompactResults", "Deleted {0} files, which reduced storage by {1}", m_result.DeletedFileCount, Library.Utility.Utility.FormatSizeString(m_result.DeletedFileSize));
+                    else
+                        Logging.Log.WriteInformationMessage(LOGTAG, "CompactResults", "Downloaded {0} file(s) with a total size of {1}, deleted {2} file(s) with a total size of {3}, and compacted to {4} file(s) with a size of {5}, which reduced storage by {6} file(s) and {7}",
+                                                          m_result.DownloadedFileCount,
+                                                          Library.Utility.Utility.FormatSizeString(downloadSize),
+                                                          m_result.DeletedFileCount,
+                                                          Library.Utility.Utility.FormatSizeString(m_result.DeletedFileSize),
+                                                          m_result.UploadedFileCount,
+                                                          Library.Utility.Utility.FormatSizeString(m_result.UploadedFileSize),
+                                                          m_result.DeletedFileCount - m_result.UploadedFileCount,
+                                                          Library.Utility.Utility.FormatSizeString(m_result.DeletedFileSize - m_result.UploadedFileSize));
+                }
+
+                await backendManager.WaitForEmptyAsync(db, m_result.TaskControl.ProgressToken).ConfigureAwait(false);
+
+                m_result.EndTime = DateTime.UtcNow;
+                return (m_result.DeletedFileCount + m_result.UploadedFileCount) > 0;
+            }
+            else
+            {
+                m_result.EndTime = DateTime.UtcNow;
+                return false;
+            }
+        }
+
+        private async IAsyncEnumerable<KeyValuePair<string, long>> DoDelete(LocalDeleteDatabase db, IBackendManager backend, IEnumerable<IRemoteVolume> deleteableVolumes, [EnumeratorCancellation] CancellationToken cancellationToken)
+        {
+            // Find volumes that can be deleted
+            var remoteFilesToRemove = await db.ReOrderDeleteableVolumes(deleteableVolumes).ToListAsync();
+
+            // Make sure we do not re-assign blocks to any of the volumes we are about to delete
+            var toRemoveVolumeIds = await db
+                .GetRemoteVolumeIDs(remoteFilesToRemove.Select(x => x.Name))
+                .Select(x => x.Value)
+                .Distinct()
+                .ToListAsync();
+
+            // Mark all volumes and relevant index files as disposable
+            foreach (var f in remoteFilesToRemove)
+            {
+                await db.PrepareForDelete(f.Name, toRemoveVolumeIds);
+                await db.UpdateRemoteVolume(f.Name, RemoteVolumeState.Deleting, f.Size, f.Hash);
+            }
+
+            // Before we commit the current state, make sure the backend has caught up
+            await backend.WaitForEmptyAsync(db, cancellationToken).ConfigureAwait(false);
+
+            if (!m_options.Dryrun)
+                await db.Transaction.CommitAsync("CommitDelete");
+
+            await foreach (var d in PerformDelete(backend, remoteFilesToRemove, cancellationToken).ConfigureAwait(false))
+                yield return d;
+        }
+
+        private async Task FinishVolumeAndUpload(LocalDeleteDatabase db, IBackendManager backendManager, BlockVolumeWriter newvol, IndexVolumeWriter newvolindex, List<KeyValuePair<string, long>> uploadedVolumes)
+        {
+            Action indexVolumeFinished = null;
+            if (newvolindex != null && m_options.IndexfilePolicy == Options.IndexFileStrategy.Full)
+                indexVolumeFinished = async () =>
+                {
+                    await foreach (var blocklist in db.GetBlocklists(newvol.VolumeID, m_options.Blocksize, m_options.BlockhashSize, rtr.Transaction))
+                        newvolindex.WriteBlocklist(blocklist.Hash, blocklist.Buffer, 0, blocklist.Size);
+                };
+
+            uploadedVolumes.Add(new KeyValuePair<string, long>(newvol.RemoteFilename, newvol.Filesize));
+            if (newvolindex != null)
+                uploadedVolumes.Add(new KeyValuePair<string, long>(newvolindex.RemoteFilename, newvolindex.Filesize));
+
+            // We can handle at most one in-flight upload at a time,
+            // because the transaction is not thread-safe, and shared with the upload
+            await backendManager.WaitForEmptyAsync(db, rtr.Transaction, m_result.TaskControl.ProgressToken).ConfigureAwait(false);
+            db.UpdateRemoteVolume(newvol.RemoteFilename, RemoteVolumeState.Uploading, -1, null, rtr.Transaction);
+
+            // TODO: The upload here does not flush the database messages,
+            // and this can leave the database in a state where it does not know of the remote file
+            // To fix it, we need thread-safe access to the database and transaction
+            // Once fixed, we can perhaps let he backend manager simply call the database directly
+            if (!m_options.Dryrun)
+            {
+                await db.Transaction.CommitAsync("CommitUpload");
+                await backendManager.PutAsync(newvol, newvolindex, indexVolumeFinished, false, null, m_result.TaskControl.ProgressToken).ConfigureAwait(false);
+            }
+            else
+                Logging.Log.WriteDryrunMessage(LOGTAG, "WouldUploadGeneratedBlockset", "Would upload generated blockset of size {0}", Library.Utility.Utility.FormatSizeString(newvol.Filesize));
+        }
+
+        private async IAsyncEnumerable<KeyValuePair<string, long>> PerformDelete(IBackendManager backendManager, IEnumerable<IRemoteVolume> list, [EnumeratorCancellation] CancellationToken cancelToken)
+        {
+            foreach (var f in list)
+            {
+                if (!m_options.Dryrun)
+                    await backendManager.DeleteAsync(f.Name, f.Size, false, cancelToken).ConfigureAwait(false);
+                else
+                    Logging.Log.WriteDryrunMessage(LOGTAG, "WouldDeleteRemoteFile", "Would delete remote file: {0}, size: {1}", f.Name, Library.Utility.Utility.FormatSizeString(f.Size));
+
+                yield return new KeyValuePair<string, long>(f.Name, f.Size);
+            }
+        }
+    }
+}