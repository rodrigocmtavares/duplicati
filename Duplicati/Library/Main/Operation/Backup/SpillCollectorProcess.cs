﻿//  Copyright (C) 2015, The Duplicati Team
//  http://www.duplicati.com, info@duplicati.com
//
//  This library is free software; you can redistribute it and/or modify
//  it under the terms of the GNU Lesser General Public License as
//  published by the Free Software Foundation; either version 2.1 of the
//  License, or (at your option) any later version.
//
//  This library is distributed in the hope that it will be useful, but
//  WITHOUT ANY WARRANTY; without even the implied warranty of
//  MERCHANTABILITY or FITNESS FOR A PARTICULAR PURPOSE. See the GNU
//  Lesser General Public License for more details.
//
//  You should have received a copy of the GNU Lesser General Public
//  License along with this library; if not, write to the Free Software
//  Foundation, Inc., 59 Temple Place, Suite 330, Boston, MA 02111-1307 USA
using CoCoL;
using Duplicati.Library.Main.Operation.Common;
using Duplicati.Library.Main.Volumes;
using System;
using System.Collections.Generic;
using System.Threading.Tasks;
using static Duplicati.Library.Main.Operation.Common.BackendHandler;

namespace Duplicati.Library.Main.Operation.Backup
{
    internal class SpillVolumeRequest
    {
        public BlockVolumeWriter BlockVolume { get; private set; }
        public TemporaryIndexVolume IndexVolume { get; private set; }

        public SpillVolumeRequest(BlockVolumeWriter blockvolume, TemporaryIndexVolume indexvolume)
        {
            BlockVolume = blockvolume;
            IndexVolume = indexvolume;
        }
    }

    /// <summary>
    /// This process just waits until all block processes are terminated
    /// and collects the non-written volumes.
    /// All remaining volumes are re-packed into one or more filled
    /// volumes and uploaded
    /// </summary>
    internal static class SpillCollectorProcess
    {
        public static Task Run(Options options, BackupDatabase database, ITaskReader taskreader)
        {
            return AutomationExtensions.RunTask(
            new
            {
                Input = Channels.SpillPickup.ForRead,
                Output = Channels.BackendRequest.ForWrite,
            },

            async self =>
            {
                var lst = new List<SpillVolumeRequest>();

                while (!await self.Input.IsRetiredAsync.ConfigureAwait(false))
                    try
                    {
                        lst.Add(await self.Input.ReadAsync().ConfigureAwait(false));
                    }
                    catch (Exception ex)
                    {
                        if (ex.IsRetiredException())
                            break;
                        throw;
                    }


                while (lst.Count > 1)
                {
                    // We ignore the stop signal, but not the pause and terminate
                    await taskreader.ProgressAsync.ConfigureAwait(false);

                    SpillVolumeRequest target = null;
                    var source = lst[0];

                    // Finalize the current work
                    source.BlockVolume.Close();

                    // Remove it from the list of active operations
                    lst.RemoveAt(0);

                    var buffer = new byte[options.Blocksize];

                    using (var rd = new BlockVolumeReader(options.CompressionModule, source.BlockVolume.LocalFilename, options))
                    {
                        foreach (var file in rd.Blocks)
                        {
                            // Grab a target
                            if (target == null)
                            {
                                if (lst.Count == 0)
                                {
                                    // No more targets, make one
<<<<<<< HEAD
									target = new VolumeUploadRequest(new BlockVolumeWriter(options), source.IndexVolume == null ? null : new TemporaryIndexVolume(options));
                                    target.BlockVolume.VolumeID = await database.RegisterRemoteVolumeAsync(target.BlockVolume.RemoteFilename, RemoteVolumeType.Blocks, RemoteVolumeState.Temporary);
=======
                                    target = new SpillVolumeRequest(new BlockVolumeWriter(options), source.IndexVolume == null ? null : new TemporaryIndexVolume(options));
                                    target.BlockVolume.VolumeID = await database.RegisterRemoteVolumeAsync(target.BlockVolume.RemoteFilename, RemoteVolumeType.Blocks, RemoteVolumeState.Temporary).ConfigureAwait(false);
>>>>>>> 82c14c5c
                                }
                                else
                                {
                                    // Grab the next target
                                    target = lst[0];
                                    lst.RemoveAt(0);
                                }

                                // We copy all the blocklisthashes, which may create duplicates
                                // but otherwise we need to query all hashes to see if they are blocklisthashes
                                if (source.IndexVolume != null)
                                    source.IndexVolume.CopyTo(target.IndexVolume, true);
                            }

                            var len = rd.ReadBlock(file.Key, buffer);
                            target.BlockVolume.AddBlock(file.Key, buffer, 0, len, Duplicati.Library.Interface.CompressionHint.Default);
                            await database.MoveBlockToVolumeAsync(file.Key, len, source.BlockVolume.VolumeID, target.BlockVolume.VolumeID).ConfigureAwait(false);

                            if (target.IndexVolume != null)
                                target.IndexVolume.AddBlock(file.Key, len);

                            if (target.IndexVolume != null)
                                target.IndexVolume.AddBlock(file.Key, len);

                            if (target.BlockVolume.Filesize > options.VolumeSize - options.Blocksize)
                            {
                                target.BlockVolume.Close();
                                await UploadVolumeAndIndex(target, self.Output, options, database).ConfigureAwait(false);
                                target = null;
                            }
                        }
                    }

                    // Make sure they are out of the database
                    System.IO.File.Delete(source.BlockVolume.LocalFilename);
                    await database.SafeDeleteRemoteVolumeAsync(source.BlockVolume.RemoteFilename).ConfigureAwait(false);

                    // Re-inject the target if it has content
                    if (target != null)
                        lst.Insert(lst.Count == 0 ? 0 : 1, target);
                }

                foreach (var n in lst)
                {
                    // We ignore the stop signal, but not the pause and terminate
                    await taskreader.ProgressAsync.ConfigureAwait(false);

                    n.BlockVolume.Close();
                    await UploadVolumeAndIndex(n, self.Output, options, database).ConfigureAwait(false);
                }

            });
        }

        private static async Task UploadVolumeAndIndex(SpillVolumeRequest target, IWriteChannel<IUploadRequest> outputChannel, Options options, BackupDatabase database)
        {
            var blockEntry = target.BlockVolume.CreateFileEntryForUpload(options);

            TemporaryIndexVolume indexVolumeCopy = null;
            if (target.IndexVolume != null)
            {
                indexVolumeCopy = new TemporaryIndexVolume(options);
                target.IndexVolume.CopyTo(indexVolumeCopy, false);
            }

            var uploadRequest = new VolumeUploadRequest(target.BlockVolume, blockEntry, indexVolumeCopy, options, database);
            await outputChannel.WriteAsync(uploadRequest).ConfigureAwait(false);
        }
    }
}
<|MERGE_RESOLUTION|>--- conflicted
+++ resolved
@@ -1,175 +1,167 @@
-﻿//  Copyright (C) 2015, The Duplicati Team
-//  http://www.duplicati.com, info@duplicati.com
-//
-//  This library is free software; you can redistribute it and/or modify
-//  it under the terms of the GNU Lesser General Public License as
-//  published by the Free Software Foundation; either version 2.1 of the
-//  License, or (at your option) any later version.
-//
-//  This library is distributed in the hope that it will be useful, but
-//  WITHOUT ANY WARRANTY; without even the implied warranty of
-//  MERCHANTABILITY or FITNESS FOR A PARTICULAR PURPOSE. See the GNU
-//  Lesser General Public License for more details.
-//
-//  You should have received a copy of the GNU Lesser General Public
-//  License along with this library; if not, write to the Free Software
-//  Foundation, Inc., 59 Temple Place, Suite 330, Boston, MA 02111-1307 USA
-using CoCoL;
-using Duplicati.Library.Main.Operation.Common;
-using Duplicati.Library.Main.Volumes;
-using System;
-using System.Collections.Generic;
-using System.Threading.Tasks;
-using static Duplicati.Library.Main.Operation.Common.BackendHandler;
-
-namespace Duplicati.Library.Main.Operation.Backup
-{
-    internal class SpillVolumeRequest
-    {
-        public BlockVolumeWriter BlockVolume { get; private set; }
-        public TemporaryIndexVolume IndexVolume { get; private set; }
-
-        public SpillVolumeRequest(BlockVolumeWriter blockvolume, TemporaryIndexVolume indexvolume)
-        {
-            BlockVolume = blockvolume;
-            IndexVolume = indexvolume;
-        }
-    }
-
-    /// <summary>
-    /// This process just waits until all block processes are terminated
-    /// and collects the non-written volumes.
-    /// All remaining volumes are re-packed into one or more filled
-    /// volumes and uploaded
-    /// </summary>
-    internal static class SpillCollectorProcess
-    {
-        public static Task Run(Options options, BackupDatabase database, ITaskReader taskreader)
-        {
-            return AutomationExtensions.RunTask(
-            new
-            {
-                Input = Channels.SpillPickup.ForRead,
-                Output = Channels.BackendRequest.ForWrite,
-            },
-
-            async self =>
-            {
-                var lst = new List<SpillVolumeRequest>();
-
-                while (!await self.Input.IsRetiredAsync.ConfigureAwait(false))
-                    try
-                    {
-                        lst.Add(await self.Input.ReadAsync().ConfigureAwait(false));
-                    }
-                    catch (Exception ex)
-                    {
-                        if (ex.IsRetiredException())
-                            break;
-                        throw;
-                    }
-
-
-                while (lst.Count > 1)
-                {
-                    // We ignore the stop signal, but not the pause and terminate
-                    await taskreader.ProgressAsync.ConfigureAwait(false);
-
-                    SpillVolumeRequest target = null;
-                    var source = lst[0];
-
-                    // Finalize the current work
-                    source.BlockVolume.Close();
-
-                    // Remove it from the list of active operations
-                    lst.RemoveAt(0);
-
-                    var buffer = new byte[options.Blocksize];
-
-                    using (var rd = new BlockVolumeReader(options.CompressionModule, source.BlockVolume.LocalFilename, options))
-                    {
-                        foreach (var file in rd.Blocks)
-                        {
-                            // Grab a target
-                            if (target == null)
-                            {
-                                if (lst.Count == 0)
-                                {
-                                    // No more targets, make one
-<<<<<<< HEAD
-									target = new VolumeUploadRequest(new BlockVolumeWriter(options), source.IndexVolume == null ? null : new TemporaryIndexVolume(options));
-                                    target.BlockVolume.VolumeID = await database.RegisterRemoteVolumeAsync(target.BlockVolume.RemoteFilename, RemoteVolumeType.Blocks, RemoteVolumeState.Temporary);
-=======
-                                    target = new SpillVolumeRequest(new BlockVolumeWriter(options), source.IndexVolume == null ? null : new TemporaryIndexVolume(options));
-                                    target.BlockVolume.VolumeID = await database.RegisterRemoteVolumeAsync(target.BlockVolume.RemoteFilename, RemoteVolumeType.Blocks, RemoteVolumeState.Temporary).ConfigureAwait(false);
->>>>>>> 82c14c5c
-                                }
-                                else
-                                {
-                                    // Grab the next target
-                                    target = lst[0];
-                                    lst.RemoveAt(0);
-                                }
-
-                                // We copy all the blocklisthashes, which may create duplicates
-                                // but otherwise we need to query all hashes to see if they are blocklisthashes
-                                if (source.IndexVolume != null)
-                                    source.IndexVolume.CopyTo(target.IndexVolume, true);
-                            }
-
-                            var len = rd.ReadBlock(file.Key, buffer);
-                            target.BlockVolume.AddBlock(file.Key, buffer, 0, len, Duplicati.Library.Interface.CompressionHint.Default);
-                            await database.MoveBlockToVolumeAsync(file.Key, len, source.BlockVolume.VolumeID, target.BlockVolume.VolumeID).ConfigureAwait(false);
-
-                            if (target.IndexVolume != null)
-                                target.IndexVolume.AddBlock(file.Key, len);
-
-                            if (target.IndexVolume != null)
-                                target.IndexVolume.AddBlock(file.Key, len);
-
-                            if (target.BlockVolume.Filesize > options.VolumeSize - options.Blocksize)
-                            {
-                                target.BlockVolume.Close();
-                                await UploadVolumeAndIndex(target, self.Output, options, database).ConfigureAwait(false);
-                                target = null;
-                            }
-                        }
-                    }
-
-                    // Make sure they are out of the database
-                    System.IO.File.Delete(source.BlockVolume.LocalFilename);
-                    await database.SafeDeleteRemoteVolumeAsync(source.BlockVolume.RemoteFilename).ConfigureAwait(false);
-
-                    // Re-inject the target if it has content
-                    if (target != null)
-                        lst.Insert(lst.Count == 0 ? 0 : 1, target);
-                }
-
-                foreach (var n in lst)
-                {
-                    // We ignore the stop signal, but not the pause and terminate
-                    await taskreader.ProgressAsync.ConfigureAwait(false);
-
-                    n.BlockVolume.Close();
-                    await UploadVolumeAndIndex(n, self.Output, options, database).ConfigureAwait(false);
-                }
-
-            });
-        }
-
-        private static async Task UploadVolumeAndIndex(SpillVolumeRequest target, IWriteChannel<IUploadRequest> outputChannel, Options options, BackupDatabase database)
-        {
-            var blockEntry = target.BlockVolume.CreateFileEntryForUpload(options);
-
-            TemporaryIndexVolume indexVolumeCopy = null;
-            if (target.IndexVolume != null)
-            {
-                indexVolumeCopy = new TemporaryIndexVolume(options);
-                target.IndexVolume.CopyTo(indexVolumeCopy, false);
-            }
-
-            var uploadRequest = new VolumeUploadRequest(target.BlockVolume, blockEntry, indexVolumeCopy, options, database);
-            await outputChannel.WriteAsync(uploadRequest).ConfigureAwait(false);
-        }
-    }
-}
+﻿//  Copyright (C) 2015, The Duplicati Team
+//  http://www.duplicati.com, info@duplicati.com
+//
+//  This library is free software; you can redistribute it and/or modify
+//  it under the terms of the GNU Lesser General Public License as
+//  published by the Free Software Foundation; either version 2.1 of the
+//  License, or (at your option) any later version.
+//
+//  This library is distributed in the hope that it will be useful, but
+//  WITHOUT ANY WARRANTY; without even the implied warranty of
+//  MERCHANTABILITY or FITNESS FOR A PARTICULAR PURPOSE. See the GNU
+//  Lesser General Public License for more details.
+//
+//  You should have received a copy of the GNU Lesser General Public
+//  License along with this library; if not, write to the Free Software
+//  Foundation, Inc., 59 Temple Place, Suite 330, Boston, MA 02111-1307 USA
+using CoCoL;
+using Duplicati.Library.Main.Operation.Common;
+using Duplicati.Library.Main.Volumes;
+using System;
+using System.Collections.Generic;
+using System.Threading.Tasks;
+using static Duplicati.Library.Main.Operation.Common.BackendHandler;
+
+namespace Duplicati.Library.Main.Operation.Backup
+{
+    internal class SpillVolumeRequest
+    {
+        public BlockVolumeWriter BlockVolume { get; private set; }
+        public TemporaryIndexVolume IndexVolume { get; private set; }
+
+        public SpillVolumeRequest(BlockVolumeWriter blockvolume, TemporaryIndexVolume indexvolume)
+        {
+            BlockVolume = blockvolume;
+            IndexVolume = indexvolume;
+        }
+    }
+
+    /// <summary>
+    /// This process just waits until all block processes are terminated
+    /// and collects the non-written volumes.
+    /// All remaining volumes are re-packed into one or more filled
+    /// volumes and uploaded
+    /// </summary>
+    internal static class SpillCollectorProcess
+    {
+        public static Task Run(Options options, BackupDatabase database, ITaskReader taskreader)
+        {
+            return AutomationExtensions.RunTask(
+            new
+            {
+                Input = Channels.SpillPickup.ForRead,
+                Output = Channels.BackendRequest.ForWrite,
+            },
+
+            async self =>
+            {
+                var lst = new List<SpillVolumeRequest>();
+
+                while (!await self.Input.IsRetiredAsync.ConfigureAwait(false))
+                    try
+                    {
+                        lst.Add(await self.Input.ReadAsync().ConfigureAwait(false));
+                    }
+                    catch (Exception ex)
+                    {
+                        if (ex.IsRetiredException())
+                            break;
+                        throw;
+                    }
+
+
+                while (lst.Count > 1)
+                {
+                    // We ignore the stop signal, but not the pause and terminate
+                    await taskreader.ProgressAsync.ConfigureAwait(false);
+
+                    SpillVolumeRequest target = null;
+                    var source = lst[0];
+
+                    // Finalize the current work
+                    source.BlockVolume.Close();
+
+                    // Remove it from the list of active operations
+                    lst.RemoveAt(0);
+
+                    var buffer = new byte[options.Blocksize];
+
+                    using (var rd = new BlockVolumeReader(options.CompressionModule, source.BlockVolume.LocalFilename, options))
+                    {
+                        foreach (var file in rd.Blocks)
+                        {
+                            // Grab a target
+                            if (target == null)
+                            {
+                                if (lst.Count == 0)
+                                {
+                                    // No more targets, make one
+                                    target = new SpillVolumeRequest(new BlockVolumeWriter(options), source.IndexVolume == null ? null : new TemporaryIndexVolume(options));
+                                    target.BlockVolume.VolumeID = await database.RegisterRemoteVolumeAsync(target.BlockVolume.RemoteFilename, RemoteVolumeType.Blocks, RemoteVolumeState.Temporary).ConfigureAwait(false);
+                                }
+                                else
+                                {
+                                    // Grab the next target
+                                    target = lst[0];
+                                    lst.RemoveAt(0);
+                                }
+
+                                // We copy all the blocklisthashes, which may create duplicates
+                                // but otherwise we need to query all hashes to see if they are blocklisthashes
+                                if (source.IndexVolume != null)
+                                    source.IndexVolume.CopyTo(target.IndexVolume, true);
+                            }
+
+                            var len = rd.ReadBlock(file.Key, buffer);
+                            target.BlockVolume.AddBlock(file.Key, buffer, 0, len, Duplicati.Library.Interface.CompressionHint.Default);
+                            await database.MoveBlockToVolumeAsync(file.Key, len, source.BlockVolume.VolumeID, target.BlockVolume.VolumeID).ConfigureAwait(false);
+
+                            if (target.IndexVolume != null)
+                                target.IndexVolume.AddBlock(file.Key, len);
+
+                            if (target.BlockVolume.Filesize > options.VolumeSize - options.Blocksize)
+                            {
+                                target.BlockVolume.Close();
+                                await UploadVolumeAndIndex(target, self.Output, options, database).ConfigureAwait(false);
+                                target = null;
+                            }
+                        }
+                    }
+
+                    // Make sure they are out of the database
+                    System.IO.File.Delete(source.BlockVolume.LocalFilename);
+                    await database.SafeDeleteRemoteVolumeAsync(source.BlockVolume.RemoteFilename).ConfigureAwait(false);
+
+                    // Re-inject the target if it has content
+                    if (target != null)
+                        lst.Insert(lst.Count == 0 ? 0 : 1, target);
+                }
+
+                foreach (var n in lst)
+                {
+                    // We ignore the stop signal, but not the pause and terminate
+                    await taskreader.ProgressAsync.ConfigureAwait(false);
+
+                    n.BlockVolume.Close();
+                    await UploadVolumeAndIndex(n, self.Output, options, database).ConfigureAwait(false);
+                }
+
+            });
+        }
+
+        private static async Task UploadVolumeAndIndex(SpillVolumeRequest target, IWriteChannel<IUploadRequest> outputChannel, Options options, BackupDatabase database)
+        {
+            var blockEntry = target.BlockVolume.CreateFileEntryForUpload(options);
+
+            TemporaryIndexVolume indexVolumeCopy = null;
+            if (target.IndexVolume != null)
+            {
+                indexVolumeCopy = new TemporaryIndexVolume(options);
+                target.IndexVolume.CopyTo(indexVolumeCopy, false);
+            }
+
+            var uploadRequest = new VolumeUploadRequest(target.BlockVolume, blockEntry, indexVolumeCopy, options, database);
+            await outputChannel.WriteAsync(uploadRequest).ConfigureAwait(false);
+        }
+    }
+}