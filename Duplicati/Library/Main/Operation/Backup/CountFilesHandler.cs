﻿//  Copyright (C) 2015, The Duplicati Team
//  http://www.duplicati.com, info@duplicati.com
//
//  This library is free software; you can redistribute it and/or modify
//  it under the terms of the GNU Lesser General Public License as
//  published by the Free Software Foundation; either version 2.1 of the
//  License, or (at your option) any later version.
//
//  This library is distributed in the hope that it will be useful, but
//  WITHOUT ANY WARRANTY; without even the implied warranty of
//  MERCHANTABILITY or FITNESS FOR A PARTICULAR PURPOSE. See the GNU
//  Lesser General Public License for more details.
//
//  You should have received a copy of the GNU Lesser General Public
//  License along with this library; if not, write to the Free Software
//  Foundation, Inc., 59 Temple Place, Suite 330, Boston, MA 02111-1307 USA
using System;
using System.Threading.Tasks;
using Duplicati.Library.Utility;
using System.Threading;
using CoCoL;

namespace Duplicati.Library.Main.Operation.Backup
{
    internal static class CountFilesHandler
    {
        public static Task Run(Snapshots.ISnapshotService snapshot, BackupResults result, Options options, IFilter sourcefilter, IFilter filter, Common.ITaskReader taskreader, System.Threading.CancellationToken token)
        {
            // Make sure we create the enumeration process in a seperate scope,
            // but keep the log channel from the parent scope
            using(Logging.Log.StartIsolatingScope())
            using(new IsolatedChannelScope())
            {
<<<<<<< HEAD
                var enumeratorTask = Backup.FileEnumerationProcess.Run(snapshot, options.FileAttributeFilter, sourcefilter, filter, options.SymlinkPolicy, options.HardlinkPolicy, options.ExcludeEmptyFolders, options.ChangedFilelist, taskreader);
=======
                var enumeratorTask = Backup.FileEnumerationProcess.Run(snapshot, options.FileAttributeFilter, sourcefilter, filter, options.SymlinkPolicy, options.HardlinkPolicy, options.IgnoreFilenames, options.ChangedFilelist, taskreader);
>>>>>>> e51e1b9e

                var counterTask = AutomationExtensions.RunTask(new 
                {
                    Input = Backup.Channels.SourcePaths.ForRead
                },
                    
                async self =>
                {
                    var count = 0L;
                    var size = 0L;

                    try
                    {
                        while (await taskreader.ProgressAsync && !token.IsCancellationRequested)
                        {
                            var path = await self.Input.ReadAsync();

                            count++;

                            try
                            {
                                size += snapshot.GetFileSize(path);
                            }
                            catch
                            {
                            }

                            result.OperationProgressUpdater.UpdatefileCount(count, size, false);                    
                        }
                    }
                    finally
                    {
                        result.OperationProgressUpdater.UpdatefileCount(count, size, true);
                    }
                });

                return Task.WhenAll(enumeratorTask, counterTask);
            }
        }
    }
}

<|MERGE_RESOLUTION|>--- conflicted
+++ resolved
@@ -1,80 +1,75 @@
-﻿//  Copyright (C) 2015, The Duplicati Team
-//  http://www.duplicati.com, info@duplicati.com
-//
-//  This library is free software; you can redistribute it and/or modify
-//  it under the terms of the GNU Lesser General Public License as
-//  published by the Free Software Foundation; either version 2.1 of the
-//  License, or (at your option) any later version.
-//
-//  This library is distributed in the hope that it will be useful, but
-//  WITHOUT ANY WARRANTY; without even the implied warranty of
-//  MERCHANTABILITY or FITNESS FOR A PARTICULAR PURPOSE. See the GNU
-//  Lesser General Public License for more details.
-//
-//  You should have received a copy of the GNU Lesser General Public
-//  License along with this library; if not, write to the Free Software
-//  Foundation, Inc., 59 Temple Place, Suite 330, Boston, MA 02111-1307 USA
-using System;
-using System.Threading.Tasks;
-using Duplicati.Library.Utility;
-using System.Threading;
-using CoCoL;
-
-namespace Duplicati.Library.Main.Operation.Backup
-{
-    internal static class CountFilesHandler
-    {
-        public static Task Run(Snapshots.ISnapshotService snapshot, BackupResults result, Options options, IFilter sourcefilter, IFilter filter, Common.ITaskReader taskreader, System.Threading.CancellationToken token)
-        {
-            // Make sure we create the enumeration process in a seperate scope,
-            // but keep the log channel from the parent scope
-            using(Logging.Log.StartIsolatingScope())
-            using(new IsolatedChannelScope())
-            {
-<<<<<<< HEAD
-                var enumeratorTask = Backup.FileEnumerationProcess.Run(snapshot, options.FileAttributeFilter, sourcefilter, filter, options.SymlinkPolicy, options.HardlinkPolicy, options.ExcludeEmptyFolders, options.ChangedFilelist, taskreader);
-=======
-                var enumeratorTask = Backup.FileEnumerationProcess.Run(snapshot, options.FileAttributeFilter, sourcefilter, filter, options.SymlinkPolicy, options.HardlinkPolicy, options.IgnoreFilenames, options.ChangedFilelist, taskreader);
->>>>>>> e51e1b9e
-
-                var counterTask = AutomationExtensions.RunTask(new 
-                {
-                    Input = Backup.Channels.SourcePaths.ForRead
-                },
-                    
-                async self =>
-                {
-                    var count = 0L;
-                    var size = 0L;
-
-                    try
-                    {
-                        while (await taskreader.ProgressAsync && !token.IsCancellationRequested)
-                        {
-                            var path = await self.Input.ReadAsync();
-
-                            count++;
-
-                            try
-                            {
-                                size += snapshot.GetFileSize(path);
-                            }
-                            catch
-                            {
-                            }
-
-                            result.OperationProgressUpdater.UpdatefileCount(count, size, false);                    
-                        }
-                    }
-                    finally
-                    {
-                        result.OperationProgressUpdater.UpdatefileCount(count, size, true);
-                    }
-                });
-
-                return Task.WhenAll(enumeratorTask, counterTask);
-            }
-        }
-    }
-}
-
+﻿//  Copyright (C) 2015, The Duplicati Team
+//  http://www.duplicati.com, info@duplicati.com
+//
+//  This library is free software; you can redistribute it and/or modify
+//  it under the terms of the GNU Lesser General Public License as
+//  published by the Free Software Foundation; either version 2.1 of the
+//  License, or (at your option) any later version.
+//
+//  This library is distributed in the hope that it will be useful, but
+//  WITHOUT ANY WARRANTY; without even the implied warranty of
+//  MERCHANTABILITY or FITNESS FOR A PARTICULAR PURPOSE. See the GNU
+//  Lesser General Public License for more details.
+//
+//  You should have received a copy of the GNU Lesser General Public
+//  License along with this library; if not, write to the Free Software
+//  Foundation, Inc., 59 Temple Place, Suite 330, Boston, MA 02111-1307 USA
+using System;
+using System.Threading.Tasks;
+using Duplicati.Library.Utility;
+using System.Threading;
+using CoCoL;
+
+namespace Duplicati.Library.Main.Operation.Backup
+{
+    internal static class CountFilesHandler
+    {
+        public static Task Run(Snapshots.ISnapshotService snapshot, BackupResults result, Options options, IFilter sourcefilter, IFilter filter, Common.ITaskReader taskreader, System.Threading.CancellationToken token)
+        {
+            // Make sure we create the enumeration process in a seperate scope,
+            // but keep the log channel from the parent scope
+            using(Logging.Log.StartIsolatingScope())
+            using(new IsolatedChannelScope())
+            {
+                var enumeratorTask = Backup.FileEnumerationProcess.Run(snapshot, options.FileAttributeFilter, sourcefilter, filter, options.SymlinkPolicy, options.HardlinkPolicy, options.ExcludeEmptyFolders, options.IgnoreFilenames, options.ChangedFilelist, taskreader);
+                var counterTask = AutomationExtensions.RunTask(new 
+                {
+                    Input = Backup.Channels.SourcePaths.ForRead
+                },
+                    
+                async self =>
+                {
+                    var count = 0L;
+                    var size = 0L;
+
+                    try
+                    {
+                        while (await taskreader.ProgressAsync && !token.IsCancellationRequested)
+                        {
+                            var path = await self.Input.ReadAsync();
+
+                            count++;
+
+                            try
+                            {
+                                size += snapshot.GetFileSize(path);
+                            }
+                            catch
+                            {
+                            }
+
+                            result.OperationProgressUpdater.UpdatefileCount(count, size, false);                    
+                        }
+                    }
+                    finally
+                    {
+                        result.OperationProgressUpdater.UpdatefileCount(count, size, true);
+                    }
+                });
+
+                return Task.WhenAll(enumeratorTask, counterTask);
+            }
+        }
+    }
+}
+