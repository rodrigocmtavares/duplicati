//  Copyright (C) 2015, The Duplicati Team

//  http://www.duplicati.com, info@duplicati.com
//
//  This library is free software; you can redistribute it and/or modify
//  it under the terms of the GNU Lesser General Public License as
//  published by the Free Software Foundation; either version 2.1 of the
//  License, or (at your option) any later version.
//
//  This library is distributed in the hope that it will be useful, but
//  WITHOUT ANY WARRANTY; without even the implied warranty of
//  MERCHANTABILITY or FITNESS FOR A PARTICULAR PURPOSE. See the GNU
//  Lesser General Public License for more details.
//
//  You should have received a copy of the GNU Lesser General Public
//  License along with this library; if not, write to the Free Software
//  Foundation, Inc., 59 Temple Place, Suite 330, Boston, MA 02111-1307 USA
using System;
using System.IO;
<<<<<<< HEAD
using System.Collections.Generic;
using System.Linq;
=======
using Duplicati.Library.Snapshots;
>>>>>>> 3361e27e

namespace Duplicati.Library.Main.Operation
{
    internal class TestFilterHandler : IDisposable
    {
        /// <summary>
        /// The tag used for logging
        /// </summary>
        private static readonly string LOGTAG = Logging.Log.LogTagFromType<TestFilterHandler>();

        private readonly Options m_options;
        private TestFilterResults m_result;
        
        public TestFilterHandler(Options options, TestFilterResults results)
        {
            m_options = options;
            m_result = results;
        }


        public class FilterHandler
        {
            private Snapshots.ISnapshotService m_snapshot;
            private FileAttributes m_attributeFilter;
            private Duplicati.Library.Utility.IFilter m_enumeratefilter;
            private Duplicati.Library.Utility.IFilter m_emitfilter;
            private Options.SymlinkStrategy m_symlinkPolicy;
            private Options.HardlinkStrategy m_hardlinkPolicy;
            private ILogWriter m_logWriter;
            private Dictionary<string, string> m_hardlinkmap;
            private Duplicati.Library.Utility.IFilter m_sourcefilter;
            private Queue<string> m_mixinqueue;

            public FilterHandler(Snapshots.ISnapshotService snapshot, FileAttributes attributeFilter, Duplicati.Library.Utility.IFilter sourcefilter, Duplicati.Library.Utility.IFilter filter, Options.SymlinkStrategy symlinkPolicy, Options.HardlinkStrategy hardlinkPolicy, ILogWriter logWriter)
            {
                m_snapshot = snapshot;
                m_attributeFilter = attributeFilter;
                m_sourcefilter = sourcefilter;
                m_emitfilter = filter;
                m_symlinkPolicy = symlinkPolicy;
                m_hardlinkPolicy = hardlinkPolicy;
                m_logWriter = logWriter;
                m_hardlinkmap = new Dictionary<string, string>();
                m_mixinqueue = new Queue<string>();

                bool includes;
                bool excludes;
                Library.Utility.FilterExpression.AnalyzeFilters(filter, out includes, out excludes);
                if (includes && !excludes)
                {
                    m_enumeratefilter = Library.Utility.FilterExpression.Combine(filter, new Duplicati.Library.Utility.FilterExpression("*" + System.IO.Path.DirectorySeparatorChar, true));
                }
                else
                    m_enumeratefilter = m_emitfilter;

            }

			public void ReportError(string rootpath, string path, Exception ex)
			{
				if (m_logWriter != null)
					m_logWriter.AddWarning(string.Format("Error reported while accessing file: {0}", path), ex);
			}

			public bool AttributeFilter(string rootpath, string path, FileAttributes attributes)
            {
                try
                {
                    if (m_snapshot.IsBlockDevice(path))
                    {
                        if (m_logWriter != null)
                            m_logWriter.AddVerboseMessage("Excluding block device: {0}", path);
                        return false;
                    }
                }
                catch (Exception ex)
                {
                    if (m_logWriter != null)
                        m_logWriter.AddWarning(string.Format("Failed to process path: {0}", path), ex);
                    return false;
                }

                Duplicati.Library.Utility.IFilter sourcematch;
                bool sourcematches;
                if (m_sourcefilter.Matches(path, out sourcematches, out sourcematch) && sourcematches)
                {
                    if (m_logWriter != null)
                        m_logWriter.AddVerboseMessage("Including source path: {0}", path);

                    return true;
                }

                if (m_hardlinkPolicy != Options.HardlinkStrategy.All)
                {
                    try
                    {
                        var id = m_snapshot.HardlinkTargetID(path);
                        if (id != null)
                        {
                            if (m_hardlinkPolicy == Options.HardlinkStrategy.None)
                            {
                                if (m_logWriter != null)
                                    m_logWriter.AddVerboseMessage("Excluding hardlink: {0} ({1})", path, id);
                                return false;
                            }
                            else if (m_hardlinkPolicy == Options.HardlinkStrategy.First)
                            {
                                string prevPath;
                                if (m_hardlinkmap.TryGetValue(id, out prevPath))
                                {
                                    if (m_logWriter != null)
                                        m_logWriter.AddVerboseMessage("Excluding hardlink ({1}) for: {0}, previous hardlink: {2}", path, id, prevPath);
                                    return false;
                                }
                                else
                                {
                                    m_hardlinkmap.Add(id, path);
                                }
                            }
                        }
                    }
                    catch (Exception ex)
                    {
                        if (m_logWriter != null)
                            m_logWriter.AddWarning(string.Format("Failed to process path: {0}", path), ex);
                        return false;
                    }                    
                }

                if ((m_attributeFilter & attributes) != 0)
                {
                    if (m_logWriter != null)
                        m_logWriter.AddVerboseMessage("Excluding path due to attribute filter: {0}", path);
                    return false;
                }

                Library.Utility.IFilter match;
                if (!Library.Utility.FilterExpression.Matches(m_enumeratefilter, path, out match))
                {
                    if (m_logWriter != null)
                        m_logWriter.AddVerboseMessage("Excluding path due to filter: {0} => {1}", path, match == null ? "null" : match.ToString());
                    return false;
                }
                else if (match != null)
                {
                    if (m_logWriter != null)
                        m_logWriter.AddVerboseMessage("Including path due to filter: {0} => {1}", path, match.ToString());
                }

                var isSymlink = (attributes & FileAttributes.ReparsePoint) == FileAttributes.ReparsePoint;
                if (isSymlink && m_symlinkPolicy == Options.SymlinkStrategy.Ignore)
                {
                    if (m_logWriter != null)
                        m_logWriter.AddVerboseMessage("Excluding symlink: {0}", path);
                    return false;
                }

                if (isSymlink && m_symlinkPolicy == Options.SymlinkStrategy.Store)
                {
                    if (m_logWriter != null)
                        m_logWriter.AddVerboseMessage("Storing symlink: {0}", path);

                    m_mixinqueue.Enqueue(path);
                    return false;
                }

                return true;
            }

            public IEnumerable<string> EnumerateFilesAndFolders()
            {
                foreach(var s in m_snapshot.EnumerateFilesAndFolders(this.AttributeFilter, ReportError))
                {
                    while (m_mixinqueue.Count > 0)
                        yield return m_mixinqueue.Dequeue();

                    Library.Utility.IFilter m;
                    if (m_emitfilter != m_enumeratefilter && !Library.Utility.FilterExpression.Matches(m_emitfilter, s, out m))
                        continue;

                    yield return s;
                }

                while (m_mixinqueue.Count > 0)
                    yield return m_mixinqueue.Dequeue();
            }

            public IEnumerable<string> Mixin(IEnumerable<string> list)
            {
                foreach(var s in list.Where(x => {
                    var fa = FileAttributes.Normal;
                    try { fa = m_snapshot.GetAttributes(x); }
                    catch { }

                    return AttributeFilter(null, x, fa);
                }))
                {
                    while (m_mixinqueue.Count > 0)
                        yield return m_mixinqueue.Dequeue();

                    yield return s;
                }

                while (m_mixinqueue.Count > 0)
                    yield return m_mixinqueue.Dequeue();
            }
        }


        
        public void Run(string[] sources, Library.Utility.IFilter filter)
        {
            var storeSymlinks = m_options.SymlinkPolicy == Duplicati.Library.Main.Options.SymlinkStrategy.Store;
            var sourcefilter = new Library.Utility.FilterExpression(sources, true);

            using(var snapshot = BackupHandler.GetSnapshot(sources, m_options))
            {
<<<<<<< HEAD
                foreach(var path in new FilterHandler(snapshot, m_options.FileAttributeFilter, sourcefilter, filter, m_options.SymlinkPolicy, m_options.HardlinkPolicy, m_result).EnumerateFilesAndFolders())
=======
                foreach(var path in new BackupHandler.FilterHandler(snapshot, m_options.FileAttributeFilter, sourcefilter, filter, m_options.SymlinkPolicy, m_options.HardlinkPolicy).EnumerateFilesAndFolders())
>>>>>>> 3361e27e
                {
                    var fa = FileAttributes.Normal;
                    try { fa = snapshot.GetAttributes(path); }
                    catch (Exception ex) { Logging.Log.WriteVerboseMessage(LOGTAG, "FailedAttributeRead", "Failed to read attributes from {0}: {1}", path, ex.Message); }

                    if (storeSymlinks && snapshot.IsSymlink(path, fa))
                    {
                        Logging.Log.WriteVerboseMessage(LOGTAG, "StoreSymlink", "Storing symlink: {0}", path);
                    }
                    else if ((fa & FileAttributes.Directory) == FileAttributes.Directory)
                    {
                        Logging.Log.WriteVerboseMessage(LOGTAG, "AddDirectory", "Including folder {0}", path);
                    }
                    else
                    {
                        m_result.FileCount++;
                        var size = -1L;
                    
                        try
                        {
                            size = snapshot.GetFileSize(path);
                            m_result.FileSize += size;
                        }
                        catch (Exception ex) 
                        { 
                            Logging.Log.WriteVerboseMessage(LOGTAG, "SizeReadFailed", "Failed to read length of file {0}: {1}", path, ex.Message); 
                        }
                    
                    
                        if (m_options.SkipFilesLargerThan == long.MaxValue || m_options.SkipFilesLargerThan == 0 || size < m_options.SkipFilesLargerThan)
                            Logging.Log.WriteVerboseMessage(LOGTAG, "IncludeFile", "Including file: {0} ({1})", path, size < 0 ? "unknown" : Duplicati.Library.Utility.Utility.FormatSizeString(size));
                        else
                            Logging.Log.WriteVerboseMessage(LOGTAG, "ExcludeLargeFile", "Excluding file due to size: {0} ({1})", path, size < 0 ? "unknown" : Duplicati.Library.Utility.Utility.FormatSizeString(size));
                    }
                    
                }
            }
        }
        
        #region IDisposable implementation
        public void Dispose()
        {
            throw new NotImplementedException();
        }
        #endregion
    }
}

<|MERGE_RESOLUTION|>--- conflicted
+++ resolved
@@ -1,294 +1,121 @@
-//  Copyright (C) 2015, The Duplicati Team
+//  Copyright (C) 2015, The Duplicati Team
+
+//  http://www.duplicati.com, info@duplicati.com
+//
+//  This library is free software; you can redistribute it and/or modify
+//  it under the terms of the GNU Lesser General Public License as
+//  published by the Free Software Foundation; either version 2.1 of the
+//  License, or (at your option) any later version.
+//
+//  This library is distributed in the hope that it will be useful, but
+//  WITHOUT ANY WARRANTY; without even the implied warranty of
+//  MERCHANTABILITY or FITNESS FOR A PARTICULAR PURPOSE. See the GNU
+//  Lesser General Public License for more details.
+//
+//  You should have received a copy of the GNU Lesser General Public
+//  License along with this library; if not, write to the Free Software
+//  Foundation, Inc., 59 Temple Place, Suite 330, Boston, MA 02111-1307 USA
+using System;
+using System.IO;
+using System.Collections.Generic;
+using System.Linq;
+using Duplicati.Library.Snapshots;
+using CoCoL;
 
-//  http://www.duplicati.com, info@duplicati.com
-//
-//  This library is free software; you can redistribute it and/or modify
-//  it under the terms of the GNU Lesser General Public License as
-//  published by the Free Software Foundation; either version 2.1 of the
-//  License, or (at your option) any later version.
-//
-//  This library is distributed in the hope that it will be useful, but
-//  WITHOUT ANY WARRANTY; without even the implied warranty of
-//  MERCHANTABILITY or FITNESS FOR A PARTICULAR PURPOSE. See the GNU
-//  Lesser General Public License for more details.
-//
-//  You should have received a copy of the GNU Lesser General Public
-//  License along with this library; if not, write to the Free Software
-//  Foundation, Inc., 59 Temple Place, Suite 330, Boston, MA 02111-1307 USA
-using System;
-using System.IO;
-<<<<<<< HEAD
-using System.Collections.Generic;
-using System.Linq;
-=======
-using Duplicati.Library.Snapshots;
->>>>>>> 3361e27e
-
-namespace Duplicati.Library.Main.Operation
-{
-    internal class TestFilterHandler : IDisposable
-    {
-        /// <summary>
-        /// The tag used for logging
-        /// </summary>
-        private static readonly string LOGTAG = Logging.Log.LogTagFromType<TestFilterHandler>();
-
-        private readonly Options m_options;
-        private TestFilterResults m_result;
-        
-        public TestFilterHandler(Options options, TestFilterResults results)
-        {
-            m_options = options;
-            m_result = results;
-        }
-
-
-        public class FilterHandler
-        {
-            private Snapshots.ISnapshotService m_snapshot;
-            private FileAttributes m_attributeFilter;
-            private Duplicati.Library.Utility.IFilter m_enumeratefilter;
-            private Duplicati.Library.Utility.IFilter m_emitfilter;
-            private Options.SymlinkStrategy m_symlinkPolicy;
-            private Options.HardlinkStrategy m_hardlinkPolicy;
-            private ILogWriter m_logWriter;
-            private Dictionary<string, string> m_hardlinkmap;
-            private Duplicati.Library.Utility.IFilter m_sourcefilter;
-            private Queue<string> m_mixinqueue;
-
-            public FilterHandler(Snapshots.ISnapshotService snapshot, FileAttributes attributeFilter, Duplicati.Library.Utility.IFilter sourcefilter, Duplicati.Library.Utility.IFilter filter, Options.SymlinkStrategy symlinkPolicy, Options.HardlinkStrategy hardlinkPolicy, ILogWriter logWriter)
-            {
-                m_snapshot = snapshot;
-                m_attributeFilter = attributeFilter;
-                m_sourcefilter = sourcefilter;
-                m_emitfilter = filter;
-                m_symlinkPolicy = symlinkPolicy;
-                m_hardlinkPolicy = hardlinkPolicy;
-                m_logWriter = logWriter;
-                m_hardlinkmap = new Dictionary<string, string>();
-                m_mixinqueue = new Queue<string>();
-
-                bool includes;
-                bool excludes;
-                Library.Utility.FilterExpression.AnalyzeFilters(filter, out includes, out excludes);
-                if (includes && !excludes)
-                {
-                    m_enumeratefilter = Library.Utility.FilterExpression.Combine(filter, new Duplicati.Library.Utility.FilterExpression("*" + System.IO.Path.DirectorySeparatorChar, true));
-                }
-                else
-                    m_enumeratefilter = m_emitfilter;
-
-            }
-
-			public void ReportError(string rootpath, string path, Exception ex)
-			{
-				if (m_logWriter != null)
-					m_logWriter.AddWarning(string.Format("Error reported while accessing file: {0}", path), ex);
-			}
-
-			public bool AttributeFilter(string rootpath, string path, FileAttributes attributes)
-            {
-                try
-                {
-                    if (m_snapshot.IsBlockDevice(path))
-                    {
-                        if (m_logWriter != null)
-                            m_logWriter.AddVerboseMessage("Excluding block device: {0}", path);
-                        return false;
-                    }
-                }
-                catch (Exception ex)
-                {
-                    if (m_logWriter != null)
-                        m_logWriter.AddWarning(string.Format("Failed to process path: {0}", path), ex);
-                    return false;
-                }
-
-                Duplicati.Library.Utility.IFilter sourcematch;
-                bool sourcematches;
-                if (m_sourcefilter.Matches(path, out sourcematches, out sourcematch) && sourcematches)
-                {
-                    if (m_logWriter != null)
-                        m_logWriter.AddVerboseMessage("Including source path: {0}", path);
-
-                    return true;
-                }
-
-                if (m_hardlinkPolicy != Options.HardlinkStrategy.All)
-                {
-                    try
-                    {
-                        var id = m_snapshot.HardlinkTargetID(path);
-                        if (id != null)
-                        {
-                            if (m_hardlinkPolicy == Options.HardlinkStrategy.None)
-                            {
-                                if (m_logWriter != null)
-                                    m_logWriter.AddVerboseMessage("Excluding hardlink: {0} ({1})", path, id);
-                                return false;
-                            }
-                            else if (m_hardlinkPolicy == Options.HardlinkStrategy.First)
-                            {
-                                string prevPath;
-                                if (m_hardlinkmap.TryGetValue(id, out prevPath))
-                                {
-                                    if (m_logWriter != null)
-                                        m_logWriter.AddVerboseMessage("Excluding hardlink ({1}) for: {0}, previous hardlink: {2}", path, id, prevPath);
-                                    return false;
-                                }
-                                else
-                                {
-                                    m_hardlinkmap.Add(id, path);
-                                }
-                            }
-                        }
-                    }
-                    catch (Exception ex)
-                    {
-                        if (m_logWriter != null)
-                            m_logWriter.AddWarning(string.Format("Failed to process path: {0}", path), ex);
-                        return false;
-                    }                    
-                }
-
-                if ((m_attributeFilter & attributes) != 0)
-                {
-                    if (m_logWriter != null)
-                        m_logWriter.AddVerboseMessage("Excluding path due to attribute filter: {0}", path);
-                    return false;
-                }
-
-                Library.Utility.IFilter match;
-                if (!Library.Utility.FilterExpression.Matches(m_enumeratefilter, path, out match))
-                {
-                    if (m_logWriter != null)
-                        m_logWriter.AddVerboseMessage("Excluding path due to filter: {0} => {1}", path, match == null ? "null" : match.ToString());
-                    return false;
-                }
-                else if (match != null)
-                {
-                    if (m_logWriter != null)
-                        m_logWriter.AddVerboseMessage("Including path due to filter: {0} => {1}", path, match.ToString());
-                }
-
-                var isSymlink = (attributes & FileAttributes.ReparsePoint) == FileAttributes.ReparsePoint;
-                if (isSymlink && m_symlinkPolicy == Options.SymlinkStrategy.Ignore)
-                {
-                    if (m_logWriter != null)
-                        m_logWriter.AddVerboseMessage("Excluding symlink: {0}", path);
-                    return false;
-                }
-
-                if (isSymlink && m_symlinkPolicy == Options.SymlinkStrategy.Store)
-                {
-                    if (m_logWriter != null)
-                        m_logWriter.AddVerboseMessage("Storing symlink: {0}", path);
-
-                    m_mixinqueue.Enqueue(path);
-                    return false;
-                }
-
-                return true;
-            }
-
-            public IEnumerable<string> EnumerateFilesAndFolders()
-            {
-                foreach(var s in m_snapshot.EnumerateFilesAndFolders(this.AttributeFilter, ReportError))
-                {
-                    while (m_mixinqueue.Count > 0)
-                        yield return m_mixinqueue.Dequeue();
-
-                    Library.Utility.IFilter m;
-                    if (m_emitfilter != m_enumeratefilter && !Library.Utility.FilterExpression.Matches(m_emitfilter, s, out m))
-                        continue;
-
-                    yield return s;
-                }
-
-                while (m_mixinqueue.Count > 0)
-                    yield return m_mixinqueue.Dequeue();
-            }
-
-            public IEnumerable<string> Mixin(IEnumerable<string> list)
-            {
-                foreach(var s in list.Where(x => {
-                    var fa = FileAttributes.Normal;
-                    try { fa = m_snapshot.GetAttributes(x); }
-                    catch { }
-
-                    return AttributeFilter(null, x, fa);
-                }))
-                {
-                    while (m_mixinqueue.Count > 0)
-                        yield return m_mixinqueue.Dequeue();
-
-                    yield return s;
-                }
-
-                while (m_mixinqueue.Count > 0)
-                    yield return m_mixinqueue.Dequeue();
-            }
-        }
-
-
-        
-        public void Run(string[] sources, Library.Utility.IFilter filter)
-        {
-            var storeSymlinks = m_options.SymlinkPolicy == Duplicati.Library.Main.Options.SymlinkStrategy.Store;
-            var sourcefilter = new Library.Utility.FilterExpression(sources, true);
-
-            using(var snapshot = BackupHandler.GetSnapshot(sources, m_options))
-            {
-<<<<<<< HEAD
-                foreach(var path in new FilterHandler(snapshot, m_options.FileAttributeFilter, sourcefilter, filter, m_options.SymlinkPolicy, m_options.HardlinkPolicy, m_result).EnumerateFilesAndFolders())
-=======
-                foreach(var path in new BackupHandler.FilterHandler(snapshot, m_options.FileAttributeFilter, sourcefilter, filter, m_options.SymlinkPolicy, m_options.HardlinkPolicy).EnumerateFilesAndFolders())
->>>>>>> 3361e27e
-                {
-                    var fa = FileAttributes.Normal;
-                    try { fa = snapshot.GetAttributes(path); }
-                    catch (Exception ex) { Logging.Log.WriteVerboseMessage(LOGTAG, "FailedAttributeRead", "Failed to read attributes from {0}: {1}", path, ex.Message); }
-
-                    if (storeSymlinks && snapshot.IsSymlink(path, fa))
-                    {
-                        Logging.Log.WriteVerboseMessage(LOGTAG, "StoreSymlink", "Storing symlink: {0}", path);
-                    }
-                    else if ((fa & FileAttributes.Directory) == FileAttributes.Directory)
-                    {
-                        Logging.Log.WriteVerboseMessage(LOGTAG, "AddDirectory", "Including folder {0}", path);
-                    }
-                    else
-                    {
-                        m_result.FileCount++;
-                        var size = -1L;
-                    
-                        try
-                        {
-                            size = snapshot.GetFileSize(path);
-                            m_result.FileSize += size;
-                        }
-                        catch (Exception ex) 
-                        { 
-                            Logging.Log.WriteVerboseMessage(LOGTAG, "SizeReadFailed", "Failed to read length of file {0}: {1}", path, ex.Message); 
-                        }
-                    
-                    
-                        if (m_options.SkipFilesLargerThan == long.MaxValue || m_options.SkipFilesLargerThan == 0 || size < m_options.SkipFilesLargerThan)
-                            Logging.Log.WriteVerboseMessage(LOGTAG, "IncludeFile", "Including file: {0} ({1})", path, size < 0 ? "unknown" : Duplicati.Library.Utility.Utility.FormatSizeString(size));
-                        else
-                            Logging.Log.WriteVerboseMessage(LOGTAG, "ExcludeLargeFile", "Excluding file due to size: {0} ({1})", path, size < 0 ? "unknown" : Duplicati.Library.Utility.Utility.FormatSizeString(size));
-                    }
-                    
-                }
-            }
-        }
-        
-        #region IDisposable implementation
-        public void Dispose()
-        {
-            throw new NotImplementedException();
-        }
-        #endregion
-    }
-}
-
+namespace Duplicati.Library.Main.Operation
+{
+    internal class TestFilterHandler : IDisposable
+    {
+        /// <summary>
+        /// The tag used for logging
+        /// </summary>
+        private static readonly string LOGTAG = Logging.Log.LogTagFromType<TestFilterHandler>();
+
+        private readonly Options m_options;
+        private TestFilterResults m_result;
+        
+        public TestFilterHandler(Options options, TestFilterResults results)
+        {
+            m_options = options;
+            m_result = results;
+        }
+
+        public void Run(string[] sources, Library.Utility.IFilter filter)
+        {
+            var storeSymlinks = m_options.SymlinkPolicy == Duplicati.Library.Main.Options.SymlinkStrategy.Store;
+            var sourcefilter = new Library.Utility.FilterExpression(sources, true);
+
+            using(var snapshot = BackupHandler.GetSnapshot(sources, m_options))
+            {
+                var source = Operation.Backup.FileEnumerationProcess.Run(snapshot, m_options.FileAttributeFilter, sourcefilter, filter, m_options.SymlinkPolicy, m_options.HardlinkPolicy, null, m_result.TaskReader);
+                var sink = CoCoL.AutomationExtensions.RunTask(
+                    Operation.Backup.Channels.SourcePaths.ForRead,
+                    async chan => {
+                        while (true)
+                        {
+                            var path = await chan.ReadAsync();
+                            var fa = FileAttributes.Normal;
+                            try { fa = snapshot.GetAttributes(path); }
+                            catch (Exception ex) { Logging.Log.WriteVerboseMessage(LOGTAG, "FailedAttributeRead", "Failed to read attributes from {0}: {1}", path, ex.Message); }
+
+                            // Analyze symlinks
+                            var isSymlink = snapshot.IsSymlink(path, fa);
+                            string symlinkTarget = null;
+
+                            if (isSymlink)
+                                try { symlinkTarget = snapshot.GetSymlinkTarget(path); }
+                                catch (Exception ex) { Logging.Log.WriteExplicitMessage(LOGTAG, "SymlinkTargetReadFailure", ex, "Failed to read symlink target for path: {0}", path); }
+
+                            if (isSymlink && m_options.SymlinkPolicy == Options.SymlinkStrategy.Store && !string.IsNullOrWhiteSpace(symlinkTarget))
+                            {
+                                // Skip stored symlinks
+                                continue;
+                            }
+
+                            // Go for the symlink target, as we know we follow symlinks
+                            if (!string.IsNullOrWhiteSpace(symlinkTarget))
+                            {
+                                path = symlinkTarget;
+                                fa = FileAttributes.Normal;
+                                try { fa = snapshot.GetAttributes(path); }
+                                catch (Exception ex) { Logging.Log.WriteVerboseMessage(LOGTAG, "FailedAttributeRead", "Failed to read attributes from {0}: {1}", path, ex.Message); }
+                            }
+
+                            // Proceed with non-folders
+                            if (!((fa & FileAttributes.Directory) == FileAttributes.Directory))
+                            {
+                                m_result.FileCount++;
+                                var size = -1L;
+
+                                try
+                                {
+                                    size = snapshot.GetFileSize(path);
+                                    m_result.FileSize += size;
+                                }
+                                catch (Exception ex)
+                                {
+                                    Logging.Log.WriteVerboseMessage(LOGTAG, "SizeReadFailed", "Failed to read length of file {0}: {1}", path, ex.Message);
+                                }
+
+
+                                if (m_options.SkipFilesLargerThan == long.MaxValue || m_options.SkipFilesLargerThan == 0 || size < m_options.SkipFilesLargerThan)
+                                    Logging.Log.WriteVerboseMessage(LOGTAG, "IncludeFile", "Including file: {0} ({1})", path, size < 0 ? "unknown" : Duplicati.Library.Utility.Utility.FormatSizeString(size));
+                                else
+                                    Logging.Log.WriteVerboseMessage(LOGTAG, "ExcludeLargeFile", "Excluding file due to size: {0} ({1})", path, size < 0 ? "unknown" : Duplicati.Library.Utility.Utility.FormatSizeString(size));
+                            }
+                        }
+                    }
+                );
+
+                System.Threading.Tasks.Task.WhenAll(source, sink).WaitForTaskOrThrow();
+            }
+        }
+        
+        #region IDisposable implementation
+        public void Dispose()
+        {
+        }
+        #endregion
+    }
+}
+