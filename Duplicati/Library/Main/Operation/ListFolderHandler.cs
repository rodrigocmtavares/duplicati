--- conflicted
+++ resolved
@@ -63,20 +63,8 @@
         {
             if (folders != null && folders.Length > 1)
                 throw new UserInformationException("When no folder is specified, only one folder can be listed", "MultipleFoldersFound");
-<<<<<<< HEAD
-            result.Entries = await db
-                .ListFilesetEntries(
-                    db.GetRootPrefixes(filesetIds[0], result.TaskControl.ProgressToken).ToEnumerable(),
-                    filesetIds[0],
-                    offset,
-                    limit,
-                    result.TaskControl.ProgressToken
-                )
-                .ConfigureAwait(false);
-=======
             var rootFolders = db.GetMinimalUniquePrefixEntries(filesetIds[0]);
             result.Entries = new PaginatedResults<IListFolderEntry>(0, rootFolders.Count, 1, rootFolders.Count, rootFolders);
->>>>>>> 86acc32c
         }
         else
         {
