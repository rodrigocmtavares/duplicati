--- conflicted
+++ resolved
@@ -1,25 +1,11 @@
 ﻿<Project Sdk="Microsoft.NET.Sdk">
 
   <PropertyGroup>
-<<<<<<< HEAD
     <TargetFramework>net8.0</TargetFramework>
     <OutputType>Library</OutputType>
     <RootNamespace>Duplicati.Library.Backend</RootNamespace>
-=======
-    <TargetFramework>netstandard2.0</TargetFramework>    
-    <Copyright>LGPL, Copyright © Duplicati Team 2021</Copyright>
-    <Description>A SharePoint Online Backend for Duplicati (includes OneDrive for Business support)</Description>
->>>>>>> 4f577c65
   </PropertyGroup>
-  
   <ItemGroup>
-<<<<<<< HEAD
-=======
-    <PackageReference Include="Newtonsoft.Json" Version="13.0.2" />
-  </ItemGroup>
-
-  <ItemGroup>
->>>>>>> 4f577c65
     <ProjectReference Include="..\..\Interface\Duplicati.Library.Interface.csproj" />
     <ProjectReference Include="..\..\Localization\Duplicati.Library.Localization.csproj" />
     <ProjectReference Include="..\..\Utility\Duplicati.Library.Utility.csproj" />
@@ -33,20 +19,10 @@
   </ItemGroup>
 
   <ItemGroup>
-<<<<<<< HEAD
-    <PackageReference Include="Microsoft.AspNetCore.SystemWebAdapters" Version="1.3.0" />
-    <PackageReference Include="Microsoft.CSharp" Version="4.7.0" />
-  </ItemGroup>
-  <ItemGroup>
-    <Reference Include="SharePointPnP.Client">
-      <HintPath>..\..\..\..\thirdparty\SharePointPnP-Sites-Core\SharePointPnP.Client.dll</HintPath>
-    </Reference>
-=======
     <PackageReference Include="Microsoft.DotNet.Analyzers.Compatibility" Version="0.2.12-alpha">
       <PrivateAssets>all</PrivateAssets>
       <IncludeAssets>runtime; build; native; contentfiles; analyzers; buildtransitive</IncludeAssets>
     </PackageReference>
->>>>>>> 4f577c65
   </ItemGroup>
 
 </Project>