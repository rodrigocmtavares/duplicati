--- conflicted
+++ resolved
@@ -1,22 +1,12 @@
 ﻿<Project Sdk="Microsoft.NET.Sdk">
 
   <PropertyGroup>
-<<<<<<< HEAD
     <TargetFramework>net8.0</TargetFramework>
     <OutputType>Library</OutputType>
     <RootNamespace>Duplicati.Library.Backend</RootNamespace>
-=======
-    <TargetFramework>netstandard2.0</TargetFramework>    
-    <Copyright>LGPL, Copyright © Duplicati Team 2021</Copyright>
-    <Description>iDrivee2 backend for Duplicati</Description>
->>>>>>> 4f577c65
   </PropertyGroup>
   
   <ItemGroup>
-<<<<<<< HEAD
-    <ProjectReference Include="..\..\Utility\Duplicati.Library.Utility.csproj" />
-=======
->>>>>>> 4f577c65
     <ProjectReference Include="..\..\Interface\Duplicati.Library.Interface.csproj" />
     <ProjectReference Include="..\..\Localization\Duplicati.Library.Localization.csproj" />
     <ProjectReference Include="..\..\Utility\Duplicati.Library.Utility.csproj" />
@@ -25,20 +15,9 @@
   </ItemGroup>
 
   <ItemGroup>
-<<<<<<< HEAD
-    <PackageReference Include="AWSSDK.Core" Version="3.3.103.71" />
-    <PackageReference Include="AWSSDK.S3" Version="3.3.104.43" />
-    <PackageReference Include="Minio" Version="3.1.13" />
-    <PackageReference Include="RestSharp" Version="110.2.0" />
-    <PackageReference Include="System.Reactive" Version="4.0.0" />
-    <PackageReference Include="System.Reactive.Linq" Version="4.0.0" />
-    <PackageReference Include="Microsoft.AspNetCore.SystemWebAdapters" Version="1.3.0" />
-    <PackageReference Include="Microsoft.CSharp" Version="4.7.0" />
-=======
     <PackageReference Include="Microsoft.DotNet.Analyzers.Compatibility" Version="0.2.12-alpha">
       <PrivateAssets>all</PrivateAssets>
       <IncludeAssets>runtime; build; native; contentfiles; analyzers; buildtransitive</IncludeAssets>
     </PackageReference>
->>>>>>> 4f577c65
   </ItemGroup>
 </Project>