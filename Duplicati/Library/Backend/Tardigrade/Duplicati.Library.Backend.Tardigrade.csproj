﻿<Project Sdk="Microsoft.NET.Sdk">

  <PropertyGroup>
    <TargetFramework>net8.0</TargetFramework>
    <OutputType>Library</OutputType>
  </PropertyGroup>
<<<<<<< HEAD
  
=======
  <PropertyGroup Condition=" '$(Configuration)|$(Platform)' == 'Debug|AnyCPU' ">
    <DebugSymbols>true</DebugSymbols>
    <DebugType>full</DebugType>
    <Optimize>false</Optimize>
    <OutputPath>bin\Debug\</OutputPath>
    <DefineConstants>DEBUG;TRACE</DefineConstants>
    <ErrorReport>prompt</ErrorReport>
    <WarningLevel>4</WarningLevel>
    <PlatformTarget>x64</PlatformTarget>
  </PropertyGroup>
  <PropertyGroup Condition=" '$(Configuration)|$(Platform)' == 'Release|AnyCPU' ">
    <DebugType>pdbonly</DebugType>
    <Optimize>true</Optimize>
    <OutputPath>bin\Release\</OutputPath>
    <DefineConstants>TRACE</DefineConstants>
    <ErrorReport>prompt</ErrorReport>
    <WarningLevel>4</WarningLevel>
  </PropertyGroup>
  <ItemGroup>
    <Reference Include="SQLite-net, Version=1.7.335.0, Culture=neutral, processorArchitecture=MSIL">
      <HintPath>..\..\..\..\packages\sqlite-net-pcl.1.7.335\lib\netstandard2.0\SQLite-net.dll</HintPath>
    </Reference>
    <Reference Include="SQLitePCLRaw.batteries_v2, Version=2.0.3.851, Culture=neutral, PublicKeyToken=8226ea5df37bcae9, processorArchitecture=MSIL">
      <HintPath>..\..\..\..\packages\SQLitePCLRaw.bundle_green.2.0.3\lib\net461\SQLitePCLRaw.batteries_v2.dll</HintPath>
    </Reference>
    <Reference Include="SQLitePCLRaw.core, Version=2.0.3.851, Culture=neutral, PublicKeyToken=1488e028ca7ab535, processorArchitecture=MSIL">
      <HintPath>..\..\..\..\packages\SQLitePCLRaw.core.2.0.3\lib\netstandard2.0\SQLitePCLRaw.core.dll</HintPath>
    </Reference>
    <Reference Include="SQLitePCLRaw.nativelibrary, Version=2.0.3.851, Culture=neutral, PublicKeyToken=502ed628492ab262, processorArchitecture=MSIL">
      <HintPath>..\..\..\..\packages\SQLitePCLRaw.bundle_green.2.0.3\lib\net461\SQLitePCLRaw.nativelibrary.dll</HintPath>
    </Reference>
    <Reference Include="SQLitePCLRaw.provider.dynamic_cdecl, Version=2.0.3.851, Culture=neutral, PublicKeyToken=b68184102cba0b3b, processorArchitecture=MSIL">
      <HintPath>..\..\..\..\packages\SQLitePCLRaw.provider.dynamic_cdecl.2.0.3\lib\netstandard2.0\SQLitePCLRaw.provider.dynamic_cdecl.dll</HintPath>
    </Reference>
    <Reference Include="System" />
    <Reference Include="System.Buffers, Version=4.0.3.0, Culture=neutral, PublicKeyToken=cc7b13ffcd2ddd51, processorArchitecture=MSIL">
      <HintPath>..\..\..\..\packages\System.Buffers.4.5.1\lib\netstandard2.0\System.Buffers.dll</HintPath>
    </Reference>
    <Reference Include="System.Core" />
    <Reference Include="System.Memory, Version=4.0.1.2, Culture=neutral, PublicKeyToken=cc7b13ffcd2ddd51, processorArchitecture=MSIL">
      <HintPath>..\..\..\..\packages\System.Memory.4.5.5\lib\netstandard2.0\System.Memory.dll</HintPath>
    </Reference>
    <Reference Include="System.Numerics" />
    <Reference Include="System.Numerics.Vectors, Version=4.1.3.0, Culture=neutral, PublicKeyToken=b03f5f7f11d50a3a, processorArchitecture=MSIL">
      <HintPath>..\..\..\..\packages\System.Numerics.Vectors.4.4.0\lib\net46\System.Numerics.Vectors.dll</HintPath>
    </Reference>
    <Reference Include="System.Runtime.CompilerServices.Unsafe, Version=6.0.0.0, Culture=neutral, PublicKeyToken=b03f5f7f11d50a3a, processorArchitecture=MSIL">
      <HintPath>..\..\..\..\packages\System.Runtime.CompilerServices.Unsafe.6.0.0\lib\netstandard2.0\System.Runtime.CompilerServices.Unsafe.dll</HintPath>
    </Reference>
    <Reference Include="System.Xml.Linq" />
    <Reference Include="System.Data.DataSetExtensions" />
    <Reference Include="Microsoft.CSharp" />
    <Reference Include="System.Data" />
    <Reference Include="System.Net.Http" />
    <Reference Include="System.Xml" />
    <Reference Include="uplink.NET, Version=2.12.0.0, Culture=neutral, processorArchitecture=MSIL">
      <HintPath>..\..\..\..\packages\uplink.NET.2.12.3328\lib\netstandard2.0\uplink.NET.dll</HintPath>
    </Reference>
  </ItemGroup>
>>>>>>> 8f2e3fed
  <ItemGroup>
    <PackageReference Include="Newtonsoft.Json" Version="13.0.3" />
    <PackageReference Include="uplink.NET" Version="2.7.1604" />
  </ItemGroup>

  <ItemGroup>
    <ProjectReference Include="..\..\Interface\Duplicati.Library.Interface.csproj" />
    <ProjectReference Include="..\..\Common\Duplicati.Library.Common.csproj" />
    <ProjectReference Include="..\..\Localization\Duplicati.Library.Localization.csproj" />
    <ProjectReference Include="..\..\Utility\Duplicati.Library.Utility.csproj" />
    <ProjectReference Include="..\Storj\Duplicati.Library.Backend.Storj.csproj" />
  </ItemGroup>
  
  <ItemGroup>
    <PackageReference Include="Microsoft.DotNet.Analyzers.Compatibility" Version="0.2.12-alpha">
      <PrivateAssets>all</PrivateAssets>
      <IncludeAssets>runtime; build; native; contentfiles; analyzers; buildtransitive</IncludeAssets>
    </PackageReference>
  </ItemGroup>
<<<<<<< HEAD
=======
  <Import Project="$(MSBuildToolsPath)\Microsoft.CSharp.targets" />
  <Target Name="EnsureNuGetPackageBuildImports" BeforeTargets="PrepareForBuild">
    <PropertyGroup>
      <ErrorText>Dieses Projekt verweist auf mindestens ein NuGet-Paket, das auf diesem Computer fehlt. Verwenden Sie die Wiederherstellung von NuGet-Paketen, um die fehlenden Dateien herunterzuladen. Weitere Informationen finden Sie unter "http://go.microsoft.com/fwlink/?LinkID=322105". Die fehlende Datei ist "{0}".</ErrorText>
    </PropertyGroup>
    <Error Condition="!Exists('..\..\..\..\packages\SQLitePCLRaw.lib.e_sqlite3.2.0.3\build\net461\SQLitePCLRaw.lib.e_sqlite3.targets')" Text="$([System.String]::Format('$(ErrorText)', '..\..\..\..\packages\SQLitePCLRaw.lib.e_sqlite3.2.0.3\build\net461\SQLitePCLRaw.lib.e_sqlite3.targets'))" />
  </Target>
  <Target Name="CopyTardigradeLinuxLibrary" BeforeTargets="PrepareForBuild">
    <Message Text="Executing Tardigrade Linux native library copy task" Importance="High" />
    <Copy
      SourceFiles="..\..\..\..\packages/uplink.NET.Linux.2.12.3328/runtimes/linux-x64/native/storj_uplink.so"
      DestinationFiles="$(ProjectDir)libstorj_uplink.so" />
    <Message Text="Copied Linux uplink native library" Importance="High" />
  </Target>
  <Target Name="CopyTardigradeMacLibrary" BeforeTargets="PrepareForBuild">
    <Message Text="Executing Tardigrade Linux native library copy task" Importance="High" />
    <Copy
      SourceFiles="..\..\..\..\packages/uplink.NET.Mac.2.12.3328/runtimes/osx-x64/native/libstorj_uplink.dylib"
      DestinationFiles="$(ProjectDir)libstorj_uplink.dylib" />
      <Message Text="Copied Mac uplink native library" Importance="High" />
  </Target>
  <Target Name="CopyTardigradeWinLibrary64" BeforeTargets="PrepareForBuild">
     <Message Text="Executing Tardigrade Windows native 64 library copy task" Importance="High" />
    <Copy
      SourceFiles="..\..\..\..\packages/uplink.NET.Win.2.12.3328/runtimes/win-x64/native/storj_uplink.dll"
      DestinationFolder="$(ProjectDir)win-x64" />
      <Message Text="Copied Windows uplink native 64 library" Importance="High" />
  </Target>
  <Target Name="CopyTardigradeWinLibrary32" BeforeTargets="PrepareForBuild">
     <Message Text="Executing Tardigrade Windows native 32 library copy task" Importance="High" />
    <Copy
      SourceFiles="..\..\..\..\packages/uplink.NET.Win.2.12.3328/runtimes/win-x86/native/storj_uplink.dll"
      DestinationFolder="$(ProjectDir)win-x86" />
      <Message Text="Copied Windows uplink native 32 library" Importance="High" />
  </Target>
  <Import Project="..\..\..\..\packages\SQLitePCLRaw.lib.e_sqlite3.2.0.3\build\net461\SQLitePCLRaw.lib.e_sqlite3.targets" Condition="Exists('..\..\..\..\packages\SQLitePCLRaw.lib.e_sqlite3.2.0.3\build\net461\SQLitePCLRaw.lib.e_sqlite3.targets')" />
>>>>>>> 8f2e3fed
</Project><|MERGE_RESOLUTION|>--- conflicted
+++ resolved
@@ -4,72 +4,10 @@
     <TargetFramework>net8.0</TargetFramework>
     <OutputType>Library</OutputType>
   </PropertyGroup>
-<<<<<<< HEAD
   
-=======
-  <PropertyGroup Condition=" '$(Configuration)|$(Platform)' == 'Debug|AnyCPU' ">
-    <DebugSymbols>true</DebugSymbols>
-    <DebugType>full</DebugType>
-    <Optimize>false</Optimize>
-    <OutputPath>bin\Debug\</OutputPath>
-    <DefineConstants>DEBUG;TRACE</DefineConstants>
-    <ErrorReport>prompt</ErrorReport>
-    <WarningLevel>4</WarningLevel>
-    <PlatformTarget>x64</PlatformTarget>
-  </PropertyGroup>
-  <PropertyGroup Condition=" '$(Configuration)|$(Platform)' == 'Release|AnyCPU' ">
-    <DebugType>pdbonly</DebugType>
-    <Optimize>true</Optimize>
-    <OutputPath>bin\Release\</OutputPath>
-    <DefineConstants>TRACE</DefineConstants>
-    <ErrorReport>prompt</ErrorReport>
-    <WarningLevel>4</WarningLevel>
-  </PropertyGroup>
-  <ItemGroup>
-    <Reference Include="SQLite-net, Version=1.7.335.0, Culture=neutral, processorArchitecture=MSIL">
-      <HintPath>..\..\..\..\packages\sqlite-net-pcl.1.7.335\lib\netstandard2.0\SQLite-net.dll</HintPath>
-    </Reference>
-    <Reference Include="SQLitePCLRaw.batteries_v2, Version=2.0.3.851, Culture=neutral, PublicKeyToken=8226ea5df37bcae9, processorArchitecture=MSIL">
-      <HintPath>..\..\..\..\packages\SQLitePCLRaw.bundle_green.2.0.3\lib\net461\SQLitePCLRaw.batteries_v2.dll</HintPath>
-    </Reference>
-    <Reference Include="SQLitePCLRaw.core, Version=2.0.3.851, Culture=neutral, PublicKeyToken=1488e028ca7ab535, processorArchitecture=MSIL">
-      <HintPath>..\..\..\..\packages\SQLitePCLRaw.core.2.0.3\lib\netstandard2.0\SQLitePCLRaw.core.dll</HintPath>
-    </Reference>
-    <Reference Include="SQLitePCLRaw.nativelibrary, Version=2.0.3.851, Culture=neutral, PublicKeyToken=502ed628492ab262, processorArchitecture=MSIL">
-      <HintPath>..\..\..\..\packages\SQLitePCLRaw.bundle_green.2.0.3\lib\net461\SQLitePCLRaw.nativelibrary.dll</HintPath>
-    </Reference>
-    <Reference Include="SQLitePCLRaw.provider.dynamic_cdecl, Version=2.0.3.851, Culture=neutral, PublicKeyToken=b68184102cba0b3b, processorArchitecture=MSIL">
-      <HintPath>..\..\..\..\packages\SQLitePCLRaw.provider.dynamic_cdecl.2.0.3\lib\netstandard2.0\SQLitePCLRaw.provider.dynamic_cdecl.dll</HintPath>
-    </Reference>
-    <Reference Include="System" />
-    <Reference Include="System.Buffers, Version=4.0.3.0, Culture=neutral, PublicKeyToken=cc7b13ffcd2ddd51, processorArchitecture=MSIL">
-      <HintPath>..\..\..\..\packages\System.Buffers.4.5.1\lib\netstandard2.0\System.Buffers.dll</HintPath>
-    </Reference>
-    <Reference Include="System.Core" />
-    <Reference Include="System.Memory, Version=4.0.1.2, Culture=neutral, PublicKeyToken=cc7b13ffcd2ddd51, processorArchitecture=MSIL">
-      <HintPath>..\..\..\..\packages\System.Memory.4.5.5\lib\netstandard2.0\System.Memory.dll</HintPath>
-    </Reference>
-    <Reference Include="System.Numerics" />
-    <Reference Include="System.Numerics.Vectors, Version=4.1.3.0, Culture=neutral, PublicKeyToken=b03f5f7f11d50a3a, processorArchitecture=MSIL">
-      <HintPath>..\..\..\..\packages\System.Numerics.Vectors.4.4.0\lib\net46\System.Numerics.Vectors.dll</HintPath>
-    </Reference>
-    <Reference Include="System.Runtime.CompilerServices.Unsafe, Version=6.0.0.0, Culture=neutral, PublicKeyToken=b03f5f7f11d50a3a, processorArchitecture=MSIL">
-      <HintPath>..\..\..\..\packages\System.Runtime.CompilerServices.Unsafe.6.0.0\lib\netstandard2.0\System.Runtime.CompilerServices.Unsafe.dll</HintPath>
-    </Reference>
-    <Reference Include="System.Xml.Linq" />
-    <Reference Include="System.Data.DataSetExtensions" />
-    <Reference Include="Microsoft.CSharp" />
-    <Reference Include="System.Data" />
-    <Reference Include="System.Net.Http" />
-    <Reference Include="System.Xml" />
-    <Reference Include="uplink.NET, Version=2.12.0.0, Culture=neutral, processorArchitecture=MSIL">
-      <HintPath>..\..\..\..\packages\uplink.NET.2.12.3328\lib\netstandard2.0\uplink.NET.dll</HintPath>
-    </Reference>
-  </ItemGroup>
->>>>>>> 8f2e3fed
   <ItemGroup>
     <PackageReference Include="Newtonsoft.Json" Version="13.0.3" />
-    <PackageReference Include="uplink.NET" Version="2.7.1604" />
+    <PackageReference Include="uplink.NET" Version="2.12.3328" />
   </ItemGroup>
 
   <ItemGroup>
@@ -86,43 +24,4 @@
       <IncludeAssets>runtime; build; native; contentfiles; analyzers; buildtransitive</IncludeAssets>
     </PackageReference>
   </ItemGroup>
-<<<<<<< HEAD
-=======
-  <Import Project="$(MSBuildToolsPath)\Microsoft.CSharp.targets" />
-  <Target Name="EnsureNuGetPackageBuildImports" BeforeTargets="PrepareForBuild">
-    <PropertyGroup>
-      <ErrorText>Dieses Projekt verweist auf mindestens ein NuGet-Paket, das auf diesem Computer fehlt. Verwenden Sie die Wiederherstellung von NuGet-Paketen, um die fehlenden Dateien herunterzuladen. Weitere Informationen finden Sie unter "http://go.microsoft.com/fwlink/?LinkID=322105". Die fehlende Datei ist "{0}".</ErrorText>
-    </PropertyGroup>
-    <Error Condition="!Exists('..\..\..\..\packages\SQLitePCLRaw.lib.e_sqlite3.2.0.3\build\net461\SQLitePCLRaw.lib.e_sqlite3.targets')" Text="$([System.String]::Format('$(ErrorText)', '..\..\..\..\packages\SQLitePCLRaw.lib.e_sqlite3.2.0.3\build\net461\SQLitePCLRaw.lib.e_sqlite3.targets'))" />
-  </Target>
-  <Target Name="CopyTardigradeLinuxLibrary" BeforeTargets="PrepareForBuild">
-    <Message Text="Executing Tardigrade Linux native library copy task" Importance="High" />
-    <Copy
-      SourceFiles="..\..\..\..\packages/uplink.NET.Linux.2.12.3328/runtimes/linux-x64/native/storj_uplink.so"
-      DestinationFiles="$(ProjectDir)libstorj_uplink.so" />
-    <Message Text="Copied Linux uplink native library" Importance="High" />
-  </Target>
-  <Target Name="CopyTardigradeMacLibrary" BeforeTargets="PrepareForBuild">
-    <Message Text="Executing Tardigrade Linux native library copy task" Importance="High" />
-    <Copy
-      SourceFiles="..\..\..\..\packages/uplink.NET.Mac.2.12.3328/runtimes/osx-x64/native/libstorj_uplink.dylib"
-      DestinationFiles="$(ProjectDir)libstorj_uplink.dylib" />
-      <Message Text="Copied Mac uplink native library" Importance="High" />
-  </Target>
-  <Target Name="CopyTardigradeWinLibrary64" BeforeTargets="PrepareForBuild">
-     <Message Text="Executing Tardigrade Windows native 64 library copy task" Importance="High" />
-    <Copy
-      SourceFiles="..\..\..\..\packages/uplink.NET.Win.2.12.3328/runtimes/win-x64/native/storj_uplink.dll"
-      DestinationFolder="$(ProjectDir)win-x64" />
-      <Message Text="Copied Windows uplink native 64 library" Importance="High" />
-  </Target>
-  <Target Name="CopyTardigradeWinLibrary32" BeforeTargets="PrepareForBuild">
-     <Message Text="Executing Tardigrade Windows native 32 library copy task" Importance="High" />
-    <Copy
-      SourceFiles="..\..\..\..\packages/uplink.NET.Win.2.12.3328/runtimes/win-x86/native/storj_uplink.dll"
-      DestinationFolder="$(ProjectDir)win-x86" />
-      <Message Text="Copied Windows uplink native 32 library" Importance="High" />
-  </Target>
-  <Import Project="..\..\..\..\packages\SQLitePCLRaw.lib.e_sqlite3.2.0.3\build\net461\SQLitePCLRaw.lib.e_sqlite3.targets" Condition="Exists('..\..\..\..\packages\SQLitePCLRaw.lib.e_sqlite3.2.0.3\build\net461\SQLitePCLRaw.lib.e_sqlite3.targets')" />
->>>>>>> 8f2e3fed
 </Project>