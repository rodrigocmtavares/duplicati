<<<<<<< HEAD
<Project Sdk="Microsoft.NET.Sdk">

  <PropertyGroup>
    <TargetFramework>netstandard2.0</TargetFramework>    
    <Copyright>LGPL, Copyright © Duplicati Team 2021</Copyright>
    <Description>S3 backend for Duplicati</Description>
  </PropertyGroup>

  <ItemGroup>
    <PackageReference Include="AWSSDK.Core" Version="3.3.104.11" />
    <PackageReference Include="AWSSDK.IdentityManagement" Version="3.3.104.18" />
    <PackageReference Include="AWSSDK.S3" Version="3.3.110.7" />
    <PackageReference Include="Minio" Version="3.1.8" />
    <PackageReference Include="System.Reactive.Linq" Version="4.3.2" />
  </ItemGroup>
  
  <ItemGroup>
    <ProjectReference Include="..\..\Interface\Duplicati.Library.Interface.csproj" />
    <ProjectReference Include="..\..\Localization\Duplicati.Library.Localization.csproj" />
    <ProjectReference Include="..\..\Utility\Duplicati.Library.Utility.csproj" />
    <ProjectReference Include="..\..\Logging\Duplicati.Library.Logging.csproj" />
  </ItemGroup>

  <ItemGroup>
    <PackageReference Include="Microsoft.DotNet.Analyzers.Compatibility" Version="0.2.12-alpha">
      <PrivateAssets>all</PrivateAssets>
      <IncludeAssets>runtime; build; native; contentfiles; analyzers; buildtransitive</IncludeAssets>
    </PackageReference>
  </ItemGroup>

=======
﻿<Project Sdk="Microsoft.NET.Sdk">
  <PropertyGroup>
    <TargetFramework>net471</TargetFramework>
    <OutputType>Library</OutputType>
    <RootNamespace>Duplicati.Library.Backend</RootNamespace>
    <AssemblyOriginatorKeyFile>Duplicati.snk</AssemblyOriginatorKeyFile>
    <UseMSBuildEngine>false</UseMSBuildEngine>
    <GenerateAssemblyInfo>false</GenerateAssemblyInfo>
    <UseWindowsForms>true</UseWindowsForms>
    <ImportWindowsDesktopTargets>true</ImportWindowsDesktopTargets>
  </PropertyGroup>
  <ItemGroup>
    <Reference Include="System.Web" />
    <Reference Include="System.Windows" />
  </ItemGroup>
  <ItemGroup>
    <ProjectReference Include="..\..\Utility\Duplicati.Library.Utility.csproj" />
    <ProjectReference Include="..\..\Interface\Duplicati.Library.Interface.csproj" />
    <ProjectReference Include="..\..\Localization\Duplicati.Library.Localization.csproj" />
    <ProjectReference Include="..\..\Logging\Duplicati.Library.Logging.csproj" />
    <ProjectReference Include="..\..\Common\Duplicati.Library.Common.csproj" />
  </ItemGroup>
  <ItemGroup>
    <Analyzer Include="..\..\..\..\packages\AWSSDK.IdentityManagement.3.3.103.52\analyzers\dotnet\cs\AWSSDK.IdentityManagement.CodeAnalysis.dll" />
    <Analyzer Include="..\..\..\..\packages\AWSSDK.S3.3.3.104.43\analyzers\dotnet\cs\AWSSDK.S3.CodeAnalysis.dll" />
  </ItemGroup>
  <ItemGroup>
    <PackageReference Include="AWSSDK.Core" Version="3.3.103.71" />
    <PackageReference Include="AWSSDK.IdentityManagement" Version="3.3.103.52" />
    <PackageReference Include="AWSSDK.S3" Version="3.3.104.43" />
    <PackageReference Include="Microsoft.CSharp" Version="4.7.0" />
    <PackageReference Include="Minio" Version="3.1.13" />
    <PackageReference Include="RestSharp" Version="110.2.0" />
    <PackageReference Include="System.Reactive" Version="4.0.0" />
    <PackageReference Include="System.Reactive.Linq" Version="4.0.0" />
  </ItemGroup>
>>>>>>> 72e47e41
</Project><|MERGE_RESOLUTION|>--- conflicted
+++ resolved
@@ -1,4 +1,3 @@
-<<<<<<< HEAD
 <Project Sdk="Microsoft.NET.Sdk">
 
   <PropertyGroup>
@@ -11,7 +10,7 @@
     <PackageReference Include="AWSSDK.Core" Version="3.3.104.11" />
     <PackageReference Include="AWSSDK.IdentityManagement" Version="3.3.104.18" />
     <PackageReference Include="AWSSDK.S3" Version="3.3.110.7" />
-    <PackageReference Include="Minio" Version="3.1.8" />
+    <PackageReference Include="Minio" Version="3.1.13" />
     <PackageReference Include="System.Reactive.Linq" Version="4.3.2" />
   </ItemGroup>
   
@@ -29,42 +28,4 @@
     </PackageReference>
   </ItemGroup>
 
-=======
-﻿<Project Sdk="Microsoft.NET.Sdk">
-  <PropertyGroup>
-    <TargetFramework>net471</TargetFramework>
-    <OutputType>Library</OutputType>
-    <RootNamespace>Duplicati.Library.Backend</RootNamespace>
-    <AssemblyOriginatorKeyFile>Duplicati.snk</AssemblyOriginatorKeyFile>
-    <UseMSBuildEngine>false</UseMSBuildEngine>
-    <GenerateAssemblyInfo>false</GenerateAssemblyInfo>
-    <UseWindowsForms>true</UseWindowsForms>
-    <ImportWindowsDesktopTargets>true</ImportWindowsDesktopTargets>
-  </PropertyGroup>
-  <ItemGroup>
-    <Reference Include="System.Web" />
-    <Reference Include="System.Windows" />
-  </ItemGroup>
-  <ItemGroup>
-    <ProjectReference Include="..\..\Utility\Duplicati.Library.Utility.csproj" />
-    <ProjectReference Include="..\..\Interface\Duplicati.Library.Interface.csproj" />
-    <ProjectReference Include="..\..\Localization\Duplicati.Library.Localization.csproj" />
-    <ProjectReference Include="..\..\Logging\Duplicati.Library.Logging.csproj" />
-    <ProjectReference Include="..\..\Common\Duplicati.Library.Common.csproj" />
-  </ItemGroup>
-  <ItemGroup>
-    <Analyzer Include="..\..\..\..\packages\AWSSDK.IdentityManagement.3.3.103.52\analyzers\dotnet\cs\AWSSDK.IdentityManagement.CodeAnalysis.dll" />
-    <Analyzer Include="..\..\..\..\packages\AWSSDK.S3.3.3.104.43\analyzers\dotnet\cs\AWSSDK.S3.CodeAnalysis.dll" />
-  </ItemGroup>
-  <ItemGroup>
-    <PackageReference Include="AWSSDK.Core" Version="3.3.103.71" />
-    <PackageReference Include="AWSSDK.IdentityManagement" Version="3.3.103.52" />
-    <PackageReference Include="AWSSDK.S3" Version="3.3.104.43" />
-    <PackageReference Include="Microsoft.CSharp" Version="4.7.0" />
-    <PackageReference Include="Minio" Version="3.1.13" />
-    <PackageReference Include="RestSharp" Version="110.2.0" />
-    <PackageReference Include="System.Reactive" Version="4.0.0" />
-    <PackageReference Include="System.Reactive.Linq" Version="4.0.0" />
-  </ItemGroup>
->>>>>>> 72e47e41
 </Project>