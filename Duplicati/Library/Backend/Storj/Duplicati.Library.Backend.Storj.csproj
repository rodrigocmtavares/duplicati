﻿<Project Sdk="Microsoft.NET.Sdk">
<<<<<<< HEAD

	<PropertyGroup>
		<TargetFramework>netstandard2.0</TargetFramework>
		<Copyright>LGPL, Copyright © Duplicati Team 2021</Copyright>
		<Description>Storj backend for Duplicati</Description>
	</PropertyGroup>

	<ItemGroup>
		<PackageReference Include="Newtonsoft.Json" Version="12.0.3" />
		<PackageReference Include="uplink.NET" Version="2.7.1604" />
	</ItemGroup>

	<ItemGroup>
		<ProjectReference Include="..\..\Interface\Duplicati.Library.Interface.csproj" />
		<ProjectReference Include="..\..\Common\Duplicati.Library.Common.csproj" />
		<ProjectReference Include="..\..\Localization\Duplicati.Library.Localization.csproj" />
		<ProjectReference Include="..\..\Utility\Duplicati.Library.Utility.csproj" />
	</ItemGroup>

	<ItemGroup>
		<PackageReference Include="Microsoft.DotNet.Analyzers.Compatibility" Version="0.2.12-alpha">
			<PrivateAssets>all</PrivateAssets>
			<IncludeAssets>runtime; build; native; contentfiles; analyzers; buildtransitive</IncludeAssets>
		</PackageReference>
	</ItemGroup>
</Project>
	<!--
	
	<?xml version="1.0" encoding="utf-8"?>
<packages>
  <package id="sqlite-net-pcl" version="1.7.335" targetFramework="net471" />
  <package id="SQLitePCLRaw.bundle_green" version="2.0.3" targetFramework="net471" />
  <package id="SQLitePCLRaw.core" version="2.0.3" targetFramework="net471" />
  <package id="SQLitePCLRaw.lib.e_sqlite3" version="2.0.3" targetFramework="net471" />
  <package id="SQLitePCLRaw.provider.dynamic_cdecl" version="2.0.3" targetFramework="net471" />
  <package id="System.Buffers" version="4.4.0" targetFramework="net471" />
  <package id="System.Memory" version="4.5.3" targetFramework="net471" />
  <package id="System.Numerics.Vectors" version="4.4.0" targetFramework="net471" />
  <package id="System.Runtime.CompilerServices.Unsafe" version="4.5.2" targetFramework="net471" />
  <package id="uplink.NET" version="2.7.1604" targetFramework="net471" />
</packages>
    <Reference Include="System.Numerics" />
    <Reference Include="System.Numerics.Vectors, Version=4.1.3.0, Culture=neutral, PublicKeyToken=b03f5f7f11d50a3a, processorArchitecture=MSIL">
      <HintPath>..\..\..\..\packages\System.Numerics.Vectors.4.4.0\lib\net46\System.Numerics.Vectors.dll</HintPath>
    </Reference>
    <Reference Include="System.Runtime.CompilerServices.Unsafe, Version=4.0.4.1, Culture=neutral, PublicKeyToken=b03f5f7f11d50a3a, processorArchitecture=MSIL">
      <HintPath>..\..\..\..\packages\System.Runtime.CompilerServices.Unsafe.4.5.2\lib\netstandard2.0\System.Runtime.CompilerServices.Unsafe.dll</HintPath>
    </Reference>
    <Reference Include="System.Xml.Linq" />
    <Reference Include="System.Data.DataSetExtensions" />
    <Reference Include="Microsoft.CSharp" />
    <Reference Include="System.Data" />
    <Reference Include="System.Net.Http" />
    <Reference Include="System.Xml" />
  </ItemGroup>
=======
  <PropertyGroup>
    <TargetFramework>net471</TargetFramework>
    <OutputType>Library</OutputType>
    <GenerateAssemblyInfo>false</GenerateAssemblyInfo>
  </PropertyGroup>
  <PropertyGroup Condition=" '$(Configuration)|$(Platform)' == 'Debug|AnyCPU' ">
    <PlatformTarget>x64</PlatformTarget>
  </PropertyGroup>
>>>>>>> 72e47e41
  <ItemGroup>
    <ProjectReference Include="..\..\Common\Duplicati.Library.Common.csproj" />
    <ProjectReference Include="..\..\Interface\Duplicati.Library.Interface.csproj" />
    <ProjectReference Include="..\..\Localization\Duplicati.Library.Localization.csproj" />
    <ProjectReference Include="..\..\Utility\Duplicati.Library.Utility.csproj" />
  </ItemGroup>
  <ItemGroup>
    <None Update="libstorj_uplink.dylib">
      <CopyToOutputDirectory>PreserveNewest</CopyToOutputDirectory>
    </None>
    <None Update="libstorj_uplink.so">
      <CopyToOutputDirectory>PreserveNewest</CopyToOutputDirectory>
    </None>
  </ItemGroup>
  <ItemGroup>
    <Content Include="win-x64\storj_uplink.dll">
      <CopyToOutputDirectory>PreserveNewest</CopyToOutputDirectory>
    </Content>
    <Content Include="win-x86\storj_uplink.dll">
      <CopyToOutputDirectory>PreserveNewest</CopyToOutputDirectory>
    </Content>
  </ItemGroup>
<<<<<<< HEAD
  -->
=======
  <ItemGroup>
    <PackageReference Include="Microsoft.CSharp" Version="4.7.0" />
    <PackageReference Include="sqlite-net-pcl" Version="1.7.335" />
    <PackageReference Include="SQLitePCLRaw.bundle_green" Version="2.0.3" />
    <PackageReference Include="SQLitePCLRaw.core" Version="2.0.3" />
    <PackageReference Include="SQLitePCLRaw.lib.e_sqlite3" Version="2.0.3" />
    <PackageReference Include="SQLitePCLRaw.provider.dynamic_cdecl" Version="2.0.3" />
    <PackageReference Include="uplink.NET" Version="2.7.1604" />
  </ItemGroup>
</Project>
>>>>>>> 72e47e41
<|MERGE_RESOLUTION|>--- conflicted
+++ resolved
@@ -1,5 +1,4 @@
 ﻿<Project Sdk="Microsoft.NET.Sdk">
-<<<<<<< HEAD
 
 	<PropertyGroup>
 		<TargetFramework>netstandard2.0</TargetFramework>
@@ -8,7 +7,7 @@
 	</PropertyGroup>
 
 	<ItemGroup>
-		<PackageReference Include="Newtonsoft.Json" Version="12.0.3" />
+		<PackageReference Include="Newtonsoft.Json" Version="13.0.2" />
 		<PackageReference Include="uplink.NET" Version="2.7.1604" />
 	</ItemGroup>
 
@@ -25,79 +24,4 @@
 			<IncludeAssets>runtime; build; native; contentfiles; analyzers; buildtransitive</IncludeAssets>
 		</PackageReference>
 	</ItemGroup>
-</Project>
-	<!--
-	
-	<?xml version="1.0" encoding="utf-8"?>
-<packages>
-  <package id="sqlite-net-pcl" version="1.7.335" targetFramework="net471" />
-  <package id="SQLitePCLRaw.bundle_green" version="2.0.3" targetFramework="net471" />
-  <package id="SQLitePCLRaw.core" version="2.0.3" targetFramework="net471" />
-  <package id="SQLitePCLRaw.lib.e_sqlite3" version="2.0.3" targetFramework="net471" />
-  <package id="SQLitePCLRaw.provider.dynamic_cdecl" version="2.0.3" targetFramework="net471" />
-  <package id="System.Buffers" version="4.4.0" targetFramework="net471" />
-  <package id="System.Memory" version="4.5.3" targetFramework="net471" />
-  <package id="System.Numerics.Vectors" version="4.4.0" targetFramework="net471" />
-  <package id="System.Runtime.CompilerServices.Unsafe" version="4.5.2" targetFramework="net471" />
-  <package id="uplink.NET" version="2.7.1604" targetFramework="net471" />
-</packages>
-    <Reference Include="System.Numerics" />
-    <Reference Include="System.Numerics.Vectors, Version=4.1.3.0, Culture=neutral, PublicKeyToken=b03f5f7f11d50a3a, processorArchitecture=MSIL">
-      <HintPath>..\..\..\..\packages\System.Numerics.Vectors.4.4.0\lib\net46\System.Numerics.Vectors.dll</HintPath>
-    </Reference>
-    <Reference Include="System.Runtime.CompilerServices.Unsafe, Version=4.0.4.1, Culture=neutral, PublicKeyToken=b03f5f7f11d50a3a, processorArchitecture=MSIL">
-      <HintPath>..\..\..\..\packages\System.Runtime.CompilerServices.Unsafe.4.5.2\lib\netstandard2.0\System.Runtime.CompilerServices.Unsafe.dll</HintPath>
-    </Reference>
-    <Reference Include="System.Xml.Linq" />
-    <Reference Include="System.Data.DataSetExtensions" />
-    <Reference Include="Microsoft.CSharp" />
-    <Reference Include="System.Data" />
-    <Reference Include="System.Net.Http" />
-    <Reference Include="System.Xml" />
-  </ItemGroup>
-=======
-  <PropertyGroup>
-    <TargetFramework>net471</TargetFramework>
-    <OutputType>Library</OutputType>
-    <GenerateAssemblyInfo>false</GenerateAssemblyInfo>
-  </PropertyGroup>
-  <PropertyGroup Condition=" '$(Configuration)|$(Platform)' == 'Debug|AnyCPU' ">
-    <PlatformTarget>x64</PlatformTarget>
-  </PropertyGroup>
->>>>>>> 72e47e41
-  <ItemGroup>
-    <ProjectReference Include="..\..\Common\Duplicati.Library.Common.csproj" />
-    <ProjectReference Include="..\..\Interface\Duplicati.Library.Interface.csproj" />
-    <ProjectReference Include="..\..\Localization\Duplicati.Library.Localization.csproj" />
-    <ProjectReference Include="..\..\Utility\Duplicati.Library.Utility.csproj" />
-  </ItemGroup>
-  <ItemGroup>
-    <None Update="libstorj_uplink.dylib">
-      <CopyToOutputDirectory>PreserveNewest</CopyToOutputDirectory>
-    </None>
-    <None Update="libstorj_uplink.so">
-      <CopyToOutputDirectory>PreserveNewest</CopyToOutputDirectory>
-    </None>
-  </ItemGroup>
-  <ItemGroup>
-    <Content Include="win-x64\storj_uplink.dll">
-      <CopyToOutputDirectory>PreserveNewest</CopyToOutputDirectory>
-    </Content>
-    <Content Include="win-x86\storj_uplink.dll">
-      <CopyToOutputDirectory>PreserveNewest</CopyToOutputDirectory>
-    </Content>
-  </ItemGroup>
-<<<<<<< HEAD
-  -->
-=======
-  <ItemGroup>
-    <PackageReference Include="Microsoft.CSharp" Version="4.7.0" />
-    <PackageReference Include="sqlite-net-pcl" Version="1.7.335" />
-    <PackageReference Include="SQLitePCLRaw.bundle_green" Version="2.0.3" />
-    <PackageReference Include="SQLitePCLRaw.core" Version="2.0.3" />
-    <PackageReference Include="SQLitePCLRaw.lib.e_sqlite3" Version="2.0.3" />
-    <PackageReference Include="SQLitePCLRaw.provider.dynamic_cdecl" Version="2.0.3" />
-    <PackageReference Include="uplink.NET" Version="2.7.1604" />
-  </ItemGroup>
-</Project>
->>>>>>> 72e47e41
+</Project>