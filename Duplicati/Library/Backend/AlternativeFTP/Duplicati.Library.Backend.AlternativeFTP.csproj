--- conflicted
+++ resolved
@@ -1,5 +1,4 @@
 ﻿<Project Sdk="Microsoft.NET.Sdk">
-<<<<<<< HEAD
 
   <PropertyGroup>
     <TargetFramework>netstandard2.0</TargetFramework>
@@ -8,31 +7,14 @@
   </PropertyGroup>
 
   <ItemGroup>
-    <PackageReference Include="FluentFTP" Version="28.0.5" />
+    <PackageReference Include="FluentFTP" Version="46.0.2" />
   </ItemGroup>
 
-=======
-  <PropertyGroup>
-    <OutputType>Library</OutputType>
-    <UseMSBuildEngine>false</UseMSBuildEngine>
-  </PropertyGroup>
-  <PropertyGroup>
-    <AssemblyOriginatorKeyFile>Duplicati.snk</AssemblyOriginatorKeyFile>
-  </PropertyGroup>
-  <PropertyGroup>
-    <TargetFramework>net471</TargetFramework>
-    <GenerateAssemblyInfo>false</GenerateAssemblyInfo>
-  </PropertyGroup>
-  <ItemGroup>
-    <Reference Include="System.Web" />
-  </ItemGroup>
->>>>>>> 72e47e41
   <ItemGroup>
     <ProjectReference Include="..\..\Interface\Duplicati.Library.Interface.csproj" />
     <ProjectReference Include="..\..\Localization\Duplicati.Library.Localization.csproj" />
     <ProjectReference Include="..\..\Modules\Builtin\Duplicati.Library.Modules.Builtin.csproj" />
     <ProjectReference Include="..\..\Utility\Duplicati.Library.Utility.csproj" />
-<<<<<<< HEAD
   </ItemGroup>
 
   <ItemGroup>
@@ -42,14 +24,4 @@
     </PackageReference>
   </ItemGroup>
 
-=======
-    <ProjectReference Include="..\..\Common\Duplicati.Library.Common.csproj" />
-  </ItemGroup>
-  <ItemGroup>
-    <PackageReference Include="FluentFTP" Version="46.0.2" />
-    <PackageReference Include="Microsoft.CSharp" Version="4.7.0" />
-    <PackageReference Include="Microsoft.Extensions.Logging.Abstractions" Version="2.1.0" />
-    <PackageReference Include="System.Data.DataSetExtensions" Version="4.5.0" />
-  </ItemGroup>
->>>>>>> 72e47e41
 </Project>