// Copyright (C) 2025, The Duplicati Team
// https://duplicati.com, hello@duplicati.com
// 
// Permission is hereby granted, free of charge, to any person obtaining a 
// copy of this software and associated documentation files (the "Software"), 
// to deal in the Software without restriction, including without limitation 
// the rights to use, copy, modify, merge, publish, distribute, sublicense, 
// and/or sell copies of the Software, and to permit persons to whom the 
// Software is furnished to do so, subject to the following conditions:
// 
// The above copyright notice and this permission notice shall be included in 
// all copies or substantial portions of the Software.
// 
// THE SOFTWARE IS PROVIDED "AS IS", WITHOUT WARRANTY OF ANY KIND, EXPRESS 
// OR IMPLIED, INCLUDING BUT NOT LIMITED TO THE WARRANTIES OF MERCHANTABILITY, 
// FITNESS FOR A PARTICULAR PURPOSE AND NONINFRINGEMENT. IN NO EVENT SHALL THE 
// AUTHORS OR COPYRIGHT HOLDERS BE LIABLE FOR ANY CLAIM, DAMAGES OR OTHER 
// LIABILITY, WHETHER IN AN ACTION OF CONTRACT, TORT OR OTHERWISE, ARISING 
// FROM, OUT OF OR IN CONNECTION WITH THE SOFTWARE OR THE USE OR OTHER 
// DEALINGS IN THE SOFTWARE.

using System;
using Duplicati.Library.Interface;

namespace Duplicati.Library.Common.IO
{
    /// <summary>
    /// The primary implementation of the file interface
    /// </summary>
    public class FileEntry : IFileEntry
    {
<<<<<<< HEAD
=======
        private string m_name;
        private DateTime m_lastAccess;
        private DateTime m_lastModification;
        private DateTime m_created;
        private long m_size;
        private bool m_isFolder;

>>>>>>> b1f705f7
        /// <summary>
        /// Gets or sets the file or folder name
        /// </summary>
        public string Name { get; set; } = null;

        /// <summary>
        /// Gets or sets the time the file or folder was last accessed
        /// </summary>
        public DateTime LastAccess { get; set; } = new DateTime();

        /// <summary>
        /// Gets or sets the time the file or folder was last modified
        /// </summary>
        public DateTime LastModification { get; set; } = new DateTime();

        /// <summary>
        /// Gets or sets the time the file or folder was created
        /// </summary>
        public DateTime Created
        {
            get { return m_created; }
            set { m_created = value; }
        }

        /// <summary>
        /// Gets or sets the size of the file or folder
        /// </summary>
        public long Size { get; set; } = -1;

        /// <summary>
        /// Gets or sets a value indicating if the entry is a folder
        /// </summary>
        public bool IsFolder { get; set; } = false;

        /// <summary>
        /// Gets or sets a value indicating if the entry is archived (not readable)
        /// </summary>
        public bool IsArchived { get; set; } = false;

        /// <summary>
        /// Helper function to initialize the instance to default values
        /// </summary>
        private FileEntry() { }

        /// <summary>
        /// Constructs an entry supplying all information
        /// </summary>
        /// <param name="filename">The name of the file or folder</param>
        /// <param name="size">The size of the file or folder</param>
        /// <param name="lastAccess">The time the file or folder was last accessed</param>
        /// <param name="lastModified">The time the file or folder was last modified</param>
        /// <param name="isFolder">A value indicating if the entry is a folder</param>
        /// <param name="isArchived">A value indicating if the entry is archived</param>
        public FileEntry(string filename, long size = -1, DateTime lastAccess = default, DateTime lastModified = default, bool isFolder = false, bool isArchived = false)
        {
            Name = filename;
            Size = size;
            LastAccess = lastAccess;
            LastModification = lastModified;
            IsFolder = isFolder;
            IsArchived = isArchived;
        }
    }
}
<|MERGE_RESOLUTION|>--- conflicted
+++ resolved
@@ -1,105 +1,91 @@
-// Copyright (C) 2025, The Duplicati Team
-// https://duplicati.com, hello@duplicati.com
-// 
-// Permission is hereby granted, free of charge, to any person obtaining a 
-// copy of this software and associated documentation files (the "Software"), 
-// to deal in the Software without restriction, including without limitation 
-// the rights to use, copy, modify, merge, publish, distribute, sublicense, 
-// and/or sell copies of the Software, and to permit persons to whom the 
-// Software is furnished to do so, subject to the following conditions:
-// 
-// The above copyright notice and this permission notice shall be included in 
-// all copies or substantial portions of the Software.
-// 
-// THE SOFTWARE IS PROVIDED "AS IS", WITHOUT WARRANTY OF ANY KIND, EXPRESS 
-// OR IMPLIED, INCLUDING BUT NOT LIMITED TO THE WARRANTIES OF MERCHANTABILITY, 
-// FITNESS FOR A PARTICULAR PURPOSE AND NONINFRINGEMENT. IN NO EVENT SHALL THE 
-// AUTHORS OR COPYRIGHT HOLDERS BE LIABLE FOR ANY CLAIM, DAMAGES OR OTHER 
-// LIABILITY, WHETHER IN AN ACTION OF CONTRACT, TORT OR OTHERWISE, ARISING 
-// FROM, OUT OF OR IN CONNECTION WITH THE SOFTWARE OR THE USE OR OTHER 
-// DEALINGS IN THE SOFTWARE.
-
-using System;
-using Duplicati.Library.Interface;
-
-namespace Duplicati.Library.Common.IO
-{
-    /// <summary>
-    /// The primary implementation of the file interface
-    /// </summary>
-    public class FileEntry : IFileEntry
-    {
-<<<<<<< HEAD
-=======
-        private string m_name;
-        private DateTime m_lastAccess;
-        private DateTime m_lastModification;
-        private DateTime m_created;
-        private long m_size;
-        private bool m_isFolder;
-
->>>>>>> b1f705f7
-        /// <summary>
-        /// Gets or sets the file or folder name
-        /// </summary>
-        public string Name { get; set; } = null;
-
-        /// <summary>
-        /// Gets or sets the time the file or folder was last accessed
-        /// </summary>
-        public DateTime LastAccess { get; set; } = new DateTime();
-
-        /// <summary>
-        /// Gets or sets the time the file or folder was last modified
-        /// </summary>
-        public DateTime LastModification { get; set; } = new DateTime();
-
-        /// <summary>
-        /// Gets or sets the time the file or folder was created
-        /// </summary>
-        public DateTime Created
-        {
-            get { return m_created; }
-            set { m_created = value; }
-        }
-
-        /// <summary>
-        /// Gets or sets the size of the file or folder
-        /// </summary>
-        public long Size { get; set; } = -1;
-
-        /// <summary>
-        /// Gets or sets a value indicating if the entry is a folder
-        /// </summary>
-        public bool IsFolder { get; set; } = false;
-
-        /// <summary>
-        /// Gets or sets a value indicating if the entry is archived (not readable)
-        /// </summary>
-        public bool IsArchived { get; set; } = false;
-
-        /// <summary>
-        /// Helper function to initialize the instance to default values
-        /// </summary>
-        private FileEntry() { }
-
-        /// <summary>
-        /// Constructs an entry supplying all information
-        /// </summary>
-        /// <param name="filename">The name of the file or folder</param>
-        /// <param name="size">The size of the file or folder</param>
-        /// <param name="lastAccess">The time the file or folder was last accessed</param>
-        /// <param name="lastModified">The time the file or folder was last modified</param>
-        /// <param name="isFolder">A value indicating if the entry is a folder</param>
-        /// <param name="isArchived">A value indicating if the entry is archived</param>
-        public FileEntry(string filename, long size = -1, DateTime lastAccess = default, DateTime lastModified = default, bool isFolder = false, bool isArchived = false)
-        {
-            Name = filename;
-            Size = size;
-            LastAccess = lastAccess;
-            LastModification = lastModified;
-            IsFolder = isFolder;
-            IsArchived = isArchived;
-        }
-    }
-}
+// Copyright (C) 2025, The Duplicati Team
+// https://duplicati.com, hello@duplicati.com
+// 
+// Permission is hereby granted, free of charge, to any person obtaining a 
+// copy of this software and associated documentation files (the "Software"), 
+// to deal in the Software without restriction, including without limitation 
+// the rights to use, copy, modify, merge, publish, distribute, sublicense, 
+// and/or sell copies of the Software, and to permit persons to whom the 
+// Software is furnished to do so, subject to the following conditions:
+// 
+// The above copyright notice and this permission notice shall be included in 
+// all copies or substantial portions of the Software.
+// 
+// THE SOFTWARE IS PROVIDED "AS IS", WITHOUT WARRANTY OF ANY KIND, EXPRESS 
+// OR IMPLIED, INCLUDING BUT NOT LIMITED TO THE WARRANTIES OF MERCHANTABILITY, 
+// FITNESS FOR A PARTICULAR PURPOSE AND NONINFRINGEMENT. IN NO EVENT SHALL THE 
+// AUTHORS OR COPYRIGHT HOLDERS BE LIABLE FOR ANY CLAIM, DAMAGES OR OTHER 
+// LIABILITY, WHETHER IN AN ACTION OF CONTRACT, TORT OR OTHERWISE, ARISING 
+// FROM, OUT OF OR IN CONNECTION WITH THE SOFTWARE OR THE USE OR OTHER 
+// DEALINGS IN THE SOFTWARE.
+
+using System;
+using Duplicati.Library.Interface;
+
+namespace Duplicati.Library.Common.IO
+{
+    /// <summary>
+    /// The primary implementation of the file interface
+    /// </summary>
+    public class FileEntry : IFileEntry
+    {
+        /// <summary>
+        /// Gets or sets the file or folder name
+        /// </summary>
+        public string Name { get; set; } = null;
+
+        /// <summary>
+        /// Gets or sets the time the file or folder was last accessed
+        /// </summary>
+        public DateTime LastAccess { get; set; } = new DateTime();
+
+        /// <summary>
+        /// Gets or sets the time the file or folder was last modified
+        /// </summary>
+        public DateTime LastModification { get; set; } = new DateTime();
+
+        /// <summary>
+        /// Gets or sets the time the file or folder was created
+        /// </summary>
+        public DateTime Created { get; set; } = new DateTime();
+
+        /// <summary>
+        /// Gets or sets the size of the file or folder
+        /// </summary>
+        public long Size { get; set; } = -1;
+
+        /// <summary>
+        /// Gets or sets a value indicating if the entry is a folder
+        /// </summary>
+        public bool IsFolder { get; set; } = false;
+
+        /// <summary>
+        /// Gets or sets a value indicating if the entry is archived (not readable)
+        /// </summary>
+        public bool IsArchived { get; set; } = false;
+
+        /// <summary>
+        /// Helper function to initialize the instance to default values
+        /// </summary>
+        private FileEntry() { }
+
+        /// <summary>
+        /// Constructs an entry supplying all information
+        /// </summary>
+        /// <param name="filename">The name of the file or folder</param>
+        /// <param name="size">The size of the file or folder</param>
+        /// <param name="lastAccess">The time the file or folder was last accessed</param>
+        /// <param name="lastModified">The time the file or folder was last modified</param>
+        /// <param name="isFolder">A value indicating if the entry is a folder</param>
+        /// <param name="isArchived">A value indicating if the entry is archived</param>
+        public FileEntry(string filename, long size = -1, DateTime lastAccess = default, DateTime lastModified = default, bool isFolder = false, bool isArchived = false)
+        {
+            Name = filename;
+            Size = size;
+            LastAccess = lastAccess;
+            LastModification = lastModified;
+            IsFolder = isFolder;
+            IsArchived = isArchived;
+        }
+    }
+}