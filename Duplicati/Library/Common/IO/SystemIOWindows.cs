﻿//  Copyright (C) 2015, The Duplicati Team

//  http://www.duplicati.com, info@duplicati.com
//
//  This library is free software; you can redistribute it and/or modify
//  it under the terms of the GNU Lesser General Public License as
//  published by the Free Software Foundation; either version 2.1 of the
//  License, or (at your option) any later version.
//
//  This library is distributed in the hope that it will be useful, but
//  WITHOUT ANY WARRANTY; without even the implied warranty of
//  MERCHANTABILITY or FITNESS FOR A PARTICULAR PURPOSE. See the GNU
//  Lesser General Public License for more details.
//
//  You should have received a copy of the GNU Lesser General Public
//  License along with this library; if not, write to the Free Software
//  Foundation, Inc., 59 Temple Place, Suite 330, Boston, MA 02111-1307 USA
using System;
using System.Collections.Generic;
using System.Security.AccessControl;
using System.IO;
using System.Linq;

using AlphaFS = Alphaleonis.Win32.Filesystem;
using Duplicati.Library.Interface;
using Newtonsoft.Json;

namespace Duplicati.Library.Common.IO
{
    public struct SystemIOWindows : ISystemIO
    {
        private const string UNCPREFIX = @"\\?\";
        private const string UNCPREFIX_SERVER = @"\\?\UNC\";
        private const string PATHPREFIX_SERVER = @"\\";
        private static readonly string DIRSEP = Util.DirectorySeparatorString;

        public static string PrefixWithUNC(string path)
        {
            if (IsPrefixedWithUNC(path))
            {
                return path;
            }
            return path.StartsWith(PATHPREFIX_SERVER, StringComparison.Ordinal)
                ? UNCPREFIX_SERVER + path.Substring(PATHPREFIX_SERVER.Length)
                : UNCPREFIX + path;
        }

        private static bool IsPrefixedWithUNC(string path)
        {
            return path.StartsWith(UNCPREFIX_SERVER, StringComparison.Ordinal) ||
                path.StartsWith(UNCPREFIX, StringComparison.Ordinal);
        }

        public static string StripUNCPrefix(string path)
        {
            if (path.StartsWith(UNCPREFIX_SERVER, StringComparison.Ordinal))
            {
                // @"\\?\UNC\example.com\share\file.txt" to @"\\example.com\share\file.txt"
                return PATHPREFIX_SERVER + path.Substring(UNCPREFIX_SERVER.Length);
            }
            else if (path.StartsWith(UNCPREFIX, StringComparison.Ordinal))
            {
                // @"\\?\C:\file.txt" to @"C:\file.txt"
                return path.Substring(UNCPREFIX.Length);
            }
            else
            {
                return path;
            }
        }

        /// <summary>
        /// Convert forward slashes to backslashes.
        /// </summary>
        /// <returns>Path with forward slashes replaced by backslashes.</returns>
        private static string ConvertSlashes(string path)
        {
            return path.Replace("/", Util.DirectorySeparatorString);
        }

        private class FileSystemAccess
        {
            // Use JsonProperty Attribute to allow readonly fields to be set by deserializer
            // https://github.com/duplicati/duplicati/issues/4028
            [JsonProperty]
            public readonly FileSystemRights Rights;
            [JsonProperty]
            public readonly AccessControlType ControlType;
            [JsonProperty]
            public readonly string SID;
            [JsonProperty]
            public readonly bool Inherited;
            [JsonProperty]
            public readonly InheritanceFlags Inheritance;
            [JsonProperty]
            public readonly PropagationFlags Propagation;

            public FileSystemAccess()
            {
            }

            public FileSystemAccess(FileSystemAccessRule rule)
            {
                Rights = rule.FileSystemRights;
                ControlType = rule.AccessControlType;
                SID = rule.IdentityReference.Value;
                Inherited = rule.IsInherited;
                Inheritance = rule.InheritanceFlags;
                Propagation = rule.PropagationFlags;
            }

            public FileSystemAccessRule Create(System.Security.AccessControl.FileSystemSecurity owner)
            {
                return (FileSystemAccessRule)owner.AccessRuleFactory(
                    new System.Security.Principal.SecurityIdentifier(SID),
                    (int)Rights,
                    Inherited,
                    Inheritance,
                    Propagation,
                    ControlType);
            }
        }

        private static Newtonsoft.Json.JsonSerializer _cachedSerializer;

        private Newtonsoft.Json.JsonSerializer Serializer
        {
            get
            {
                if (_cachedSerializer != null)
                {
                    return _cachedSerializer;
                }

                _cachedSerializer = Newtonsoft.Json.JsonSerializer.Create(
                    new Newtonsoft.Json.JsonSerializerSettings { Culture = System.Globalization.CultureInfo.InvariantCulture });

                return _cachedSerializer;
            }
        }

        private string SerializeObject<T>(T o)
        {
            using (var tw = new System.IO.StringWriter())
            {
                Serializer.Serialize(tw, o);
                tw.Flush();
                return tw.ToString();
            }
        }

        private T DeserializeObject<T>(string data)
        {
            using (var tr = new System.IO.StringReader(data))
            {
                return (T)Serializer.Deserialize(tr, typeof(T));
            }
        }

        private System.Security.AccessControl.FileSystemSecurity GetAccessControlDir(string path)
        {
            return System.IO.Directory.GetAccessControl(PrefixWithUNC(path));
        }

        private System.Security.AccessControl.FileSystemSecurity GetAccessControlFile(string path)
        {
            return System.IO.File.GetAccessControl(PrefixWithUNC(path));
        }

        private void SetAccessControlFile(string path, FileSecurity rules)
        {
            System.IO.File.SetAccessControl(PrefixWithUNC(path), rules);
        }

        private void SetAccessControlDir(string path, DirectorySecurity rules)
        {
            System.IO.Directory.SetAccessControl(PrefixWithUNC(path), rules);
        }

        #region ISystemIO implementation
        public void DirectoryCreate(string path)
        {
            System.IO.Directory.CreateDirectory(PrefixWithUNC(path));
        }

<<<<<<< HEAD
        public void DirectoryDelete(string path)
        {
            System.IO.Directory.Delete(PrefixWithUNC(path));
=======
        public void DirectoryDelete(string path, bool recursive)
        {
            System.IO.Directory.Delete(PrefixWithUNC(path), recursive);
>>>>>>> db2235ad
        }

        public bool DirectoryExists(string path)
        {
            return System.IO.Directory.Exists(PrefixWithUNC(path));
        }

        public void DirectoryMove(string sourceDirName, string destDirName)
        {
            System.IO.Directory.Move(PrefixWithUNC(sourceDirName), PrefixWithUNC(destDirName));
        }

        public void FileDelete(string path)
        {
            System.IO.File.Delete(PrefixWithUNC(path));
        }

        public void FileSetLastWriteTimeUtc(string path, DateTime time)
        {
            System.IO.File.SetLastWriteTimeUtc(PrefixWithUNC(path), time);
        }

        public void FileSetCreationTimeUtc(string path, DateTime time)
        {
            System.IO.File.SetCreationTimeUtc(PrefixWithUNC(path), time);
        }

        public DateTime FileGetLastWriteTimeUtc(string path)
        {
            return System.IO.File.GetLastWriteTimeUtc(PrefixWithUNC(path));
        }

        public DateTime FileGetCreationTimeUtc(string path)
        {
            return System.IO.File.GetCreationTimeUtc(PrefixWithUNC(path));
        }

        public bool FileExists(string path)
        {
            return System.IO.File.Exists(PrefixWithUNC(path));
        }

        public System.IO.FileStream FileOpenRead(string path)
        {
            return System.IO.File.Open(PrefixWithUNC(path), System.IO.FileMode.Open, System.IO.FileAccess.Read, System.IO.FileShare.ReadWrite);
        }

        public System.IO.FileStream FileOpenWrite(string path)
        {
            return !FileExists(path)
                ? FileCreate(path)
                : System.IO.File.OpenWrite(PrefixWithUNC(path));
        }

        public System.IO.FileStream FileCreate(string path)
        {
            return System.IO.File.Create(PrefixWithUNC(path));
        }

        public System.IO.FileAttributes GetFileAttributes(string path)
        {
            return System.IO.File.GetAttributes(PrefixWithUNC(path));
        }

        public void SetFileAttributes(string path, System.IO.FileAttributes attributes)
        {
            System.IO.File.SetAttributes(PrefixWithUNC(path), attributes);
        }

        /// <summary>
        /// Returns the symlink target if the entry is a symlink, and null otherwise
        /// </summary>
        /// <param name="file">The file or folder to examine</param>
        /// <returns>The symlink target</returns>
        public string GetSymlinkTarget(string file)
        {
            try
            {
                return AlphaFS.File.GetLinkTargetInfo(PrefixWithUNC(file)).PrintName;
            }
            catch (AlphaFS.NotAReparsePointException) { }
            catch (AlphaFS.UnrecognizedReparsePointException) { }

            // This path looks like it isn't actually a symlink
            // (Note that some reparse points aren't actually symlinks -
            // things like the OneDrive folder in the Windows 10 Fall Creator's Update for example)
            return null;
        }

        public IEnumerable<string> EnumerateFileSystemEntries(string path)
        {
            return System.IO.Directory.EnumerateFileSystemEntries(PrefixWithUNC(path)).Select(StripUNCPrefix);
        }

        public IEnumerable<string> EnumerateFiles(string path)
        {
            return System.IO.Directory.EnumerateFiles(PrefixWithUNC(path)).Select(StripUNCPrefix);
        }

        public IEnumerable<string> EnumerateFiles(string path, string searchPattern, SearchOption searchOption)
        {
            return System.IO.Directory.EnumerateFiles(PrefixWithUNC(path), searchPattern,  searchOption).Select(StripUNCPrefix);
        }

        public string PathGetFileName(string path)
        {
            return StripUNCPrefix(System.IO.Path.GetFileName(PrefixWithUNC(path)));
        }

        public string PathGetDirectoryName(string path)
        {
            return StripUNCPrefix(System.IO.Path.GetDirectoryName(PrefixWithUNC(path)));
        }

        public string PathGetExtension(string path)
        {
            return StripUNCPrefix(System.IO.Path.GetExtension(PrefixWithUNC(path)));
        }

        public string PathChangeExtension(string path, string extension)
        {
            return StripUNCPrefix(System.IO.Path.ChangeExtension(PrefixWithUNC(path), extension));
        }

        public void DirectorySetLastWriteTimeUtc(string path, DateTime time)
        {
            System.IO.Directory.SetLastWriteTimeUtc(PrefixWithUNC(path), time);
        }

        public void DirectorySetCreationTimeUtc(string path, DateTime time)
        {
            System.IO.Directory.SetCreationTimeUtc(PrefixWithUNC(path), time);
        }

        public void FileMove(string source, string target)
        {
            System.IO.File.Move(PrefixWithUNC(source), PrefixWithUNC(target));
        }

        public long FileLength(string path)
        {
            return new System.IO.FileInfo(PrefixWithUNC(path)).Length;
        }

        public string GetPathRoot(string path)
        {
            if (IsPrefixedWithUNC(path))
            {
                return Path.GetPathRoot(path);
            }
            else
            {
                return StripUNCPrefix(Path.GetPathRoot(PrefixWithUNC(path)));
            }
        }

        public string[] GetDirectories(string path)
        {
            if (IsPrefixedWithUNC(path))
            {
                return Directory.GetDirectories(path);
            }
            else
            {
                return Directory.GetDirectories(PrefixWithUNC(path)).Select(StripUNCPrefix).ToArray();
            }
        }

        public string[] GetFiles(string path)
        {
            if (IsPrefixedWithUNC(path))
            {
                return Directory.GetFiles(path);
            }
            else
            {
                return Directory.GetFiles(PrefixWithUNC(path)).Select(StripUNCPrefix).ToArray();
            }
        }

        public string[] GetFiles(string path, string searchPattern)
        {
            if (IsPrefixedWithUNC(path))
            {
                return Directory.GetFiles(path, searchPattern);
            }
            else
            {
                return Directory.GetFiles(PrefixWithUNC(path), searchPattern).Select(StripUNCPrefix).ToArray();
            }
        }

        public DateTime GetCreationTimeUtc(string path)
        {
            return Directory.GetCreationTimeUtc(PrefixWithUNC(path));
        }

        public DateTime GetLastWriteTimeUtc(string path)
        {
            return Directory.GetLastWriteTimeUtc(PrefixWithUNC(path));
        }

        public IEnumerable<string> EnumerateDirectories(string path)
        {
            if (IsPrefixedWithUNC(path))
            {
                return Directory.EnumerateDirectories(path);
            }
            else
            {
                return Directory.EnumerateDirectories(PrefixWithUNC(path)).Select(StripUNCPrefix);
            }
        }

        public void FileCopy(string source, string target, bool overwrite)
        {
            File.Copy(PrefixWithUNC(source), PrefixWithUNC(target), overwrite);
        }

        public string PathGetFullPath(string path)
        {
            if (IsPrefixedWithUNC(path))
            {
                return System.IO.Path.GetFullPath(ConvertSlashes(path));
            }
            else
            {
                return StripUNCPrefix(System.IO.Path.GetFullPath(PrefixWithUNC(ConvertSlashes(path))));
            }
        }

        public IFileEntry DirectoryEntry(string path)
        {
            var dInfo = new DirectoryInfo(PrefixWithUNC(path));
            return new FileEntry(dInfo.Name, 0, dInfo.LastAccessTime, dInfo.LastWriteTime)
            {
                IsFolder = true
            };
        }

        public IFileEntry FileEntry(string path)
        {
            var fileInfo = new FileInfo(PrefixWithUNC(path));
            return new FileEntry(fileInfo.Name, fileInfo.Length, fileInfo.LastAccessTime, fileInfo.LastWriteTime);
        }

        public Dictionary<string, string> GetMetadata(string path, bool isSymlink, bool followSymlink)
        {
            var isDirTarget = path.EndsWith(DIRSEP, StringComparison.Ordinal);
            var targetpath = isDirTarget ? path.Substring(0, path.Length - 1) : path;
            var dict = new Dictionary<string, string>();

            FileSystemSecurity rules = isDirTarget ? GetAccessControlDir(targetpath) : GetAccessControlFile(targetpath);
            var objs = new List<FileSystemAccess>();
            foreach (var f in rules.GetAccessRules(true, false, typeof(System.Security.Principal.SecurityIdentifier)))
                objs.Add(new FileSystemAccess((FileSystemAccessRule)f));

            dict["win-ext:accessrules"] = SerializeObject(objs);

            // Only include the following key when its value is True.
            // This prevents unnecessary 'metadata change' detections when upgrading from
            // older versions (pre-2.0.5.101) that didn't store this value at all.
            // When key is not present, its value is presumed False by the restore code.
            if (rules.AreAccessRulesProtected)
            {
                dict["win-ext:accessrulesprotected"] = "True";
            }

            return dict;
        }

        public void SetMetadata(string path, Dictionary<string, string> data, bool restorePermissions)
        {
            var isDirTarget = path.EndsWith(DIRSEP, StringComparison.Ordinal);
            var targetpath = isDirTarget ? path.Substring(0, path.Length - 1) : path;

            if (restorePermissions)
            {
                FileSystemSecurity rules = isDirTarget ? GetAccessControlDir(targetpath) : GetAccessControlFile(targetpath);

                if (data.ContainsKey("win-ext:accessrulesprotected"))
                {
                    bool isProtected = bool.Parse(data["win-ext:accessrulesprotected"]);
                    if (rules.AreAccessRulesProtected != isProtected)
                    {
                        rules.SetAccessRuleProtection(isProtected, false);
                    }
                }

                if (data.ContainsKey("win-ext:accessrules"))
                {
                    var content = DeserializeObject<FileSystemAccess[]>(data["win-ext:accessrules"]);
                    var c = rules.GetAccessRules(true, false, typeof(System.Security.Principal.SecurityIdentifier));
                    for (var i = c.Count - 1; i >= 0; i--)
                        rules.RemoveAccessRule((System.Security.AccessControl.FileSystemAccessRule)c[i]);

                    Exception ex = null;

                    foreach (var r in content)
                    {
                        // Attempt to apply as many rules as we can
                        try
                        {
                            rules.AddAccessRule(r.Create(rules));
                        }
                        catch (Exception e)
                        {
                            ex = e;
                        }
                    }

                    if (ex != null)
                        throw ex;
                }

                if (isDirTarget)
                    SetAccessControlDir(targetpath, (DirectorySecurity)rules);
                else
                    SetAccessControlFile(targetpath, (FileSecurity)rules);
            }
        }

        public string PathCombine(params string[] paths)
        {
            return Path.Combine(paths);
        }

        public void CreateSymlink(string symlinkfile, string target, bool asDir)
        {
            if (FileExists(symlinkfile) || DirectoryExists(symlinkfile))
                throw new System.IO.IOException(string.Format("File already exists: {0}", symlinkfile));

            if (asDir)
            {
                Alphaleonis.Win32.Filesystem.Directory.CreateSymbolicLink(PrefixWithUNC(symlinkfile), target, AlphaFS.PathFormat.LongFullPath);
            }
            else
            {
                Alphaleonis.Win32.Filesystem.File.CreateSymbolicLink(PrefixWithUNC(symlinkfile), target, AlphaFS.PathFormat.LongFullPath);
            }

            //Sadly we do not get a notification if the creation fails :(
            System.IO.FileAttributes attr = 0;
            if ((!asDir && FileExists(symlinkfile)) || (asDir && DirectoryExists(symlinkfile)))
                try { attr = GetFileAttributes(symlinkfile); }
                catch { }

            if ((attr & System.IO.FileAttributes.ReparsePoint) == 0)
                throw new System.IO.IOException(string.Format("Unable to create symlink, check account permissions: {0}", symlinkfile));
        }
        #endregion
    }
}

<|MERGE_RESOLUTION|>--- conflicted
+++ resolved
@@ -1,548 +1,542 @@
-﻿//  Copyright (C) 2015, The Duplicati Team
-
-//  http://www.duplicati.com, info@duplicati.com
-//
-//  This library is free software; you can redistribute it and/or modify
-//  it under the terms of the GNU Lesser General Public License as
-//  published by the Free Software Foundation; either version 2.1 of the
-//  License, or (at your option) any later version.
-//
-//  This library is distributed in the hope that it will be useful, but
-//  WITHOUT ANY WARRANTY; without even the implied warranty of
-//  MERCHANTABILITY or FITNESS FOR A PARTICULAR PURPOSE. See the GNU
-//  Lesser General Public License for more details.
-//
-//  You should have received a copy of the GNU Lesser General Public
-//  License along with this library; if not, write to the Free Software
-//  Foundation, Inc., 59 Temple Place, Suite 330, Boston, MA 02111-1307 USA
-using System;
-using System.Collections.Generic;
-using System.Security.AccessControl;
-using System.IO;
-using System.Linq;
-
-using AlphaFS = Alphaleonis.Win32.Filesystem;
-using Duplicati.Library.Interface;
-using Newtonsoft.Json;
-
-namespace Duplicati.Library.Common.IO
-{
-    public struct SystemIOWindows : ISystemIO
-    {
-        private const string UNCPREFIX = @"\\?\";
-        private const string UNCPREFIX_SERVER = @"\\?\UNC\";
-        private const string PATHPREFIX_SERVER = @"\\";
-        private static readonly string DIRSEP = Util.DirectorySeparatorString;
-
-        public static string PrefixWithUNC(string path)
-        {
-            if (IsPrefixedWithUNC(path))
-            {
-                return path;
-            }
-            return path.StartsWith(PATHPREFIX_SERVER, StringComparison.Ordinal)
-                ? UNCPREFIX_SERVER + path.Substring(PATHPREFIX_SERVER.Length)
-                : UNCPREFIX + path;
-        }
-
-        private static bool IsPrefixedWithUNC(string path)
-        {
-            return path.StartsWith(UNCPREFIX_SERVER, StringComparison.Ordinal) ||
-                path.StartsWith(UNCPREFIX, StringComparison.Ordinal);
-        }
-
-        public static string StripUNCPrefix(string path)
-        {
-            if (path.StartsWith(UNCPREFIX_SERVER, StringComparison.Ordinal))
-            {
-                // @"\\?\UNC\example.com\share\file.txt" to @"\\example.com\share\file.txt"
-                return PATHPREFIX_SERVER + path.Substring(UNCPREFIX_SERVER.Length);
-            }
-            else if (path.StartsWith(UNCPREFIX, StringComparison.Ordinal))
-            {
-                // @"\\?\C:\file.txt" to @"C:\file.txt"
-                return path.Substring(UNCPREFIX.Length);
-            }
-            else
-            {
-                return path;
-            }
-        }
-
-        /// <summary>
-        /// Convert forward slashes to backslashes.
-        /// </summary>
-        /// <returns>Path with forward slashes replaced by backslashes.</returns>
-        private static string ConvertSlashes(string path)
-        {
-            return path.Replace("/", Util.DirectorySeparatorString);
-        }
-
-        private class FileSystemAccess
-        {
-            // Use JsonProperty Attribute to allow readonly fields to be set by deserializer
-            // https://github.com/duplicati/duplicati/issues/4028
-            [JsonProperty]
-            public readonly FileSystemRights Rights;
-            [JsonProperty]
-            public readonly AccessControlType ControlType;
-            [JsonProperty]
-            public readonly string SID;
-            [JsonProperty]
-            public readonly bool Inherited;
-            [JsonProperty]
-            public readonly InheritanceFlags Inheritance;
-            [JsonProperty]
-            public readonly PropagationFlags Propagation;
-
-            public FileSystemAccess()
-            {
-            }
-
-            public FileSystemAccess(FileSystemAccessRule rule)
-            {
-                Rights = rule.FileSystemRights;
-                ControlType = rule.AccessControlType;
-                SID = rule.IdentityReference.Value;
-                Inherited = rule.IsInherited;
-                Inheritance = rule.InheritanceFlags;
-                Propagation = rule.PropagationFlags;
-            }
-
-            public FileSystemAccessRule Create(System.Security.AccessControl.FileSystemSecurity owner)
-            {
-                return (FileSystemAccessRule)owner.AccessRuleFactory(
-                    new System.Security.Principal.SecurityIdentifier(SID),
-                    (int)Rights,
-                    Inherited,
-                    Inheritance,
-                    Propagation,
-                    ControlType);
-            }
-        }
-
-        private static Newtonsoft.Json.JsonSerializer _cachedSerializer;
-
-        private Newtonsoft.Json.JsonSerializer Serializer
-        {
-            get
-            {
-                if (_cachedSerializer != null)
-                {
-                    return _cachedSerializer;
-                }
-
-                _cachedSerializer = Newtonsoft.Json.JsonSerializer.Create(
-                    new Newtonsoft.Json.JsonSerializerSettings { Culture = System.Globalization.CultureInfo.InvariantCulture });
-
-                return _cachedSerializer;
-            }
-        }
-
-        private string SerializeObject<T>(T o)
-        {
-            using (var tw = new System.IO.StringWriter())
-            {
-                Serializer.Serialize(tw, o);
-                tw.Flush();
-                return tw.ToString();
-            }
-        }
-
-        private T DeserializeObject<T>(string data)
-        {
-            using (var tr = new System.IO.StringReader(data))
-            {
-                return (T)Serializer.Deserialize(tr, typeof(T));
-            }
-        }
-
-        private System.Security.AccessControl.FileSystemSecurity GetAccessControlDir(string path)
-        {
-            return System.IO.Directory.GetAccessControl(PrefixWithUNC(path));
-        }
-
-        private System.Security.AccessControl.FileSystemSecurity GetAccessControlFile(string path)
-        {
-            return System.IO.File.GetAccessControl(PrefixWithUNC(path));
-        }
-
-        private void SetAccessControlFile(string path, FileSecurity rules)
-        {
-            System.IO.File.SetAccessControl(PrefixWithUNC(path), rules);
-        }
-
-        private void SetAccessControlDir(string path, DirectorySecurity rules)
-        {
-            System.IO.Directory.SetAccessControl(PrefixWithUNC(path), rules);
-        }
-
-        #region ISystemIO implementation
-        public void DirectoryCreate(string path)
-        {
-            System.IO.Directory.CreateDirectory(PrefixWithUNC(path));
-        }
-
-<<<<<<< HEAD
-        public void DirectoryDelete(string path)
-        {
-            System.IO.Directory.Delete(PrefixWithUNC(path));
-=======
-        public void DirectoryDelete(string path, bool recursive)
-        {
-            System.IO.Directory.Delete(PrefixWithUNC(path), recursive);
->>>>>>> db2235ad
-        }
-
-        public bool DirectoryExists(string path)
-        {
-            return System.IO.Directory.Exists(PrefixWithUNC(path));
-        }
-
-        public void DirectoryMove(string sourceDirName, string destDirName)
-        {
-            System.IO.Directory.Move(PrefixWithUNC(sourceDirName), PrefixWithUNC(destDirName));
-        }
-
-        public void FileDelete(string path)
-        {
-            System.IO.File.Delete(PrefixWithUNC(path));
-        }
-
-        public void FileSetLastWriteTimeUtc(string path, DateTime time)
-        {
-            System.IO.File.SetLastWriteTimeUtc(PrefixWithUNC(path), time);
-        }
-
-        public void FileSetCreationTimeUtc(string path, DateTime time)
-        {
-            System.IO.File.SetCreationTimeUtc(PrefixWithUNC(path), time);
-        }
-
-        public DateTime FileGetLastWriteTimeUtc(string path)
-        {
-            return System.IO.File.GetLastWriteTimeUtc(PrefixWithUNC(path));
-        }
-
-        public DateTime FileGetCreationTimeUtc(string path)
-        {
-            return System.IO.File.GetCreationTimeUtc(PrefixWithUNC(path));
-        }
-
-        public bool FileExists(string path)
-        {
-            return System.IO.File.Exists(PrefixWithUNC(path));
-        }
-
-        public System.IO.FileStream FileOpenRead(string path)
-        {
-            return System.IO.File.Open(PrefixWithUNC(path), System.IO.FileMode.Open, System.IO.FileAccess.Read, System.IO.FileShare.ReadWrite);
-        }
-
-        public System.IO.FileStream FileOpenWrite(string path)
-        {
-            return !FileExists(path)
-                ? FileCreate(path)
-                : System.IO.File.OpenWrite(PrefixWithUNC(path));
-        }
-
-        public System.IO.FileStream FileCreate(string path)
-        {
-            return System.IO.File.Create(PrefixWithUNC(path));
-        }
-
-        public System.IO.FileAttributes GetFileAttributes(string path)
-        {
-            return System.IO.File.GetAttributes(PrefixWithUNC(path));
-        }
-
-        public void SetFileAttributes(string path, System.IO.FileAttributes attributes)
-        {
-            System.IO.File.SetAttributes(PrefixWithUNC(path), attributes);
-        }
-
-        /// <summary>
-        /// Returns the symlink target if the entry is a symlink, and null otherwise
-        /// </summary>
-        /// <param name="file">The file or folder to examine</param>
-        /// <returns>The symlink target</returns>
-        public string GetSymlinkTarget(string file)
-        {
-            try
-            {
-                return AlphaFS.File.GetLinkTargetInfo(PrefixWithUNC(file)).PrintName;
-            }
-            catch (AlphaFS.NotAReparsePointException) { }
-            catch (AlphaFS.UnrecognizedReparsePointException) { }
-
-            // This path looks like it isn't actually a symlink
-            // (Note that some reparse points aren't actually symlinks -
-            // things like the OneDrive folder in the Windows 10 Fall Creator's Update for example)
-            return null;
-        }
-
-        public IEnumerable<string> EnumerateFileSystemEntries(string path)
-        {
-            return System.IO.Directory.EnumerateFileSystemEntries(PrefixWithUNC(path)).Select(StripUNCPrefix);
-        }
-
-        public IEnumerable<string> EnumerateFiles(string path)
-        {
-            return System.IO.Directory.EnumerateFiles(PrefixWithUNC(path)).Select(StripUNCPrefix);
-        }
-
-        public IEnumerable<string> EnumerateFiles(string path, string searchPattern, SearchOption searchOption)
-        {
-            return System.IO.Directory.EnumerateFiles(PrefixWithUNC(path), searchPattern,  searchOption).Select(StripUNCPrefix);
-        }
-
-        public string PathGetFileName(string path)
-        {
-            return StripUNCPrefix(System.IO.Path.GetFileName(PrefixWithUNC(path)));
-        }
-
-        public string PathGetDirectoryName(string path)
-        {
-            return StripUNCPrefix(System.IO.Path.GetDirectoryName(PrefixWithUNC(path)));
-        }
-
-        public string PathGetExtension(string path)
-        {
-            return StripUNCPrefix(System.IO.Path.GetExtension(PrefixWithUNC(path)));
-        }
-
-        public string PathChangeExtension(string path, string extension)
-        {
-            return StripUNCPrefix(System.IO.Path.ChangeExtension(PrefixWithUNC(path), extension));
-        }
-
-        public void DirectorySetLastWriteTimeUtc(string path, DateTime time)
-        {
-            System.IO.Directory.SetLastWriteTimeUtc(PrefixWithUNC(path), time);
-        }
-
-        public void DirectorySetCreationTimeUtc(string path, DateTime time)
-        {
-            System.IO.Directory.SetCreationTimeUtc(PrefixWithUNC(path), time);
-        }
-
-        public void FileMove(string source, string target)
-        {
-            System.IO.File.Move(PrefixWithUNC(source), PrefixWithUNC(target));
-        }
-
-        public long FileLength(string path)
-        {
-            return new System.IO.FileInfo(PrefixWithUNC(path)).Length;
-        }
-
-        public string GetPathRoot(string path)
-        {
-            if (IsPrefixedWithUNC(path))
-            {
-                return Path.GetPathRoot(path);
-            }
-            else
-            {
-                return StripUNCPrefix(Path.GetPathRoot(PrefixWithUNC(path)));
-            }
-        }
-
-        public string[] GetDirectories(string path)
-        {
-            if (IsPrefixedWithUNC(path))
-            {
-                return Directory.GetDirectories(path);
-            }
-            else
-            {
-                return Directory.GetDirectories(PrefixWithUNC(path)).Select(StripUNCPrefix).ToArray();
-            }
-        }
-
-        public string[] GetFiles(string path)
-        {
-            if (IsPrefixedWithUNC(path))
-            {
-                return Directory.GetFiles(path);
-            }
-            else
-            {
-                return Directory.GetFiles(PrefixWithUNC(path)).Select(StripUNCPrefix).ToArray();
-            }
-        }
-
-        public string[] GetFiles(string path, string searchPattern)
-        {
-            if (IsPrefixedWithUNC(path))
-            {
-                return Directory.GetFiles(path, searchPattern);
-            }
-            else
-            {
-                return Directory.GetFiles(PrefixWithUNC(path), searchPattern).Select(StripUNCPrefix).ToArray();
-            }
-        }
-
-        public DateTime GetCreationTimeUtc(string path)
-        {
-            return Directory.GetCreationTimeUtc(PrefixWithUNC(path));
-        }
-
-        public DateTime GetLastWriteTimeUtc(string path)
-        {
-            return Directory.GetLastWriteTimeUtc(PrefixWithUNC(path));
-        }
-
-        public IEnumerable<string> EnumerateDirectories(string path)
-        {
-            if (IsPrefixedWithUNC(path))
-            {
-                return Directory.EnumerateDirectories(path);
-            }
-            else
-            {
-                return Directory.EnumerateDirectories(PrefixWithUNC(path)).Select(StripUNCPrefix);
-            }
-        }
-
-        public void FileCopy(string source, string target, bool overwrite)
-        {
-            File.Copy(PrefixWithUNC(source), PrefixWithUNC(target), overwrite);
-        }
-
-        public string PathGetFullPath(string path)
-        {
-            if (IsPrefixedWithUNC(path))
-            {
-                return System.IO.Path.GetFullPath(ConvertSlashes(path));
-            }
-            else
-            {
-                return StripUNCPrefix(System.IO.Path.GetFullPath(PrefixWithUNC(ConvertSlashes(path))));
-            }
-        }
-
-        public IFileEntry DirectoryEntry(string path)
-        {
-            var dInfo = new DirectoryInfo(PrefixWithUNC(path));
-            return new FileEntry(dInfo.Name, 0, dInfo.LastAccessTime, dInfo.LastWriteTime)
-            {
-                IsFolder = true
-            };
-        }
-
-        public IFileEntry FileEntry(string path)
-        {
-            var fileInfo = new FileInfo(PrefixWithUNC(path));
-            return new FileEntry(fileInfo.Name, fileInfo.Length, fileInfo.LastAccessTime, fileInfo.LastWriteTime);
-        }
-
-        public Dictionary<string, string> GetMetadata(string path, bool isSymlink, bool followSymlink)
-        {
-            var isDirTarget = path.EndsWith(DIRSEP, StringComparison.Ordinal);
-            var targetpath = isDirTarget ? path.Substring(0, path.Length - 1) : path;
-            var dict = new Dictionary<string, string>();
-
-            FileSystemSecurity rules = isDirTarget ? GetAccessControlDir(targetpath) : GetAccessControlFile(targetpath);
-            var objs = new List<FileSystemAccess>();
-            foreach (var f in rules.GetAccessRules(true, false, typeof(System.Security.Principal.SecurityIdentifier)))
-                objs.Add(new FileSystemAccess((FileSystemAccessRule)f));
-
-            dict["win-ext:accessrules"] = SerializeObject(objs);
-
-            // Only include the following key when its value is True.
-            // This prevents unnecessary 'metadata change' detections when upgrading from
-            // older versions (pre-2.0.5.101) that didn't store this value at all.
-            // When key is not present, its value is presumed False by the restore code.
-            if (rules.AreAccessRulesProtected)
-            {
-                dict["win-ext:accessrulesprotected"] = "True";
-            }
-
-            return dict;
-        }
-
-        public void SetMetadata(string path, Dictionary<string, string> data, bool restorePermissions)
-        {
-            var isDirTarget = path.EndsWith(DIRSEP, StringComparison.Ordinal);
-            var targetpath = isDirTarget ? path.Substring(0, path.Length - 1) : path;
-
-            if (restorePermissions)
-            {
-                FileSystemSecurity rules = isDirTarget ? GetAccessControlDir(targetpath) : GetAccessControlFile(targetpath);
-
-                if (data.ContainsKey("win-ext:accessrulesprotected"))
-                {
-                    bool isProtected = bool.Parse(data["win-ext:accessrulesprotected"]);
-                    if (rules.AreAccessRulesProtected != isProtected)
-                    {
-                        rules.SetAccessRuleProtection(isProtected, false);
-                    }
-                }
-
-                if (data.ContainsKey("win-ext:accessrules"))
-                {
-                    var content = DeserializeObject<FileSystemAccess[]>(data["win-ext:accessrules"]);
-                    var c = rules.GetAccessRules(true, false, typeof(System.Security.Principal.SecurityIdentifier));
-                    for (var i = c.Count - 1; i >= 0; i--)
-                        rules.RemoveAccessRule((System.Security.AccessControl.FileSystemAccessRule)c[i]);
-
-                    Exception ex = null;
-
-                    foreach (var r in content)
-                    {
-                        // Attempt to apply as many rules as we can
-                        try
-                        {
-                            rules.AddAccessRule(r.Create(rules));
-                        }
-                        catch (Exception e)
-                        {
-                            ex = e;
-                        }
-                    }
-
-                    if (ex != null)
-                        throw ex;
-                }
-
-                if (isDirTarget)
-                    SetAccessControlDir(targetpath, (DirectorySecurity)rules);
-                else
-                    SetAccessControlFile(targetpath, (FileSecurity)rules);
-            }
-        }
-
-        public string PathCombine(params string[] paths)
-        {
-            return Path.Combine(paths);
-        }
-
-        public void CreateSymlink(string symlinkfile, string target, bool asDir)
-        {
-            if (FileExists(symlinkfile) || DirectoryExists(symlinkfile))
-                throw new System.IO.IOException(string.Format("File already exists: {0}", symlinkfile));
-
-            if (asDir)
-            {
-                Alphaleonis.Win32.Filesystem.Directory.CreateSymbolicLink(PrefixWithUNC(symlinkfile), target, AlphaFS.PathFormat.LongFullPath);
-            }
-            else
-            {
-                Alphaleonis.Win32.Filesystem.File.CreateSymbolicLink(PrefixWithUNC(symlinkfile), target, AlphaFS.PathFormat.LongFullPath);
-            }
-
-            //Sadly we do not get a notification if the creation fails :(
-            System.IO.FileAttributes attr = 0;
-            if ((!asDir && FileExists(symlinkfile)) || (asDir && DirectoryExists(symlinkfile)))
-                try { attr = GetFileAttributes(symlinkfile); }
-                catch { }
-
-            if ((attr & System.IO.FileAttributes.ReparsePoint) == 0)
-                throw new System.IO.IOException(string.Format("Unable to create symlink, check account permissions: {0}", symlinkfile));
-        }
-        #endregion
-    }
-}
-
+﻿//  Copyright (C) 2015, The Duplicati Team
+
+//  http://www.duplicati.com, info@duplicati.com
+//
+//  This library is free software; you can redistribute it and/or modify
+//  it under the terms of the GNU Lesser General Public License as
+//  published by the Free Software Foundation; either version 2.1 of the
+//  License, or (at your option) any later version.
+//
+//  This library is distributed in the hope that it will be useful, but
+//  WITHOUT ANY WARRANTY; without even the implied warranty of
+//  MERCHANTABILITY or FITNESS FOR A PARTICULAR PURPOSE. See the GNU
+//  Lesser General Public License for more details.
+//
+//  You should have received a copy of the GNU Lesser General Public
+//  License along with this library; if not, write to the Free Software
+//  Foundation, Inc., 59 Temple Place, Suite 330, Boston, MA 02111-1307 USA
+using System;
+using System.Collections.Generic;
+using System.Security.AccessControl;
+using System.IO;
+using System.Linq;
+
+using AlphaFS = Alphaleonis.Win32.Filesystem;
+using Duplicati.Library.Interface;
+using Newtonsoft.Json;
+
+namespace Duplicati.Library.Common.IO
+{
+    public struct SystemIOWindows : ISystemIO
+    {
+        private const string UNCPREFIX = @"\\?\";
+        private const string UNCPREFIX_SERVER = @"\\?\UNC\";
+        private const string PATHPREFIX_SERVER = @"\\";
+        private static readonly string DIRSEP = Util.DirectorySeparatorString;
+
+        public static string PrefixWithUNC(string path)
+        {
+            if (IsPrefixedWithUNC(path))
+            {
+                return path;
+            }
+            return path.StartsWith(PATHPREFIX_SERVER, StringComparison.Ordinal)
+                ? UNCPREFIX_SERVER + path.Substring(PATHPREFIX_SERVER.Length)
+                : UNCPREFIX + path;
+        }
+
+        private static bool IsPrefixedWithUNC(string path)
+        {
+            return path.StartsWith(UNCPREFIX_SERVER, StringComparison.Ordinal) ||
+                path.StartsWith(UNCPREFIX, StringComparison.Ordinal);
+        }
+
+        public static string StripUNCPrefix(string path)
+        {
+            if (path.StartsWith(UNCPREFIX_SERVER, StringComparison.Ordinal))
+            {
+                // @"\\?\UNC\example.com\share\file.txt" to @"\\example.com\share\file.txt"
+                return PATHPREFIX_SERVER + path.Substring(UNCPREFIX_SERVER.Length);
+            }
+            else if (path.StartsWith(UNCPREFIX, StringComparison.Ordinal))
+            {
+                // @"\\?\C:\file.txt" to @"C:\file.txt"
+                return path.Substring(UNCPREFIX.Length);
+            }
+            else
+            {
+                return path;
+            }
+        }
+
+        /// <summary>
+        /// Convert forward slashes to backslashes.
+        /// </summary>
+        /// <returns>Path with forward slashes replaced by backslashes.</returns>
+        private static string ConvertSlashes(string path)
+        {
+            return path.Replace("/", Util.DirectorySeparatorString);
+        }
+
+        private class FileSystemAccess
+        {
+            // Use JsonProperty Attribute to allow readonly fields to be set by deserializer
+            // https://github.com/duplicati/duplicati/issues/4028
+            [JsonProperty]
+            public readonly FileSystemRights Rights;
+            [JsonProperty]
+            public readonly AccessControlType ControlType;
+            [JsonProperty]
+            public readonly string SID;
+            [JsonProperty]
+            public readonly bool Inherited;
+            [JsonProperty]
+            public readonly InheritanceFlags Inheritance;
+            [JsonProperty]
+            public readonly PropagationFlags Propagation;
+
+            public FileSystemAccess()
+            {
+            }
+
+            public FileSystemAccess(FileSystemAccessRule rule)
+            {
+                Rights = rule.FileSystemRights;
+                ControlType = rule.AccessControlType;
+                SID = rule.IdentityReference.Value;
+                Inherited = rule.IsInherited;
+                Inheritance = rule.InheritanceFlags;
+                Propagation = rule.PropagationFlags;
+            }
+
+            public FileSystemAccessRule Create(System.Security.AccessControl.FileSystemSecurity owner)
+            {
+                return (FileSystemAccessRule)owner.AccessRuleFactory(
+                    new System.Security.Principal.SecurityIdentifier(SID),
+                    (int)Rights,
+                    Inherited,
+                    Inheritance,
+                    Propagation,
+                    ControlType);
+            }
+        }
+
+        private static Newtonsoft.Json.JsonSerializer _cachedSerializer;
+
+        private Newtonsoft.Json.JsonSerializer Serializer
+        {
+            get
+            {
+                if (_cachedSerializer != null)
+                {
+                    return _cachedSerializer;
+                }
+
+                _cachedSerializer = Newtonsoft.Json.JsonSerializer.Create(
+                    new Newtonsoft.Json.JsonSerializerSettings { Culture = System.Globalization.CultureInfo.InvariantCulture });
+
+                return _cachedSerializer;
+            }
+        }
+
+        private string SerializeObject<T>(T o)
+        {
+            using (var tw = new System.IO.StringWriter())
+            {
+                Serializer.Serialize(tw, o);
+                tw.Flush();
+                return tw.ToString();
+            }
+        }
+
+        private T DeserializeObject<T>(string data)
+        {
+            using (var tr = new System.IO.StringReader(data))
+            {
+                return (T)Serializer.Deserialize(tr, typeof(T));
+            }
+        }
+
+        private System.Security.AccessControl.FileSystemSecurity GetAccessControlDir(string path)
+        {
+            return System.IO.Directory.GetAccessControl(PrefixWithUNC(path));
+        }
+
+        private System.Security.AccessControl.FileSystemSecurity GetAccessControlFile(string path)
+        {
+            return System.IO.File.GetAccessControl(PrefixWithUNC(path));
+        }
+
+        private void SetAccessControlFile(string path, FileSecurity rules)
+        {
+            System.IO.File.SetAccessControl(PrefixWithUNC(path), rules);
+        }
+
+        private void SetAccessControlDir(string path, DirectorySecurity rules)
+        {
+            System.IO.Directory.SetAccessControl(PrefixWithUNC(path), rules);
+        }
+
+        #region ISystemIO implementation
+        public void DirectoryCreate(string path)
+        {
+            System.IO.Directory.CreateDirectory(PrefixWithUNC(path));
+        }
+
+        public void DirectoryDelete(string path, bool recursive)
+        {
+            System.IO.Directory.Delete(PrefixWithUNC(path), recursive);
+        }
+
+        public bool DirectoryExists(string path)
+        {
+            return System.IO.Directory.Exists(PrefixWithUNC(path));
+        }
+
+        public void DirectoryMove(string sourceDirName, string destDirName)
+        {
+            System.IO.Directory.Move(PrefixWithUNC(sourceDirName), PrefixWithUNC(destDirName));
+        }
+
+        public void FileDelete(string path)
+        {
+            System.IO.File.Delete(PrefixWithUNC(path));
+        }
+
+        public void FileSetLastWriteTimeUtc(string path, DateTime time)
+        {
+            System.IO.File.SetLastWriteTimeUtc(PrefixWithUNC(path), time);
+        }
+
+        public void FileSetCreationTimeUtc(string path, DateTime time)
+        {
+            System.IO.File.SetCreationTimeUtc(PrefixWithUNC(path), time);
+        }
+
+        public DateTime FileGetLastWriteTimeUtc(string path)
+        {
+            return System.IO.File.GetLastWriteTimeUtc(PrefixWithUNC(path));
+        }
+
+        public DateTime FileGetCreationTimeUtc(string path)
+        {
+            return System.IO.File.GetCreationTimeUtc(PrefixWithUNC(path));
+        }
+
+        public bool FileExists(string path)
+        {
+            return System.IO.File.Exists(PrefixWithUNC(path));
+        }
+
+        public System.IO.FileStream FileOpenRead(string path)
+        {
+            return System.IO.File.Open(PrefixWithUNC(path), System.IO.FileMode.Open, System.IO.FileAccess.Read, System.IO.FileShare.ReadWrite);
+        }
+
+        public System.IO.FileStream FileOpenWrite(string path)
+        {
+            return !FileExists(path)
+                ? FileCreate(path)
+                : System.IO.File.OpenWrite(PrefixWithUNC(path));
+        }
+
+        public System.IO.FileStream FileCreate(string path)
+        {
+            return System.IO.File.Create(PrefixWithUNC(path));
+        }
+
+        public System.IO.FileAttributes GetFileAttributes(string path)
+        {
+            return System.IO.File.GetAttributes(PrefixWithUNC(path));
+        }
+
+        public void SetFileAttributes(string path, System.IO.FileAttributes attributes)
+        {
+            System.IO.File.SetAttributes(PrefixWithUNC(path), attributes);
+        }
+
+        /// <summary>
+        /// Returns the symlink target if the entry is a symlink, and null otherwise
+        /// </summary>
+        /// <param name="file">The file or folder to examine</param>
+        /// <returns>The symlink target</returns>
+        public string GetSymlinkTarget(string file)
+        {
+            try
+            {
+                return AlphaFS.File.GetLinkTargetInfo(PrefixWithUNC(file)).PrintName;
+            }
+            catch (AlphaFS.NotAReparsePointException) { }
+            catch (AlphaFS.UnrecognizedReparsePointException) { }
+
+            // This path looks like it isn't actually a symlink
+            // (Note that some reparse points aren't actually symlinks -
+            // things like the OneDrive folder in the Windows 10 Fall Creator's Update for example)
+            return null;
+        }
+
+        public IEnumerable<string> EnumerateFileSystemEntries(string path)
+        {
+            return System.IO.Directory.EnumerateFileSystemEntries(PrefixWithUNC(path)).Select(StripUNCPrefix);
+        }
+
+        public IEnumerable<string> EnumerateFiles(string path)
+        {
+            return System.IO.Directory.EnumerateFiles(PrefixWithUNC(path)).Select(StripUNCPrefix);
+        }
+
+        public IEnumerable<string> EnumerateFiles(string path, string searchPattern, SearchOption searchOption)
+        {
+            return System.IO.Directory.EnumerateFiles(PrefixWithUNC(path), searchPattern,  searchOption).Select(StripUNCPrefix);
+        }
+
+        public string PathGetFileName(string path)
+        {
+            return StripUNCPrefix(System.IO.Path.GetFileName(PrefixWithUNC(path)));
+        }
+
+        public string PathGetDirectoryName(string path)
+        {
+            return StripUNCPrefix(System.IO.Path.GetDirectoryName(PrefixWithUNC(path)));
+        }
+
+        public string PathGetExtension(string path)
+        {
+            return StripUNCPrefix(System.IO.Path.GetExtension(PrefixWithUNC(path)));
+        }
+
+        public string PathChangeExtension(string path, string extension)
+        {
+            return StripUNCPrefix(System.IO.Path.ChangeExtension(PrefixWithUNC(path), extension));
+        }
+
+        public void DirectorySetLastWriteTimeUtc(string path, DateTime time)
+        {
+            System.IO.Directory.SetLastWriteTimeUtc(PrefixWithUNC(path), time);
+        }
+
+        public void DirectorySetCreationTimeUtc(string path, DateTime time)
+        {
+            System.IO.Directory.SetCreationTimeUtc(PrefixWithUNC(path), time);
+        }
+
+        public void FileMove(string source, string target)
+        {
+            System.IO.File.Move(PrefixWithUNC(source), PrefixWithUNC(target));
+        }
+
+        public long FileLength(string path)
+        {
+            return new System.IO.FileInfo(PrefixWithUNC(path)).Length;
+        }
+
+        public string GetPathRoot(string path)
+        {
+            if (IsPrefixedWithUNC(path))
+            {
+                return Path.GetPathRoot(path);
+            }
+            else
+            {
+                return StripUNCPrefix(Path.GetPathRoot(PrefixWithUNC(path)));
+            }
+        }
+
+        public string[] GetDirectories(string path)
+        {
+            if (IsPrefixedWithUNC(path))
+            {
+                return Directory.GetDirectories(path);
+            }
+            else
+            {
+                return Directory.GetDirectories(PrefixWithUNC(path)).Select(StripUNCPrefix).ToArray();
+            }
+        }
+
+        public string[] GetFiles(string path)
+        {
+            if (IsPrefixedWithUNC(path))
+            {
+                return Directory.GetFiles(path);
+            }
+            else
+            {
+                return Directory.GetFiles(PrefixWithUNC(path)).Select(StripUNCPrefix).ToArray();
+            }
+        }
+
+        public string[] GetFiles(string path, string searchPattern)
+        {
+            if (IsPrefixedWithUNC(path))
+            {
+                return Directory.GetFiles(path, searchPattern);
+            }
+            else
+            {
+                return Directory.GetFiles(PrefixWithUNC(path), searchPattern).Select(StripUNCPrefix).ToArray();
+            }
+        }
+
+        public DateTime GetCreationTimeUtc(string path)
+        {
+            return Directory.GetCreationTimeUtc(PrefixWithUNC(path));
+        }
+
+        public DateTime GetLastWriteTimeUtc(string path)
+        {
+            return Directory.GetLastWriteTimeUtc(PrefixWithUNC(path));
+        }
+
+        public IEnumerable<string> EnumerateDirectories(string path)
+        {
+            if (IsPrefixedWithUNC(path))
+            {
+                return Directory.EnumerateDirectories(path);
+            }
+            else
+            {
+                return Directory.EnumerateDirectories(PrefixWithUNC(path)).Select(StripUNCPrefix);
+            }
+        }
+
+        public void FileCopy(string source, string target, bool overwrite)
+        {
+            File.Copy(PrefixWithUNC(source), PrefixWithUNC(target), overwrite);
+        }
+
+        public string PathGetFullPath(string path)
+        {
+            if (IsPrefixedWithUNC(path))
+            {
+                return System.IO.Path.GetFullPath(ConvertSlashes(path));
+            }
+            else
+            {
+                return StripUNCPrefix(System.IO.Path.GetFullPath(PrefixWithUNC(ConvertSlashes(path))));
+            }
+        }
+
+        public IFileEntry DirectoryEntry(string path)
+        {
+            var dInfo = new DirectoryInfo(PrefixWithUNC(path));
+            return new FileEntry(dInfo.Name, 0, dInfo.LastAccessTime, dInfo.LastWriteTime)
+            {
+                IsFolder = true
+            };
+        }
+
+        public IFileEntry FileEntry(string path)
+        {
+            var fileInfo = new FileInfo(PrefixWithUNC(path));
+            return new FileEntry(fileInfo.Name, fileInfo.Length, fileInfo.LastAccessTime, fileInfo.LastWriteTime);
+        }
+
+        public Dictionary<string, string> GetMetadata(string path, bool isSymlink, bool followSymlink)
+        {
+            var isDirTarget = path.EndsWith(DIRSEP, StringComparison.Ordinal);
+            var targetpath = isDirTarget ? path.Substring(0, path.Length - 1) : path;
+            var dict = new Dictionary<string, string>();
+
+            FileSystemSecurity rules = isDirTarget ? GetAccessControlDir(targetpath) : GetAccessControlFile(targetpath);
+            var objs = new List<FileSystemAccess>();
+            foreach (var f in rules.GetAccessRules(true, false, typeof(System.Security.Principal.SecurityIdentifier)))
+                objs.Add(new FileSystemAccess((FileSystemAccessRule)f));
+
+            dict["win-ext:accessrules"] = SerializeObject(objs);
+
+            // Only include the following key when its value is True.
+            // This prevents unnecessary 'metadata change' detections when upgrading from
+            // older versions (pre-2.0.5.101) that didn't store this value at all.
+            // When key is not present, its value is presumed False by the restore code.
+            if (rules.AreAccessRulesProtected)
+            {
+                dict["win-ext:accessrulesprotected"] = "True";
+            }
+
+            return dict;
+        }
+
+        public void SetMetadata(string path, Dictionary<string, string> data, bool restorePermissions)
+        {
+            var isDirTarget = path.EndsWith(DIRSEP, StringComparison.Ordinal);
+            var targetpath = isDirTarget ? path.Substring(0, path.Length - 1) : path;
+
+            if (restorePermissions)
+            {
+                FileSystemSecurity rules = isDirTarget ? GetAccessControlDir(targetpath) : GetAccessControlFile(targetpath);
+
+                if (data.ContainsKey("win-ext:accessrulesprotected"))
+                {
+                    bool isProtected = bool.Parse(data["win-ext:accessrulesprotected"]);
+                    if (rules.AreAccessRulesProtected != isProtected)
+                    {
+                        rules.SetAccessRuleProtection(isProtected, false);
+                    }
+                }
+
+                if (data.ContainsKey("win-ext:accessrules"))
+                {
+                    var content = DeserializeObject<FileSystemAccess[]>(data["win-ext:accessrules"]);
+                    var c = rules.GetAccessRules(true, false, typeof(System.Security.Principal.SecurityIdentifier));
+                    for (var i = c.Count - 1; i >= 0; i--)
+                        rules.RemoveAccessRule((System.Security.AccessControl.FileSystemAccessRule)c[i]);
+
+                    Exception ex = null;
+
+                    foreach (var r in content)
+                    {
+                        // Attempt to apply as many rules as we can
+                        try
+                        {
+                            rules.AddAccessRule(r.Create(rules));
+                        }
+                        catch (Exception e)
+                        {
+                            ex = e;
+                        }
+                    }
+
+                    if (ex != null)
+                        throw ex;
+                }
+
+                if (isDirTarget)
+                    SetAccessControlDir(targetpath, (DirectorySecurity)rules);
+                else
+                    SetAccessControlFile(targetpath, (FileSecurity)rules);
+            }
+        }
+
+        public string PathCombine(params string[] paths)
+        {
+            return Path.Combine(paths);
+        }
+
+        public void CreateSymlink(string symlinkfile, string target, bool asDir)
+        {
+            if (FileExists(symlinkfile) || DirectoryExists(symlinkfile))
+                throw new System.IO.IOException(string.Format("File already exists: {0}", symlinkfile));
+
+            if (asDir)
+            {
+                Alphaleonis.Win32.Filesystem.Directory.CreateSymbolicLink(PrefixWithUNC(symlinkfile), target, AlphaFS.PathFormat.LongFullPath);
+            }
+            else
+            {
+                Alphaleonis.Win32.Filesystem.File.CreateSymbolicLink(PrefixWithUNC(symlinkfile), target, AlphaFS.PathFormat.LongFullPath);
+            }
+
+            //Sadly we do not get a notification if the creation fails :(
+            System.IO.FileAttributes attr = 0;
+            if ((!asDir && FileExists(symlinkfile)) || (asDir && DirectoryExists(symlinkfile)))
+                try { attr = GetFileAttributes(symlinkfile); }
+                catch { }
+
+            if ((attr & System.IO.FileAttributes.ReparsePoint) == 0)
+                throw new System.IO.IOException(string.Format("Unable to create symlink, check account permissions: {0}", symlinkfile));
+        }
+        #endregion
+    }
+}
+