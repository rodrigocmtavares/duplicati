﻿<Project Sdk="Microsoft.NET.Sdk">

  <PropertyGroup>
<<<<<<< HEAD
    <TargetFramework>net8.0</TargetFramework>
    <OutputType>Library</OutputType>
=======
    <TargetFramework>netstandard2.0</TargetFramework>    
    <Copyright>LGPL, Copyright © Duplicati Team 2021</Copyright>
    <Description>Compression implementation for Duplicati</Description>
>>>>>>> 4f577c65
  </PropertyGroup>

  <ItemGroup>
<<<<<<< HEAD
    <ProjectReference Include="..\Utility\Duplicati.Library.Utility.csproj" />
=======
    <PackageReference Include="sharpcompress" Version="0.36.0" />
  </ItemGroup>

  <ItemGroup Condition=" '$(TargetFramework)' != 'netstandard2.1' ">
    <Reference Include="managed-lzma">
      <HintPath>..\..\..\thirdparty\ManagedLZMA\managed-lzma.dll</HintPath>
    </Reference>
  </ItemGroup>

  <ItemGroup>
>>>>>>> 4f577c65
    <ProjectReference Include="..\Interface\Duplicati.Library.Interface.csproj" />
    <ProjectReference Include="..\Localization\Duplicati.Library.Localization.csproj" />
    <ProjectReference Include="..\Utility\Duplicati.Library.Utility.csproj" />
    <ProjectReference Include="..\Logging\Duplicati.Library.Logging.csproj" />
  </ItemGroup>

  <ItemGroup>
    <PackageReference Include="Microsoft.DotNet.Analyzers.Compatibility" Version="0.2.12-alpha">
      <PrivateAssets>all</PrivateAssets>
      <IncludeAssets>runtime; build; native; contentfiles; analyzers; buildtransitive</IncludeAssets>
    </PackageReference>
  </ItemGroup>
<<<<<<< HEAD
  <ItemGroup>
    <Reference Include="managed-lzma.dll">
      <HintPath>..\..\..\thirdparty\ManagedLZMA\managed-lzma.dll</HintPath>
    </Reference>
  </ItemGroup>
=======

>>>>>>> 4f577c65
</Project><|MERGE_RESOLUTION|>--- conflicted
+++ resolved
@@ -1,31 +1,21 @@
 ﻿<Project Sdk="Microsoft.NET.Sdk">
 
   <PropertyGroup>
-<<<<<<< HEAD
     <TargetFramework>net8.0</TargetFramework>
     <OutputType>Library</OutputType>
-=======
-    <TargetFramework>netstandard2.0</TargetFramework>    
-    <Copyright>LGPL, Copyright © Duplicati Team 2021</Copyright>
-    <Description>Compression implementation for Duplicati</Description>
->>>>>>> 4f577c65
   </PropertyGroup>
 
   <ItemGroup>
-<<<<<<< HEAD
-    <ProjectReference Include="..\Utility\Duplicati.Library.Utility.csproj" />
-=======
     <PackageReference Include="sharpcompress" Version="0.36.0" />
   </ItemGroup>
 
-  <ItemGroup Condition=" '$(TargetFramework)' != 'netstandard2.1' ">
+  <ItemGroup>
     <Reference Include="managed-lzma">
       <HintPath>..\..\..\thirdparty\ManagedLZMA\managed-lzma.dll</HintPath>
     </Reference>
   </ItemGroup>
 
   <ItemGroup>
->>>>>>> 4f577c65
     <ProjectReference Include="..\Interface\Duplicati.Library.Interface.csproj" />
     <ProjectReference Include="..\Localization\Duplicati.Library.Localization.csproj" />
     <ProjectReference Include="..\Utility\Duplicati.Library.Utility.csproj" />
@@ -38,13 +28,4 @@
       <IncludeAssets>runtime; build; native; contentfiles; analyzers; buildtransitive</IncludeAssets>
     </PackageReference>
   </ItemGroup>
-<<<<<<< HEAD
-  <ItemGroup>
-    <Reference Include="managed-lzma.dll">
-      <HintPath>..\..\..\thirdparty\ManagedLZMA\managed-lzma.dll</HintPath>
-    </Reference>
-  </ItemGroup>
-=======
-
->>>>>>> 4f577c65
 </Project>