--- conflicted
+++ resolved
@@ -1,186 +1,164 @@
-﻿<?xml version="1.0" encoding="utf-8"?>
-<Project ToolsVersion="4.0" DefaultTargets="Build" xmlns="http://schemas.microsoft.com/developer/msbuild/2003">
-  <PropertyGroup>
-    <Configuration Condition=" '$(Configuration)' == '' ">Debug</Configuration>
-    <Platform Condition=" '$(Platform)' == '' ">AnyCPU</Platform>
-    <ProductVersion>9.0.30729</ProductVersion>
-    <SchemaVersion>2.0</SchemaVersion>
-    <ProjectGuid>{D63E53E4-A458-4C2F-914D-92F715F58ACE}</ProjectGuid>
-    <OutputType>Exe</OutputType>
-    <AppDesignerFolder>Properties</AppDesignerFolder>
-    <RootNamespace>Duplicati.Library.Snapshots</RootNamespace>
-    <AssemblyName>Duplicati.Library.Snapshots</AssemblyName>
-    <FileAlignment>512</FileAlignment>
-    <SignAssembly>True</SignAssembly>
-    <AssemblyOriginatorKeyFile>Duplicati.snk</AssemblyOriginatorKeyFile>
-    <FileUpgradeFlags>
-    </FileUpgradeFlags>
-    <OldToolsVersion>3.5</OldToolsVersion>
-    <UpgradeBackupLocation />
-  </PropertyGroup>
-  <PropertyGroup Condition=" '$(Configuration)|$(Platform)' == 'Debug|AnyCPU' ">
-    <DebugSymbols>True</DebugSymbols>
-    <DebugType>full</DebugType>
-    <Optimize>False</Optimize>
-    <OutputPath>bin\Debug\</OutputPath>
-    <DefineConstants>DEBUG;TRACE</DefineConstants>
-    <ErrorReport>prompt</ErrorReport>
-    <WarningLevel>4</WarningLevel>
-  </PropertyGroup>
-  <PropertyGroup Condition=" '$(Configuration)|$(Platform)' == 'Release|AnyCPU' ">
-    <DebugType>pdbonly</DebugType>
-    <Optimize>True</Optimize>
-    <OutputPath>bin\Release\</OutputPath>
-    <DefineConstants>TRACE</DefineConstants>
-    <ErrorReport>prompt</ErrorReport>
-    <WarningLevel>4</WarningLevel>
-  </PropertyGroup>
-<<<<<<< HEAD
-  <PropertyGroup Condition=" '$(Configuration)|$(Platform)' == 'Debug|x86' ">
-    <DebugSymbols>True</DebugSymbols>
-    <OutputPath>bin\x86\Debug\</OutputPath>
-    <DefineConstants>DEBUG;TRACE</DefineConstants>
-    <DebugType>full</DebugType>
-    <PlatformTarget>x86</PlatformTarget>
-    <ErrorReport>prompt</ErrorReport>
-    <WarningLevel>4</WarningLevel>
-    <Optimize>False</Optimize>
-  </PropertyGroup>
-  <PropertyGroup Condition=" '$(Configuration)|$(Platform)' == 'Release|x86' ">
-    <OutputPath>bin\x86\Release\</OutputPath>
-    <DefineConstants>TRACE</DefineConstants>
-    <Optimize>True</Optimize>
-    <DebugType>pdbonly</DebugType>
-    <PlatformTarget>x86</PlatformTarget>
-    <ErrorReport>prompt</ErrorReport>
-    <WarningLevel>4</WarningLevel>
-  </PropertyGroup>
-=======
->>>>>>> 1c0a21bc
-  <ItemGroup>
-    <Reference Include="System" />
-    <Reference Include="System.Data" />
-    <Reference Include="System.Xml" />
-    <Reference Include="AlphaFS">
-      <HintPath>..\..\..\thirdparty\alphavss\Bin\AlphaFS.dll</HintPath>
-    </Reference>
-    <Reference Include="AlphaVSS.Common">
-      <HintPath>..\..\..\thirdparty\alphavss\Bin\AlphaVSS.Common.dll</HintPath>
-    </Reference>
-    <Reference Include="UnixSupport">
-      <HintPath>..\..\..\thirdparty\UnixSupport\UnixSupport.dll</HintPath>
-    </Reference>
-  </ItemGroup>
-  <ItemGroup>
-    <Compile Include="DefineDosDevice.cs" />
-    <Compile Include="FileHasChangedException.cs" />
-    <Compile Include="ISnapshotService.cs" />
-    <Compile Include="LinuxSnapshot.cs" />
-    <Compile Include="Program.cs" />
-    <Compile Include="Properties\AssemblyInfo.cs" />
-    <Compile Include="NoSnapshot.cs" />
-    <Compile Include="Strings\LinuxSnapshot.Designer.cs">
-      <AutoGen>True</AutoGen>
-      <DesignTime>True</DesignTime>
-      <DependentUpon>LinuxSnapshot.resx</DependentUpon>
-    </Compile>
-    <Compile Include="Strings\Shared.Designer.cs">
-      <AutoGen>True</AutoGen>
-      <DesignTime>True</DesignTime>
-      <DependentUpon>Shared.resx</DependentUpon>
-    </Compile>
-    <Compile Include="Strings\USNHelper.Designer.cs">
-      <AutoGen>True</AutoGen>
-      <DesignTime>True</DesignTime>
-      <DependentUpon>USNHelper.resx</DependentUpon>
-    </Compile>
-    <Compile Include="Strings\WinNativeMethod.Designer.cs">
-      <AutoGen>True</AutoGen>
-      <DesignTime>True</DesignTime>
-      <DependentUpon>WinNativeMethod.resx</DependentUpon>
-    </Compile>
-    <Compile Include="SnapshotUtility.cs" />
-    <Compile Include="USNHelper.cs" />
-    <Compile Include="Win32USN.cs" />
-    <Compile Include="WindowsSnapshot.cs" />
-    <Compile Include="WinNativeMethods.cs" />
-    <Compile Include="NoSnapshotLinux.cs" />
-    <Compile Include="NoSnapshotWindows.cs" />
-    <Compile Include="ISystemIO.cs" />
-    <Compile Include="SystemIOLinux.cs" />
-    <Compile Include="SystemIOWindows.cs" />
-  </ItemGroup>
-  <ItemGroup>
-    <ProjectReference Include="..\Utility\Duplicati.Library.Utility.csproj">
-      <Project>{DE3E5D4C-51AB-4E5E-BEE8-E636CEBFBA65}</Project>
-      <Name>Duplicati.Library.Utility</Name>
-    </ProjectReference>
-    <ProjectReference Include="..\Interface\Duplicati.Library.Interface.csproj">
-      <Project>{C5899F45-B0FF-483C-9D38-24A9FCAAB237}</Project>
-      <Name>Duplicati.Library.Interface</Name>
-    </ProjectReference>
-  </ItemGroup>
-  <ItemGroup>
-    <None Include="app.config" />
-    <None Include="Duplicati.snk" />
-    <Content Include="..\..\..\thirdparty\alphavss\platform\AlphaVSS.Win2003.x64.dll">
-      <Link>alphavss\AlphaVSS.Win2003.x64.dll</Link>
-      <CopyToOutputDirectory>PreserveNewest</CopyToOutputDirectory>
-    </Content>
-    <Content Include="..\..\..\thirdparty\alphavss\platform\AlphaVSS.Win2003.x86.dll">
-      <Link>alphavss\AlphaVSS.Win2003.x86.dll</Link>
-      <CopyToOutputDirectory>PreserveNewest</CopyToOutputDirectory>
-    </Content>
-    <Content Include="..\..\..\thirdparty\alphavss\platform\AlphaVSS.Win2008.x64.dll">
-      <Link>alphavss\AlphaVSS.Win2008.x64.dll</Link>
-      <CopyToOutputDirectory>PreserveNewest</CopyToOutputDirectory>
-    </Content>
-    <Content Include="..\..\..\thirdparty\alphavss\platform\AlphaVSS.Win2008.x86.dll">
-      <Link>alphavss\AlphaVSS.Win2008.x86.dll</Link>
-      <CopyToOutputDirectory>PreserveNewest</CopyToOutputDirectory>
-    </Content>
-    <Content Include="..\..\..\thirdparty\alphavss\platform\AlphaVSS.WinXP.x64.dll">
-      <Link>alphavss\AlphaVSS.WinXP.x64.dll</Link>
-      <CopyToOutputDirectory>PreserveNewest</CopyToOutputDirectory>
-    </Content>
-    <Content Include="..\..\..\thirdparty\alphavss\platform\AlphaVSS.WinXP.x86.dll">
-      <Link>alphavss\AlphaVSS.WinXP.x86.dll</Link>
-      <CopyToOutputDirectory>PreserveNewest</CopyToOutputDirectory>
-    </Content>
-    <Content Include="lvm-scripts\create-lvm-snapshot.sh">
-      <CopyToOutputDirectory>PreserveNewest</CopyToOutputDirectory>
-    </Content>
-    <Content Include="lvm-scripts\find-volume.sh">
-      <CopyToOutputDirectory>PreserveNewest</CopyToOutputDirectory>
-    </Content>
-    <Content Include="lvm-scripts\remove-lvm-snapshot.sh">
-      <CopyToOutputDirectory>PreserveNewest</CopyToOutputDirectory>
-    </Content>
-  </ItemGroup>
-  <ItemGroup>
-    <EmbeddedResource Include="Strings\LinuxSnapshot.resx">
-      <Generator>ResXFileCodeGenerator</Generator>
-      <LastGenOutput>LinuxSnapshot.Designer.cs</LastGenOutput>
-    </EmbeddedResource>
-    <EmbeddedResource Include="Strings\Shared.resx">
-      <Generator>ResXFileCodeGenerator</Generator>
-      <LastGenOutput>Shared.Designer.cs</LastGenOutput>
-    </EmbeddedResource>
-    <EmbeddedResource Include="Strings\USNHelper.resx">
-      <Generator>ResXFileCodeGenerator</Generator>
-      <LastGenOutput>USNHelper.Designer.cs</LastGenOutput>
-    </EmbeddedResource>
-    <EmbeddedResource Include="Strings\WinNativeMethod.resx">
-      <Generator>ResXFileCodeGenerator</Generator>
-      <LastGenOutput>WinNativeMethod.Designer.cs</LastGenOutput>
-    </EmbeddedResource>
-  </ItemGroup>
-  <Import Project="$(MSBuildToolsPath)\Microsoft.CSharp.targets" />
-  <!-- To modify your build process, add your task inside one of the targets below and uncomment it. 
-       Other similar extension points exist, see Microsoft.Common.targets.
-  <Target Name="BeforeBuild">
-  </Target>
-  <Target Name="AfterBuild">
-  </Target>
-  -->
+﻿<?xml version="1.0" encoding="utf-8"?>
+<Project ToolsVersion="4.0" DefaultTargets="Build" xmlns="http://schemas.microsoft.com/developer/msbuild/2003">
+  <PropertyGroup>
+    <Configuration Condition=" '$(Configuration)' == '' ">Debug</Configuration>
+    <Platform Condition=" '$(Platform)' == '' ">AnyCPU</Platform>
+    <ProductVersion>9.0.30729</ProductVersion>
+    <SchemaVersion>2.0</SchemaVersion>
+    <ProjectGuid>{D63E53E4-A458-4C2F-914D-92F715F58ACE}</ProjectGuid>
+    <OutputType>Exe</OutputType>
+    <AppDesignerFolder>Properties</AppDesignerFolder>
+    <RootNamespace>Duplicati.Library.Snapshots</RootNamespace>
+    <AssemblyName>Duplicati.Library.Snapshots</AssemblyName>
+    <FileAlignment>512</FileAlignment>
+    <SignAssembly>true</SignAssembly>
+    <AssemblyOriginatorKeyFile>Duplicati.snk</AssemblyOriginatorKeyFile>
+    <FileUpgradeFlags>
+    </FileUpgradeFlags>
+    <OldToolsVersion>3.5</OldToolsVersion>
+    <UpgradeBackupLocation />
+  </PropertyGroup>
+  <PropertyGroup Condition=" '$(Configuration)|$(Platform)' == 'Debug|AnyCPU' ">
+    <DebugSymbols>true</DebugSymbols>
+    <DebugType>full</DebugType>
+    <Optimize>false</Optimize>
+    <OutputPath>bin\Debug\</OutputPath>
+    <DefineConstants>DEBUG;TRACE</DefineConstants>
+    <ErrorReport>prompt</ErrorReport>
+    <WarningLevel>4</WarningLevel>
+  </PropertyGroup>
+  <PropertyGroup Condition=" '$(Configuration)|$(Platform)' == 'Release|AnyCPU' ">
+    <DebugType>pdbonly</DebugType>
+    <Optimize>true</Optimize>
+    <OutputPath>bin\Release\</OutputPath>
+    <DefineConstants>TRACE</DefineConstants>
+    <ErrorReport>prompt</ErrorReport>
+    <WarningLevel>4</WarningLevel>
+  </PropertyGroup>
+  <ItemGroup>
+    <Reference Include="System" />
+    <Reference Include="System.Data" />
+    <Reference Include="System.Xml" />
+    <Reference Include="AlphaFS">
+      <HintPath>..\..\..\thirdparty\alphavss\Bin\AlphaFS.dll</HintPath>
+    </Reference>
+    <Reference Include="AlphaVSS.Common">
+      <HintPath>..\..\..\thirdparty\alphavss\Bin\AlphaVSS.Common.dll</HintPath>
+    </Reference>
+    <Reference Include="UnixSupport">
+      <HintPath>..\..\..\thirdparty\UnixSupport\UnixSupport.dll</HintPath>
+    </Reference>
+  </ItemGroup>
+  <ItemGroup>
+    <Compile Include="DefineDosDevice.cs" />
+    <Compile Include="FileHasChangedException.cs" />
+    <Compile Include="ISnapshotService.cs" />
+    <Compile Include="LinuxSnapshot.cs" />
+    <Compile Include="Program.cs" />
+    <Compile Include="Properties\AssemblyInfo.cs" />
+    <Compile Include="NoSnapshot.cs" />
+    <Compile Include="Strings\LinuxSnapshot.Designer.cs">
+      <AutoGen>True</AutoGen>
+      <DesignTime>True</DesignTime>
+      <DependentUpon>LinuxSnapshot.resx</DependentUpon>
+    </Compile>
+    <Compile Include="Strings\Shared.Designer.cs">
+      <AutoGen>True</AutoGen>
+      <DesignTime>True</DesignTime>
+      <DependentUpon>Shared.resx</DependentUpon>
+    </Compile>
+    <Compile Include="Strings\USNHelper.Designer.cs">
+      <AutoGen>True</AutoGen>
+      <DesignTime>True</DesignTime>
+      <DependentUpon>USNHelper.resx</DependentUpon>
+    </Compile>
+    <Compile Include="Strings\WinNativeMethod.Designer.cs">
+      <AutoGen>True</AutoGen>
+      <DesignTime>True</DesignTime>
+      <DependentUpon>WinNativeMethod.resx</DependentUpon>
+    </Compile>
+    <Compile Include="SnapshotUtility.cs" />
+    <Compile Include="USNHelper.cs" />
+    <Compile Include="Win32USN.cs" />
+    <Compile Include="WindowsSnapshot.cs" />
+    <Compile Include="WinNativeMethods.cs" />
+    <Compile Include="NoSnapshotLinux.cs" />
+    <Compile Include="NoSnapshotWindows.cs" />
+    <Compile Include="ISystemIO.cs" />
+    <Compile Include="SystemIOLinux.cs" />
+    <Compile Include="SystemIOWindows.cs" />
+  </ItemGroup>
+  <ItemGroup>
+    <ProjectReference Include="..\Utility\Duplicati.Library.Utility.csproj">
+      <Project>{DE3E5D4C-51AB-4E5E-BEE8-E636CEBFBA65}</Project>
+      <Name>Duplicati.Library.Utility</Name>
+    </ProjectReference>
+    <ProjectReference Include="..\Interface\Duplicati.Library.Interface.csproj">
+      <Project>{C5899F45-B0FF-483C-9D38-24A9FCAAB237}</Project>
+      <Name>Duplicati.Library.Interface</Name>
+    </ProjectReference>
+  </ItemGroup>
+  <ItemGroup>
+    <None Include="app.config" />
+    <None Include="Duplicati.snk" />
+    <Content Include="..\..\..\thirdparty\alphavss\platform\AlphaVSS.Win2003.x64.dll">
+      <Link>alphavss\AlphaVSS.Win2003.x64.dll</Link>
+      <CopyToOutputDirectory>PreserveNewest</CopyToOutputDirectory>
+    </Content>
+    <Content Include="..\..\..\thirdparty\alphavss\platform\AlphaVSS.Win2003.x86.dll">
+      <Link>alphavss\AlphaVSS.Win2003.x86.dll</Link>
+      <CopyToOutputDirectory>PreserveNewest</CopyToOutputDirectory>
+    </Content>
+    <Content Include="..\..\..\thirdparty\alphavss\platform\AlphaVSS.Win2008.x64.dll">
+      <Link>alphavss\AlphaVSS.Win2008.x64.dll</Link>
+      <CopyToOutputDirectory>PreserveNewest</CopyToOutputDirectory>
+    </Content>
+    <Content Include="..\..\..\thirdparty\alphavss\platform\AlphaVSS.Win2008.x86.dll">
+      <Link>alphavss\AlphaVSS.Win2008.x86.dll</Link>
+      <CopyToOutputDirectory>PreserveNewest</CopyToOutputDirectory>
+    </Content>
+    <Content Include="..\..\..\thirdparty\alphavss\platform\AlphaVSS.WinXP.x64.dll">
+      <Link>alphavss\AlphaVSS.WinXP.x64.dll</Link>
+      <CopyToOutputDirectory>PreserveNewest</CopyToOutputDirectory>
+    </Content>
+    <Content Include="..\..\..\thirdparty\alphavss\platform\AlphaVSS.WinXP.x86.dll">
+      <Link>alphavss\AlphaVSS.WinXP.x86.dll</Link>
+      <CopyToOutputDirectory>PreserveNewest</CopyToOutputDirectory>
+    </Content>
+    <Content Include="lvm-scripts\create-lvm-snapshot.sh">
+      <CopyToOutputDirectory>PreserveNewest</CopyToOutputDirectory>
+    </Content>
+    <Content Include="lvm-scripts\find-volume.sh">
+      <CopyToOutputDirectory>PreserveNewest</CopyToOutputDirectory>
+    </Content>
+    <Content Include="lvm-scripts\remove-lvm-snapshot.sh">
+      <CopyToOutputDirectory>PreserveNewest</CopyToOutputDirectory>
+    </Content>
+  </ItemGroup>
+  <ItemGroup>
+    <EmbeddedResource Include="Strings\LinuxSnapshot.resx">
+      <Generator>ResXFileCodeGenerator</Generator>
+      <LastGenOutput>LinuxSnapshot.Designer.cs</LastGenOutput>
+    </EmbeddedResource>
+    <EmbeddedResource Include="Strings\Shared.resx">
+      <Generator>ResXFileCodeGenerator</Generator>
+      <LastGenOutput>Shared.Designer.cs</LastGenOutput>
+    </EmbeddedResource>
+    <EmbeddedResource Include="Strings\USNHelper.resx">
+      <Generator>ResXFileCodeGenerator</Generator>
+      <LastGenOutput>USNHelper.Designer.cs</LastGenOutput>
+    </EmbeddedResource>
+    <EmbeddedResource Include="Strings\WinNativeMethod.resx">
+      <Generator>ResXFileCodeGenerator</Generator>
+      <LastGenOutput>WinNativeMethod.Designer.cs</LastGenOutput>
+    </EmbeddedResource>
+  </ItemGroup>
+  <Import Project="$(MSBuildToolsPath)\Microsoft.CSharp.targets" />
+  <!-- To modify your build process, add your task inside one of the targets below and uncomment it. 
+       Other similar extension points exist, see Microsoft.Common.targets.
+  <Target Name="BeforeBuild">
+  </Target>
+  <Target Name="AfterBuild">
+  </Target>
+  -->
 </Project>