﻿<Project Sdk="Microsoft.NET.Sdk">

  <PropertyGroup>
<<<<<<< HEAD
    <TargetFramework>net8.0</TargetFramework>
    <OutputType>Library</OutputType>
=======
    <TargetFramework>netstandard2.0</TargetFramework>    
    <Copyright>LGPL, Copyright © Duplicati Team 2021</Copyright>
    <Description>A license text reader for Duplicati</Description>
>>>>>>> 4f577c65
  </PropertyGroup>
  
  <ItemGroup>
    <Content Include="..\..\thirdparty\alphavss\Homepage.txt">
      <Link>licenses\alphavss\Homepage.txt</Link>
      <CopyToOutputDirectory>PreserveNewest</CopyToOutputDirectory>
    </Content>
    <Content Include="..\..\thirdparty\alphavss\License.txt">
      <Link>licenses\alphavss\License.txt</Link>
      <CopyToOutputDirectory>PreserveNewest</CopyToOutputDirectory>
    </Content>
    <Content Include="..\..\thirdparty\FluentFTP\Homepage.txt">
      <Link>licenses\FluentFTP\Homepage.txt</Link>
      <CopyToOutputDirectory>PreserveNewest</CopyToOutputDirectory>
    </Content>
    <Content Include="..\..\thirdparty\FluentFTP\License.txt">
      <Link>licenses\FluentFTP\License.txt</Link>
      <CopyToOutputDirectory>PreserveNewest</CopyToOutputDirectory>
    </Content>
    <Content Include="..\..\thirdparty\gpg\Homepage.txt">
      <Link>licenses\gpg\Homepage.txt</Link>
      <CopyToOutputDirectory>PreserveNewest</CopyToOutputDirectory>
    </Content>
    <Content Include="..\..\thirdparty\gpg\License.txt">
      <Link>licenses\gpg\License.txt</Link>
      <CopyToOutputDirectory>PreserveNewest</CopyToOutputDirectory>
    </Content>
    <Content Include="..\..\thirdparty\Otp.NET\Homepage.txt">
      <Link>licenses\Otp.NET\Homepage.txt</Link>
      <CopyToOutputDirectory>PreserveNewest</CopyToOutputDirectory>
    </Content>
    <Content Include="..\..\thirdparty\Otp.NET\license.txt">
      <Link>licenses\Otp.NET\license.txt</Link>
      <CopyToOutputDirectory>PreserveNewest</CopyToOutputDirectory>
    </Content>
    <Content Include="..\..\thirdparty\Otp.NET\licensedata.json">
      <Link>licenses\Otp.NET\licensedata.json</Link>
      <CopyToOutputDirectory>PreserveNewest</CopyToOutputDirectory>
    </Content>
    <Content Include="..\..\thirdparty\SharpCompress\download.txt">
      <Link>licenses\SharpCompress\download.txt</Link>
      <CopyToOutputDirectory>PreserveNewest</CopyToOutputDirectory>
    </Content>
    <Content Include="..\..\thirdparty\SharpCompress\License.txt">
      <Link>licenses\SharpCompress\License.txt</Link>
      <CopyToOutputDirectory>PreserveNewest</CopyToOutputDirectory>
    </Content>
    <Content Include="..\..\thirdparty\SQLite\Homepage.txt">
      <Link>licenses\SQLite\Homepage.txt</Link>
      <CopyToOutputDirectory>PreserveNewest</CopyToOutputDirectory>
    </Content>
    <Content Include="..\..\thirdparty\SQLite\License.txt">
      <Link>licenses\SQLite\License.txt</Link>
      <CopyToOutputDirectory>PreserveNewest</CopyToOutputDirectory>
    </Content>
    <Content Include="..\..\thirdparty\Tencentyun\download.txt">
      <Link>licenses\Tencentyun\download.txt</Link>
    </Content>
    <Content Include="..\..\thirdparty\Tencentyun\LICENSE.txt">
      <Link>licenses\Tencentyun\LICENSE.txt</Link>
    </Content>
    <Content Include="..\..\thirdparty\TLSharp\Homepage.txt">
      <Link>licenses\TLSharp\Homepage.txt</Link>
    </Content>
    <Content Include="..\..\thirdparty\TLSharp\License.txt">
      <Link>licenses\TLSharp\License.txt</Link>
    </Content>
    <Content Include="..\..\thirdparty\TLSharp\licensedata.json">
      <Link>licenses\TLSharp\licensedata.json</Link>
    </Content>
    <Content Include="..\..\thirdparty\uplink.NET\Homepage.txt">
      <Link>licenses\uplink.NET\Homepage.txt</Link>
    </Content>
    <Content Include="..\..\thirdparty\uplink.NET\license.txt">
      <Link>licenses\uplink.NET\license.txt</Link>
    </Content>
    <Content Include="..\license.txt">
      <Link>licenses\license.txt</Link>
      <CopyToOutputDirectory>PreserveNewest</CopyToOutputDirectory>
    </Content>
    <Content Include="licenses\duplicati-url.txt">
      <CopyToOutputDirectory>PreserveNewest</CopyToOutputDirectory>
    </Content>
    <Content Include="..\..\thirdparty\SSH.NET\Homepage.txt">
      <CopyToOutputDirectory>PreserveNewest</CopyToOutputDirectory>
      <Link>licenses\SSH.NET\Homepage.txt</Link>
    </Content>
    <Content Include="..\..\thirdparty\SSH.NET\License.txt">
      <CopyToOutputDirectory>PreserveNewest</CopyToOutputDirectory>
      <Link>licenses\SSH.NET\License.txt</Link>
    </Content>
    <Content Include="..\..\thirdparty\Json.NET\Homepage.txt">
      <CopyToOutputDirectory>PreserveNewest</CopyToOutputDirectory>
      <Link>licenses\Json.NET\Homepage.txt</Link>
    </Content>
    <Content Include="..\..\thirdparty\Json.NET\License.txt">
      <CopyToOutputDirectory>PreserveNewest</CopyToOutputDirectory>
      <Link>licenses\Json.NET\License.txt</Link>
    </Content>
    <Content Include="..\..\thirdparty\alphavss\licensedata.json">
      <Link>licenses\alphavss\licensedata.json</Link>
      <CopyToOutputDirectory>PreserveNewest</CopyToOutputDirectory>
    </Content>
    <Content Include="..\..\thirdparty\AWS SDK\licensedata.json">
      <Link>licenses\AWSSDK\licensedata.json</Link>
      <CopyToOutputDirectory>PreserveNewest</CopyToOutputDirectory>
    </Content>
    <Content Include="..\..\thirdparty\AWS SDK\download.txt">
      <Link>licenses\AWSSDK\download.txt</Link>
      <CopyToOutputDirectory>PreserveNewest</CopyToOutputDirectory>
    </Content>
    <Content Include="..\..\thirdparty\AWS SDK\license.txt">
      <Link>licenses\AWSSDK\license.txt</Link>
      <CopyToOutputDirectory>PreserveNewest</CopyToOutputDirectory>
    </Content>
    <Content Include="..\..\thirdparty\gpg\licensedata.json">
      <Link>licenses\gpg\licensedata.json</Link>
      <CopyToOutputDirectory>PreserveNewest</CopyToOutputDirectory>
    </Content>
    <Content Include="..\..\thirdparty\HttpServer\licensedata.json">
      <Link>licenses\HttpServer\licensedata.json</Link>
      <CopyToOutputDirectory>PreserveNewest</CopyToOutputDirectory>
    </Content>
    <Content Include="..\..\thirdparty\HttpServer\Homepage.txt">
      <Link>licenses\HttpServer\Homepage.txt</Link>
      <CopyToOutputDirectory>PreserveNewest</CopyToOutputDirectory>
    </Content>
    <Content Include="..\..\thirdparty\HttpServer\license.txt">
      <Link>licenses\HttpServer\license.txt</Link>
      <CopyToOutputDirectory>PreserveNewest</CopyToOutputDirectory>
    </Content>
    <Content Include="..\..\thirdparty\Json.NET\licensedata.json">
      <Link>licenses\Json.NET\licensedata.json</Link>
      <CopyToOutputDirectory>PreserveNewest</CopyToOutputDirectory>
    </Content>
    <Content Include="..\..\thirdparty\ManagedLZMA\licensedata.json">
      <Link>licenses\ManagedLZMA\licensedata.json</Link>
      <CopyToOutputDirectory>PreserveNewest</CopyToOutputDirectory>
    </Content>
    <Content Include="..\..\thirdparty\ManagedLZMA\download.txt">
      <Link>licenses\ManagedLZMA\download.txt</Link>
      <CopyToOutputDirectory>PreserveNewest</CopyToOutputDirectory>
    </Content>
    <Content Include="..\..\thirdparty\ManagedLZMA\license.txt">
      <Link>licenses\ManagedLZMA\license.txt</Link>
      <CopyToOutputDirectory>PreserveNewest</CopyToOutputDirectory>
    </Content>
    <Content Include="..\..\thirdparty\MonoMac\licensedata.json">
      <Link>licenses\MonoMac\licensedata.json</Link>
      <CopyToOutputDirectory>PreserveNewest</CopyToOutputDirectory>
    </Content>
    <Content Include="..\..\thirdparty\MonoMac\download.txt">
      <Link>licenses\MonoMac\download.txt</Link>
      <CopyToOutputDirectory>PreserveNewest</CopyToOutputDirectory>
    </Content>
    <Content Include="..\..\thirdparty\MonoMac\license.txt">
      <Link>licenses\MonoMac\license.txt</Link>
      <CopyToOutputDirectory>PreserveNewest</CopyToOutputDirectory>
    </Content>
    <Content Include="..\..\thirdparty\SQLite\licensedata.json">
      <Link>licenses\SQLite\licensedata.json</Link>
      <CopyToOutputDirectory>PreserveNewest</CopyToOutputDirectory>
    </Content>
    <Content Include="..\..\thirdparty\SSH.NET\licensedata.json">
      <Link>licenses\SSH.NET\licensedata.json</Link>
      <CopyToOutputDirectory>PreserveNewest</CopyToOutputDirectory>
    </Content>
    <Content Include="..\..\changelog.txt">
      <Link>changelog.txt</Link>
      <CopyToOutputDirectory>PreserveNewest</CopyToOutputDirectory>
    </Content>
    <Content Include="..\..\thirdparty\WindowsAzureStorage\download.txt">
      <Link>licenses\WindowsAzure\download.txt</Link>
      <CopyToOutputDirectory>PreserveNewest</CopyToOutputDirectory>
    </Content>
    <Content Include="..\..\thirdparty\WindowsAzureStorage\license.txt">
      <Link>licenses\WindowsAzure\license.txt</Link>
      <CopyToOutputDirectory>PreserveNewest</CopyToOutputDirectory>
    </Content>
    <Content Include="..\..\thirdparty\WindowsAzureStorage\licensedata.json">
      <Link>licenses\WindowsAzure\licensedata.json</Link>
      <CopyToOutputDirectory>PreserveNewest</CopyToOutputDirectory>
    </Content>
    <Content Include="..\..\thirdparty\SharePointPnP-Sites-Core\download.txt">
<<<<<<< HEAD
      <Link>licenses\\SharePointPnPSitesCore\download.txt</Link>
      <CopyToOutputDirectory>PreserveNewest</CopyToOutputDirectory>
    </Content>
    <Content Include="..\..\thirdparty\SharePointPnP-Sites-Core\license.txt">
      <Link>licenses\\SharePointPnPSitesCore\license.txt</Link>
      <CopyToOutputDirectory>PreserveNewest</CopyToOutputDirectory>
    </Content>
    <Content Include="..\..\thirdparty\SharePointPnP-Sites-Core\licensedata.json">
      <Link>licenses\\SharePointPnPSitesCore\licensedata.json</Link>
=======
      <Link>licenses\SharePointPnP-Sites-Core\download.txt</Link>
      <CopyToOutputDirectory>PreserveNewest</CopyToOutputDirectory>
    </Content>
    <Content Include="..\..\thirdparty\SharePointPnP-Sites-Core\license.txt">
      <Link>licenses\SharePointPnP-Sites-Core\license.txt</Link>
      <CopyToOutputDirectory>PreserveNewest</CopyToOutputDirectory>
    </Content>
    <Content Include="..\..\thirdparty\SharePointPnP-Sites-Core\licensedata.json">
      <Link>licenses\SharePointPnP-Sites-Core\licensedata.json</Link>
>>>>>>> 4f577c65
      <CopyToOutputDirectory>PreserveNewest</CopyToOutputDirectory>
    </Content>
    <Content Include="acknowledgements.txt">
      <CopyToOutputDirectory>PreserveNewest</CopyToOutputDirectory>
    </Content>
    <Content Include="..\..\thirdparty\Sharp.Xmpp\download.txt">
      <Link>licenses\Sharp.Xmpp\download.txt</Link>
      <CopyToOutputDirectory>PreserveNewest</CopyToOutputDirectory>
    </Content>
    <Content Include="..\..\thirdparty\Sharp.Xmpp\license.txt">
      <Link>licenses\Sharp.Xmpp\license.txt</Link>
      <CopyToOutputDirectory>PreserveNewest</CopyToOutputDirectory>
    </Content>
    <Content Include="..\..\thirdparty\Sharp.Xmpp\licensedata.json">
      <Link>licenses\Sharp.Xmpp\licensedata.json</Link>
      <CopyToOutputDirectory>PreserveNewest</CopyToOutputDirectory>
    </Content>
    <Content Include="..\..\thirdparty\ARSoft.Tools.Net\download.txt">
      <Link>licenses\ARSoft.Tools.Net\download.txt</Link>
      <CopyToOutputDirectory>PreserveNewest</CopyToOutputDirectory>
    </Content>
    <Content Include="..\..\thirdparty\ARSoft.Tools.Net\license.txt">
      <Link>licenses\ARSoft.Tools.Net\license.txt</Link>
      <CopyToOutputDirectory>PreserveNewest</CopyToOutputDirectory>
    </Content>
    <Content Include="..\..\thirdparty\ARSoft.Tools.Net\licensedata.json">
      <Link>licenses\ARSoft.Tools.Net\licensedata.json</Link>
      <CopyToOutputDirectory>PreserveNewest</CopyToOutputDirectory>
    </Content>
    <Content Include="..\..\thirdparty\SharpAESCrypt\download.txt">
      <Link>licenses\SharpAESCrypt\download.txt</Link>
      <CopyToOutputDirectory>PreserveNewest</CopyToOutputDirectory>
    </Content>
    <Content Include="..\..\thirdparty\SharpAESCrypt\License.txt">
      <Link>licenses\SharpAESCrypt\License.txt</Link>
      <CopyToOutputDirectory>PreserveNewest</CopyToOutputDirectory>
    </Content>
    <Content Include="..\..\thirdparty\SharpAESCrypt\licensedata.json">
      <Link>licenses\SharpAESCrypt\licensedata.json</Link>
      <CopyToOutputDirectory>PreserveNewest</CopyToOutputDirectory>
    </Content>
    <Content Include="..\..\thirdparty\MegaApi\Homepage.txt">
      <Link>licenses\MegaApi\Homepage.txt</Link>
      <CopyToOutputDirectory>PreserveNewest</CopyToOutputDirectory>
    </Content>
    <Content Include="..\..\thirdparty\MegaApi\licensedata.json">
      <Link>licenses\MegaApi\licensedata.json</Link>
      <CopyToOutputDirectory>PreserveNewest</CopyToOutputDirectory>
    </Content>
    <Content Include="..\..\thirdparty\MegaApi\license.txt">
      <Link>licenses\MegaApi\license.txt</Link>
      <CopyToOutputDirectory>PreserveNewest</CopyToOutputDirectory>
    </Content>
    <Content Include="..\..\thirdparty\AngularJS\Homepage.txt">
      <Link>licenses\AngularJS\Homepage.txt</Link>
      <CopyToOutputDirectory>PreserveNewest</CopyToOutputDirectory>
    </Content>
    <Content Include="..\..\thirdparty\AngularJS\License.txt">
      <Link>licenses\AngularJS\License.txt</Link>
      <CopyToOutputDirectory>PreserveNewest</CopyToOutputDirectory>
    </Content>
    <Content Include="..\..\thirdparty\AngularJS\licensedata.json">
      <Link>licenses\AngularJS\licensedata.json</Link>
      <CopyToOutputDirectory>PreserveNewest</CopyToOutputDirectory>
    </Content>
    <Content Include="..\..\thirdparty\jQuery\Homepage.txt">
      <Link>licenses\jQuery\Homepage.txt</Link>
      <CopyToOutputDirectory>PreserveNewest</CopyToOutputDirectory>
    </Content>
    <Content Include="..\..\thirdparty\jQuery\License.txt">
      <Link>licenses\jQuery\License.txt</Link>
      <CopyToOutputDirectory>PreserveNewest</CopyToOutputDirectory>
    </Content>
    <Content Include="..\..\thirdparty\jQuery\licensedata.json">
      <Link>licenses\jQuery\licensedata.json</Link>
      <CopyToOutputDirectory>PreserveNewest</CopyToOutputDirectory>
    </Content>
    <Content Include="..\..\thirdparty\CoCoL\download.txt">
      <Link>licenses\CoCoL\download.txt</Link>
      <CopyToOutputDirectory>PreserveNewest</CopyToOutputDirectory>
    </Content>
    <Content Include="..\..\thirdparty\CoCoL\license.txt">
      <Link>licenses\CoCoL\license.txt</Link>
      <CopyToOutputDirectory>PreserveNewest</CopyToOutputDirectory>
    </Content>
    <Content Include="..\..\thirdparty\CoCoL\licensedata.json">
      <Link>licenses\CoCoL\licensedata.json</Link>
      <CopyToOutputDirectory>PreserveNewest</CopyToOutputDirectory>
    </Content>
    <Content Include="..\..\thirdparty\rumps\download.txt">
      <Link>licenses\rumps\download.txt</Link>
      <CopyToOutputDirectory>PreserveNewest</CopyToOutputDirectory>
    </Content>
    <Content Include="..\..\thirdparty\rumps\License.txt">
      <Link>licenses\rumps\License.txt</Link>
      <CopyToOutputDirectory>PreserveNewest</CopyToOutputDirectory>
    </Content>
    <Content Include="..\..\thirdparty\rumps\licensedata.json">
      <Link>licenses\rumps\licensedata.json</Link>
      <CopyToOutputDirectory>PreserveNewest</CopyToOutputDirectory>
    </Content>
    <Content Include="..\..\thirdparty\FluentFTP\Homepage.txt">
      <Link>licenses\FluentFTP\Homepage.txt</Link>
      <CopyToOutputDirectory>PreserveNewest</CopyToOutputDirectory>
    </Content>
    <Content Include="..\..\thirdparty\FluentFTP\License.txt">
      <Link>licenses\FluentFTP\License.txt</Link>
      <CopyToOutputDirectory>PreserveNewest</CopyToOutputDirectory>
    </Content>
    <Content Include="..\..\thirdparty\FluentFTP\licensedata.json">
      <Link>licenses\FluentFTP\licensedata.json</Link>
      <CopyToOutputDirectory>PreserveNewest</CopyToOutputDirectory>
    </Content>
    <Content Include="..\..\thirdparty\MailKit\Homepage.txt">
      <Link>licenses\MailKit\Homepage.txt</Link>
      <CopyToOutputDirectory>PreserveNewest</CopyToOutputDirectory>
    </Content>
    <Content Include="..\..\thirdparty\MailKit\license.txt">
      <Link>licenses\MailKit\license.txt</Link>
      <CopyToOutputDirectory>PreserveNewest</CopyToOutputDirectory>
    </Content>
    <Content Include="..\..\thirdparty\MailKit\licensedata.json">
      <Link>licenses\MailKit\licensedata.json</Link>
      <CopyToOutputDirectory>PreserveNewest</CopyToOutputDirectory>
    </Content>
    <Content Include="..\..\thirdparty\MimeKit\Homepage.txt">
      <Link>licenses\MimeKit\Homepage.txt</Link>
      <CopyToOutputDirectory>PreserveNewest</CopyToOutputDirectory>
    </Content>
    <Content Include="..\..\thirdparty\MimeKit\license.txt">
      <Link>licenses\MimeKit\license.txt</Link>
      <CopyToOutputDirectory>PreserveNewest</CopyToOutputDirectory>
    </Content>
    <Content Include="..\..\thirdparty\MimeKit\licensedata.json">
      <Link>licenses\MimeKit\licensedata.json</Link>
      <CopyToOutputDirectory>PreserveNewest</CopyToOutputDirectory>
    </Content>
    <Content Include="..\..\thirdparty\BouncyCastle\Homepage.txt">
      <Link>licenses\BouncyCastle\Homepage.txt</Link>
      <CopyToOutputDirectory>PreserveNewest</CopyToOutputDirectory>
    </Content>
    <Content Include="..\..\thirdparty\BouncyCastle\license.txt">
      <Link>licenses\BouncyCastle\license.txt</Link>
      <CopyToOutputDirectory>PreserveNewest</CopyToOutputDirectory>
    </Content>
    <Content Include="..\..\thirdparty\BouncyCastle\licensedata.json">
      <Link>licenses\BouncyCastle\licensedata.json</Link>
      <CopyToOutputDirectory>PreserveNewest</CopyToOutputDirectory>
    </Content>
    <Content Include="..\..\thirdparty\angular-gettext\Homepage.txt">
      <Link>licenses\AngularGettext\Homepage.txt</Link>
      <CopyToOutputDirectory>PreserveNewest</CopyToOutputDirectory>
    </Content>
    <Content Include="..\..\thirdparty\angular-gettext\License.txt">
      <Link>licenses\AngularGettext\License.txt</Link>
      <CopyToOutputDirectory>PreserveNewest</CopyToOutputDirectory>
    </Content>
    <Content Include="..\..\thirdparty\angular-gettext\licensedata.json">
      <Link>licenses\AngularGettext\licensedata.json</Link>
      <CopyToOutputDirectory>PreserveNewest</CopyToOutputDirectory>
    </Content>
	<Content Include="..\..\thirdparty\SharpCompress\licensedata.json">
      <Link>licenses\SharpCompress\licensedata.json</Link>
      <CopyToOutputDirectory>PreserveNewest</CopyToOutputDirectory>
    </Content>
  </ItemGroup>
  
  <ItemGroup>
    <EmbeddedResource Include="VersionTag.txt" />
  </ItemGroup>
  <ItemGroup>
    <ProjectReference Include="..\Library\Common\Duplicati.Library.Common.csproj" />
    <ProjectReference Include="..\Library\Utility\Duplicati.Library.Utility.csproj" />
  </ItemGroup>
</Project><|MERGE_RESOLUTION|>--- conflicted
+++ resolved
@@ -1,14 +1,8 @@
 ﻿<Project Sdk="Microsoft.NET.Sdk">
 
   <PropertyGroup>
-<<<<<<< HEAD
     <TargetFramework>net8.0</TargetFramework>
     <OutputType>Library</OutputType>
-=======
-    <TargetFramework>netstandard2.0</TargetFramework>    
-    <Copyright>LGPL, Copyright © Duplicati Team 2021</Copyright>
-    <Description>A license text reader for Duplicati</Description>
->>>>>>> 4f577c65
   </PropertyGroup>
   
   <ItemGroup>
@@ -193,17 +187,6 @@
       <CopyToOutputDirectory>PreserveNewest</CopyToOutputDirectory>
     </Content>
     <Content Include="..\..\thirdparty\SharePointPnP-Sites-Core\download.txt">
-<<<<<<< HEAD
-      <Link>licenses\\SharePointPnPSitesCore\download.txt</Link>
-      <CopyToOutputDirectory>PreserveNewest</CopyToOutputDirectory>
-    </Content>
-    <Content Include="..\..\thirdparty\SharePointPnP-Sites-Core\license.txt">
-      <Link>licenses\\SharePointPnPSitesCore\license.txt</Link>
-      <CopyToOutputDirectory>PreserveNewest</CopyToOutputDirectory>
-    </Content>
-    <Content Include="..\..\thirdparty\SharePointPnP-Sites-Core\licensedata.json">
-      <Link>licenses\\SharePointPnPSitesCore\licensedata.json</Link>
-=======
       <Link>licenses\SharePointPnP-Sites-Core\download.txt</Link>
       <CopyToOutputDirectory>PreserveNewest</CopyToOutputDirectory>
     </Content>
@@ -213,7 +196,6 @@
     </Content>
     <Content Include="..\..\thirdparty\SharePointPnP-Sites-Core\licensedata.json">
       <Link>licenses\SharePointPnP-Sites-Core\licensedata.json</Link>
->>>>>>> 4f577c65
       <CopyToOutputDirectory>PreserveNewest</CopyToOutputDirectory>
     </Content>
     <Content Include="acknowledgements.txt">
