--- conflicted
+++ resolved
@@ -1,471 +1,461 @@
-using System;
-using System.Collections.Generic;
-using System.Net;
-using Duplicati.Library.Common;
-using Duplicati.Library.Interface;
-
-namespace Duplicati.GUI.TrayIcon
-{
-    public static class Program
-    {
-        public enum PasswordSource
-        {
-            Database,
-            HostedServer
-        }
-
-        public static HttpServerConnection Connection;
-    
-        private const string TOOLKIT_OPTION = "toolkit";
-        private const string TOOLKIT_WINDOWS_FORMS = "winforms";
-        private const string TOOLKIT_GTK = "gtk";
-        private const string TOOLKIT_COCOA = "cocoa";
-        private const string TOOLKIT_RUMPS = "rumps";
-        private const string TOOLKIT_AVALONIA = "avalonia";
-
-        private const string HOSTURL_OPTION = "hosturl";
-        private const string NOHOSTEDSERVER_OPTION = "no-hosted-server";
-        private const string READCONFIGFROMDB_OPTION = "read-config-from-db";
-
-        private const string DETACHED_PROCESS = "detached-process";
-        private const string BROWSER_COMMAND_OPTION = "browser-command";
-
-        private const string DEFAULT_HOSTURL = "http://localhost:8200";
-        
-        private static string _browser_command = null;
-        private static bool disableTrayIconLogin = false;
-        private static bool openui = false;
-        private static Uri serverURL = new Uri(DEFAULT_HOSTURL);
-
-
-        public static string BrowserCommand { get { return _browser_command; } }
-        public static Server.Database.Connection databaseConnection = null;
-
-        private static string GetDefaultToolKit()
-        {
-<<<<<<< HEAD
-#if !__LEGACY_TOOLKITS__
-            return TOOLKIT_AVALONIA;
-#endif
-            // No longer using Cocoa directly as it fails on 32bit as well            
-=======
->>>>>>> 72e47e41
-            if (Platform.IsClientOSX)
-                return TOOLKIT_RUMPS;
-
-#if __WindowsGTK__ || ENABLE_GTK
-            if (Platform.IsClientPosix)
-            {
-                    return TOOLKIT_GTK;
-            }
-            else
-#endif
-            {
-                //Windows users expect a WinForms element
-                return TOOLKIT_WINDOWS_FORMS;
-            }
-        }
-
-        /// <summary>
-        /// The main entry point for the application.
-        /// </summary>
-        [STAThread]
-        public static int Main(string[] args)
-        {
-            Duplicati.Library.AutoUpdater.UpdaterManager.RequiresRespawn = true;
-            return Duplicati.Library.AutoUpdater.UpdaterManager.RunFromMostRecent(typeof(Program).GetMethod("RealMain"), args, Duplicati.Library.AutoUpdater.AutoUpdateStrategy.Never);
-        }
-        
-        public static void RealMain(string[] _args)
-        {
-            List<string> args = new List<string>(_args);
-            Dictionary<string, string> options = Duplicati.Library.Utility.CommandLineParser.ExtractOptions(args);
-
-            if (Platform.IsClientWindows && (Duplicati.Library.AutoUpdater.UpdaterManager.IsRunningInUpdateEnvironment || !Duplicati.Library.Utility.Utility.ParseBoolOption(options, DETACHED_PROCESS)))
-                Duplicati.Library.Utility.Win32.AttachConsole(Duplicati.Library.Utility.Win32.ATTACH_PARENT_PROCESS);
-
-            foreach (string s in args)
-                if (
-                    s.Equals("help", StringComparison.OrdinalIgnoreCase) ||
-                    s.Equals("/help", StringComparison.OrdinalIgnoreCase) ||
-                    s.Equals("usage", StringComparison.OrdinalIgnoreCase) ||
-                    s.Equals("/usage", StringComparison.OrdinalIgnoreCase))
-                    options["help"] = "";
-
-            if (options.ContainsKey("help"))
-            {
-                Console.WriteLine("Supported commandline arguments:");
-                Console.WriteLine();
-
-                foreach (Library.Interface.ICommandLineArgument arg in SupportedCommands)
-                {
-                    Console.WriteLine("--{0}: {1}", arg.Name, arg.LongDescription);
-                    if (arg.Name == TOOLKIT_OPTION)
-                        Console.WriteLine("    Supported toolkits: {0}{1}", string.Join(", ", arg.ValidValues), Environment.NewLine);
-                }
-
-                Console.WriteLine("Additionally, these server options are also supported:");
-                Console.WriteLine();
-
-                foreach (Library.Interface.ICommandLineArgument arg in Duplicati.Server.Program.SupportedCommands)
-                    Console.WriteLine("--{0}: {1}", arg.Name, arg.LongDescription);
-
-                return;
-            }
-
-            options.TryGetValue(BROWSER_COMMAND_OPTION, out _browser_command);
-
-            string toolkit;
-            if (!options.TryGetValue(TOOLKIT_OPTION, out toolkit))
-            {
-#if !(__WindowsGTK__ || ENABLE_GTK)
-                if (Platform.IsClientPosix && !Platform.IsClientOSX)
-                    Console.WriteLine("Warning: this build does not support GTK, rebuild with ENABLE_GTK defined");
-#endif
-                toolkit = GetDefaultToolKit();
-            }
-            else
-            {
-                if (TOOLKIT_WINDOWS_FORMS.Equals(toolkit, StringComparison.OrdinalIgnoreCase))
-                    toolkit = TOOLKIT_WINDOWS_FORMS;
-#if __WindowsGTK__ || ENABLE_GTK
-                else if (TOOLKIT_GTK.Equals(toolkit, StringComparison.OrdinalIgnoreCase))
-                    toolkit = TOOLKIT_GTK;
-#endif
-                else if (TOOLKIT_COCOA.Equals(toolkit, StringComparison.OrdinalIgnoreCase))
-                    toolkit = TOOLKIT_COCOA;
-                else if (TOOLKIT_RUMPS.Equals(toolkit, StringComparison.OrdinalIgnoreCase))
-                    toolkit = TOOLKIT_RUMPS;
-                else
-                    toolkit = GetDefaultToolKit();
-            }
-
-            HostedInstanceKeeper hosted = null;
-
-            string password = null;
-            var saltedpassword = false;
-
-            if (!Library.Utility.Utility.ParseBoolOption(options, NOHOSTEDSERVER_OPTION))
-            {
-                try
-                {
-                    hosted = new HostedInstanceKeeper(_args);
-                }
-                catch (Server.SingleInstance.MultipleInstanceException)
-                {
-                    return;
-                }
-
-                // We have a hosted server, if this is the first run, 
-                // we should open the main page
-                openui = Duplicati.Server.Program.IsFirstRun || Duplicati.Server.Program.ServerPortChanged;
-                password = Duplicati.Server.Program.DataConnection.ApplicationSettings.WebserverPassword;
-                saltedpassword = true;
-                // Tell the hosted server it was started by the TrayIcon
-                Duplicati.Server.Program.Origin = "Tray icon";
-
-                var cert = Duplicati.Server.Program.DataConnection.ApplicationSettings.ServerSSLCertificate;
-                var scheme = "http";
-
-                if (cert != null && cert.HasPrivateKey)
-                    scheme = "https";
-
-                serverURL = (new UriBuilder(serverURL)
-                {
-                    Port = Duplicati.Server.Program.ServerPort,
-                    Scheme = scheme
-                }).Uri;
-            }
-            else if (Library.Utility.Utility.ParseBoolOption(options, READCONFIGFROMDB_OPTION))
-            {
-                databaseConnection = Server.Program.GetDatabaseConnection(options);
-
-                if (databaseConnection != null)
-                {
-                    disableTrayIconLogin = databaseConnection.ApplicationSettings.DisableTrayIconLogin;
-                    password = databaseConnection.ApplicationSettings.WebserverPasswordTrayIcon;
-                    saltedpassword = false;
-
-                    var cert = databaseConnection.ApplicationSettings.ServerSSLCertificate;
-                    var scheme = "http";
-
-                    if (cert != null && cert.HasPrivateKey)
-                        scheme = "https";
-
-                    serverURL = (new UriBuilder(serverURL)
-                    {
-                        Port = databaseConnection.ApplicationSettings.LastWebserverPort == -1 ? serverURL.Port : databaseConnection.ApplicationSettings.LastWebserverPort,
-                        Scheme = scheme
-                    }).Uri;
-                }
-            }
-
-            string pwd;
-
-            if (options.TryGetValue("webserver-password", out pwd))
-            {
-                password = pwd;
-                saltedpassword = false;
-            }
-
-            string url;
-
-            if (options.TryGetValue(HOSTURL_OPTION, out url))
-                serverURL = new Uri(url);
-
-            StartTray(_args, options, toolkit, hosted, password, saltedpassword);
-        }
-
-        private static void StartTray(string[] _args, Dictionary<string, string> options, string toolkit, HostedInstanceKeeper hosted, string password, bool saltedpassword)
-        {
-            using (hosted)
-            {
-                var reSpawn = 0;
-
-                do
-                {
-                    try
-                    {
-                        ServicePointManager.SecurityProtocol = SecurityProtocolType.Tls12;
-
-                        try
-                        {
-                            //try TLS 1.3 (type not available on .NET < 4.8)
-                            ServicePointManager.SecurityProtocol = SecurityProtocolType.Tls12 | (SecurityProtocolType)12288;
-                        }
-                        catch (NotSupportedException)
-                        {
-                        }
-
-                        using (Connection = new HttpServerConnection(serverURL, password, saltedpassword, databaseConnection != null ? PasswordSource.Database : PasswordSource.HostedServer, disableTrayIconLogin, options))
-                        {
-                            using (var tk = RunTrayIcon(toolkit))
-                            {
-                                if (hosted != null && Server.Program.ApplicationInstance != null)
-                                    Server.Program.ApplicationInstance.SecondInstanceDetected +=
-                                        new Server.SingleInstance.SecondInstanceDelegate(
-                                            x => { tk.ShowUrlInWindow(serverURL.ToString()); });
-
-                                // TODO: If we change to hosted browser this should be a callback
-                                if (openui)
-                                {
-                                    try
-                                    {
-                                        tk.ShowUrlInWindow(Connection.StatusWindowURL);
-
-                                        Duplicati.Server.Program.IsFirstRun = false;
-                                        Duplicati.Server.Program.ServerPortChanged = false;
-                                    }
-                                    catch
-                                    {
-                                    }
-                                }
-
-                                // If the server shuts down, shut down the tray-icon as well
-                                Action shutdownEvent = () =>
-                                {
-                                    // Make sure we do not start again after 
-                                    // a controlled exit
-                                    reSpawn = 100;
-                                    tk.InvokeExit();
-                                };
-
-                                if (hosted != null)
-                                    hosted.InstanceShutdown += shutdownEvent;
-
-                                tk.Init(_args);
-
-                                // If the tray-icon quits, stop the server
-                                reSpawn = 100;
-
-                                // Make sure that the server shutdown does not access the tray-icon,
-                                // as it would be disposed by now
-                                if (hosted != null)
-                                    hosted.InstanceShutdown -= shutdownEvent;
-                            }
-                        }
-                    }
-                    catch (WebException ex)
-                    {
-                        System.Diagnostics.Trace.WriteLine("Request error: " + ex);
-                        Console.WriteLine("Request error: " + ex);
-
-                        reSpawn++;
-                    }
-                    catch (Exception ex)
-                    {
-                        System.Diagnostics.Trace.WriteLine("Unexpected error: " + ex);
-                        Console.WriteLine("Unexpected error: " + ex);
-                        return;
-                    }
-                } while (reSpawn < 3);
-            }
-        }
-
-        private static TrayIconBase RunTrayIcon(string toolkit)
-        {
-            //https://medium.com/@k.l.mueller/cross-platform-tray-bar-applications-with-xamarin-forms-bbd6c1b7f17a
-            //https://docs.microsoft.com/en-us/xamarin/xamarin-forms/platform/other/gtk?tabs=windows
-
-            if (toolkit == TOOLKIT_WINDOWS_FORMS)
-                return GetWinformsInstance();
-#if __WindowsGTK__ || ENABLE_GTK
-            else if (toolkit == TOOLKIT_GTK)
-                return GetGtkInstance();
-#endif
-            else if (toolkit == TOOLKIT_COCOA)
-                return GetCocoaRunnerInstance();
-            else if (toolkit == TOOLKIT_RUMPS)
-                return GetRumpsRunnerInstance();
-            else if (toolkit == TOOLKIT_AVALONIA)
-                return GetAvaloniaRunnerInstance();
-            else
-                throw new UserInformationException(string.Format("The selected toolkit '{0}' is invalid", toolkit), "TrayIconInvalidToolKit");
-        }
-        
-        //We keep these in functions to avoid attempting to load the instance,
-        // because the required assemblies may not exist on the machine 
-        //
-        //They must be non-inlined even if they are prime candidates,
-        // as the inlining will pollute the type system and possibly
-        // attempt to load non-existing assemblies
-
-        [System.Runtime.CompilerServices.MethodImpl(System.Runtime.CompilerServices.MethodImplOptions.NoInlining)]
-        private static TrayIconBase GetWinformsInstance() { return new Win32Runner(); }
-#if __MonoCS__ || __WindowsGTK__ || ENABLE_GTK
-        [System.Runtime.CompilerServices.MethodImpl(System.Runtime.CompilerServices.MethodImplOptions.NoInlining)]
-        private static TrayIconBase GetGtkInstance() { return new GtkRunner(); }
-#endif
-        [System.Runtime.CompilerServices.MethodImpl(System.Runtime.CompilerServices.MethodImplOptions.NoInlining)]
-<<<<<<< HEAD
-        private static TrayIconBase GetCocoaRunnerInstance() { return new CocoaRunner(); } 
-
-        private static TrayIconBase GetRumpsRunnerInstance() { return new RumpsRunner(); }
-        private static TrayIconBase GetAvaloniaRunnerInstance() { return new AvaloniaRunner(); }
-
-=======
-        private static TrayIconBase GetCocoaRunnerInstance()
-        {
-#if XAMARIN_MAC
-            return new CocoaRunner();
-#else
-            throw new UserInformationException("Xamarin.Mac framework not found", "TrayIconMissingXamarinMac");
-#endif
-        }
-
-        private static TrayIconBase GetRumpsRunnerInstance() { return new RumpsRunner(); } 
->>>>>>> 72e47e41
-
-        //The functions below simply load the requested type,
-        // and if the type is not present, calling the function will result in an exception.
-        //This seems to be more reliable than attempting to load the assembly,
-        // as there are too many complex rules for when an updated assembly is also
-        // acceptable. This is fairly error proof, as it is just asks the runtime
-        // to load the required types
-        [System.Runtime.CompilerServices.MethodImpl(System.Runtime.CompilerServices.MethodImplOptions.NoInlining)]
-        private static bool TryGetGtk()
-        {
-#if __WindowsGTK__ || ENABLE_GTK
-            return typeof(Gtk.StatusIcon) != null;
-#else
-            return false;
-#endif
-        }
-
-        [System.Runtime.CompilerServices.MethodImpl(System.Runtime.CompilerServices.MethodImplOptions.NoInlining)]
-        private static bool TryGetWinforms()
-        {
-            return Platform.IsClientWindows;
-        }
-        
-        [System.Runtime.CompilerServices.MethodImpl(System.Runtime.CompilerServices.MethodImplOptions.NoInlining)]
-        private static bool TryGetXamarinMac()
-        {
-#if XAMARIN_MAC
-            return typeof(AppKit.NSApplication) != null;
-#else
-            return false;
-#endif
-        }
-
-        //The functions below here, simply wrap the call to the above functions,
-        // converting the exception to a simple boolean value, so the calling
-        // code can be kept free of error handling
-        private static bool SupportsGtk
-        {
-            get 
-            {
-                try { return TryGetGtk(); }
-                catch {}
-                
-                return false;
-            }
-        }
-
-        private static bool SupportsCocoa
-        {
-            get 
-            {
-                try { return TryGetXamarinMac(); }
-                catch {}
-                
-                return false;
-            }
-        }
-        
-        private static bool SupportsRumps
-        {
-            get 
-            {
-                try { return RumpsRunner.CanRun(); }
-                catch {}
-
-                return false;
-            }
-        }
-
-
-        private static bool SupportsWinForms
-        {
-            get 
-            {
-                try { return TryGetWinforms(); }
-                catch {}
-                
-                return false;
-            }
-        }
-
-        public static Duplicati.Library.Interface.ICommandLineArgument[] SupportedCommands
-        {
-            get
-            {
-                var toolkits = new List<string>();
-                if (SupportsWinForms)
-                    toolkits.Add(TOOLKIT_WINDOWS_FORMS);
-                if (SupportsGtk)
-                    toolkits.Add(TOOLKIT_GTK);
-                if (SupportsCocoa)
-                    toolkits.Add(TOOLKIT_COCOA);
-                if (SupportsRumps)
-                    toolkits.Add(TOOLKIT_RUMPS);
-                
-                var args = new List<Duplicati.Library.Interface.ICommandLineArgument>()
-                {
-                    new Duplicati.Library.Interface.CommandLineArgument(TOOLKIT_OPTION, CommandLineArgument.ArgumentType.Enumeration, "Selects the toolkit to use", "Choose the toolkit used to generate the TrayIcon, note that it will fail if the selected toolkit is not supported on this machine", GetDefaultToolKit(), null, toolkits.ToArray()),
-                    new Duplicati.Library.Interface.CommandLineArgument(HOSTURL_OPTION, CommandLineArgument.ArgumentType.String, "Selects the url to connect to", "Supply the url that the TrayIcon will connect to and show status for", DEFAULT_HOSTURL),
-                    new Duplicati.Library.Interface.CommandLineArgument(NOHOSTEDSERVER_OPTION, CommandLineArgument.ArgumentType.String, "Disables local server", "Set this option to not spawn a local service, use if the TrayIcon should connect to a running service"),
-                    new Duplicati.Library.Interface.CommandLineArgument(READCONFIGFROMDB_OPTION, CommandLineArgument.ArgumentType.String, "Read server connection info from DB", $"Set this option to read server connection info for running service from its database (only together with {NOHOSTEDSERVER_OPTION})"),               
-                    new Duplicati.Library.Interface.CommandLineArgument(BROWSER_COMMAND_OPTION, CommandLineArgument.ArgumentType.String, "Sets the browser command", "Set this option to override the default browser detection"),
-                };
-
-                if (Platform.IsClientWindows)
-                {
-                    args.Add(new Duplicati.Library.Interface.CommandLineArgument(DETACHED_PROCESS, CommandLineArgument.ArgumentType.String, "Runs the tray-icon detached", "This option runs the tray-icon in detached mode, meaning that the process will exit immediately and not send output to the console of the caller"));
-                }
-
-                return args.ToArray();
-            }
-        }
-    }
-}
+using System;
+using System.Collections.Generic;
+using System.Net;
+using Duplicati.Library.Common;
+using Duplicati.Library.Interface;
+
+namespace Duplicati.GUI.TrayIcon
+{
+    public static class Program
+    {
+        public enum PasswordSource
+        {
+            Database,
+            HostedServer
+        }
+
+        public static HttpServerConnection Connection;
+    
+        private const string TOOLKIT_OPTION = "toolkit";
+        private const string TOOLKIT_WINDOWS_FORMS = "winforms";
+        private const string TOOLKIT_GTK = "gtk";
+        private const string TOOLKIT_COCOA = "cocoa";
+        private const string TOOLKIT_RUMPS = "rumps";
+        private const string TOOLKIT_AVALONIA = "avalonia";
+
+        private const string HOSTURL_OPTION = "hosturl";
+        private const string NOHOSTEDSERVER_OPTION = "no-hosted-server";
+        private const string READCONFIGFROMDB_OPTION = "read-config-from-db";
+
+        private const string DETACHED_PROCESS = "detached-process";
+        private const string BROWSER_COMMAND_OPTION = "browser-command";
+
+        private const string DEFAULT_HOSTURL = "http://localhost:8200";
+        
+        private static string _browser_command = null;
+        private static bool disableTrayIconLogin = false;
+        private static bool openui = false;
+        private static Uri serverURL = new Uri(DEFAULT_HOSTURL);
+
+
+        public static string BrowserCommand { get { return _browser_command; } }
+        public static Server.Database.Connection databaseConnection = null;
+
+        private static string GetDefaultToolKit()
+        {
+#if !__LEGACY_TOOLKITS__
+            return TOOLKIT_AVALONIA;
+#endif
+            // No longer using Cocoa directly as it fails on 32bit as well            
+            if (Platform.IsClientOSX)
+                return TOOLKIT_RUMPS;
+
+#if __WindowsGTK__ || ENABLE_GTK
+            if (Platform.IsClientPosix)
+            {
+                    return TOOLKIT_GTK;
+            }
+            else
+#endif
+            {
+                //Windows users expect a WinForms element
+                return TOOLKIT_WINDOWS_FORMS;
+            }
+        }
+
+        /// <summary>
+        /// The main entry point for the application.
+        /// </summary>
+        [STAThread]
+        public static int Main(string[] args)
+        {
+            Duplicati.Library.AutoUpdater.UpdaterManager.RequiresRespawn = true;
+            return Duplicati.Library.AutoUpdater.UpdaterManager.RunFromMostRecent(typeof(Program).GetMethod("RealMain"), args, Duplicati.Library.AutoUpdater.AutoUpdateStrategy.Never);
+        }
+        
+        public static void RealMain(string[] _args)
+        {
+            List<string> args = new List<string>(_args);
+            Dictionary<string, string> options = Duplicati.Library.Utility.CommandLineParser.ExtractOptions(args);
+
+            if (Platform.IsClientWindows && (Duplicati.Library.AutoUpdater.UpdaterManager.IsRunningInUpdateEnvironment || !Duplicati.Library.Utility.Utility.ParseBoolOption(options, DETACHED_PROCESS)))
+                Duplicati.Library.Utility.Win32.AttachConsole(Duplicati.Library.Utility.Win32.ATTACH_PARENT_PROCESS);
+
+            foreach (string s in args)
+                if (
+                    s.Equals("help", StringComparison.OrdinalIgnoreCase) ||
+                    s.Equals("/help", StringComparison.OrdinalIgnoreCase) ||
+                    s.Equals("usage", StringComparison.OrdinalIgnoreCase) ||
+                    s.Equals("/usage", StringComparison.OrdinalIgnoreCase))
+                    options["help"] = "";
+
+            if (options.ContainsKey("help"))
+            {
+                Console.WriteLine("Supported commandline arguments:");
+                Console.WriteLine();
+
+                foreach (Library.Interface.ICommandLineArgument arg in SupportedCommands)
+                {
+                    Console.WriteLine("--{0}: {1}", arg.Name, arg.LongDescription);
+                    if (arg.Name == TOOLKIT_OPTION)
+                        Console.WriteLine("    Supported toolkits: {0}{1}", string.Join(", ", arg.ValidValues), Environment.NewLine);
+                }
+
+                Console.WriteLine("Additionally, these server options are also supported:");
+                Console.WriteLine();
+
+                foreach (Library.Interface.ICommandLineArgument arg in Duplicati.Server.Program.SupportedCommands)
+                    Console.WriteLine("--{0}: {1}", arg.Name, arg.LongDescription);
+
+                return;
+            }
+
+            options.TryGetValue(BROWSER_COMMAND_OPTION, out _browser_command);
+
+            string toolkit;
+            if (!options.TryGetValue(TOOLKIT_OPTION, out toolkit))
+            {
+#if !(__WindowsGTK__ || ENABLE_GTK)
+                if (Platform.IsClientPosix && !Platform.IsClientOSX)
+                    Console.WriteLine("Warning: this build does not support GTK, rebuild with ENABLE_GTK defined");
+#endif
+                toolkit = GetDefaultToolKit();
+            }
+            else
+            {
+                if (TOOLKIT_WINDOWS_FORMS.Equals(toolkit, StringComparison.OrdinalIgnoreCase))
+                    toolkit = TOOLKIT_WINDOWS_FORMS;
+#if __WindowsGTK__ || ENABLE_GTK
+                else if (TOOLKIT_GTK.Equals(toolkit, StringComparison.OrdinalIgnoreCase))
+                    toolkit = TOOLKIT_GTK;
+#endif
+                else if (TOOLKIT_COCOA.Equals(toolkit, StringComparison.OrdinalIgnoreCase))
+                    toolkit = TOOLKIT_COCOA;
+                else if (TOOLKIT_RUMPS.Equals(toolkit, StringComparison.OrdinalIgnoreCase))
+                    toolkit = TOOLKIT_RUMPS;
+                else
+                    toolkit = GetDefaultToolKit();
+            }
+
+            HostedInstanceKeeper hosted = null;
+
+            string password = null;
+            var saltedpassword = false;
+
+            if (!Library.Utility.Utility.ParseBoolOption(options, NOHOSTEDSERVER_OPTION))
+            {
+                try
+                {
+                    hosted = new HostedInstanceKeeper(_args);
+                }
+                catch (Server.SingleInstance.MultipleInstanceException)
+                {
+                    return;
+                }
+
+                // We have a hosted server, if this is the first run, 
+                // we should open the main page
+                openui = Duplicati.Server.Program.IsFirstRun || Duplicati.Server.Program.ServerPortChanged;
+                password = Duplicati.Server.Program.DataConnection.ApplicationSettings.WebserverPassword;
+                saltedpassword = true;
+                // Tell the hosted server it was started by the TrayIcon
+                Duplicati.Server.Program.Origin = "Tray icon";
+
+                var cert = Duplicati.Server.Program.DataConnection.ApplicationSettings.ServerSSLCertificate;
+                var scheme = "http";
+
+                if (cert != null && cert.HasPrivateKey)
+                    scheme = "https";
+
+                serverURL = (new UriBuilder(serverURL)
+                {
+                    Port = Duplicati.Server.Program.ServerPort,
+                    Scheme = scheme
+                }).Uri;
+            }
+            else if (Library.Utility.Utility.ParseBoolOption(options, READCONFIGFROMDB_OPTION))
+            {
+                databaseConnection = Server.Program.GetDatabaseConnection(options);
+
+                if (databaseConnection != null)
+                {
+                    disableTrayIconLogin = databaseConnection.ApplicationSettings.DisableTrayIconLogin;
+                    password = databaseConnection.ApplicationSettings.WebserverPasswordTrayIcon;
+                    saltedpassword = false;
+
+                    var cert = databaseConnection.ApplicationSettings.ServerSSLCertificate;
+                    var scheme = "http";
+
+                    if (cert != null && cert.HasPrivateKey)
+                        scheme = "https";
+
+                    serverURL = (new UriBuilder(serverURL)
+                    {
+                        Port = databaseConnection.ApplicationSettings.LastWebserverPort == -1 ? serverURL.Port : databaseConnection.ApplicationSettings.LastWebserverPort,
+                        Scheme = scheme
+                    }).Uri;
+                }
+            }
+
+            string pwd;
+
+            if (options.TryGetValue("webserver-password", out pwd))
+            {
+                password = pwd;
+                saltedpassword = false;
+            }
+
+            string url;
+
+            if (options.TryGetValue(HOSTURL_OPTION, out url))
+                serverURL = new Uri(url);
+
+            StartTray(_args, options, toolkit, hosted, password, saltedpassword);
+        }
+
+        private static void StartTray(string[] _args, Dictionary<string, string> options, string toolkit, HostedInstanceKeeper hosted, string password, bool saltedpassword)
+        {
+            using (hosted)
+            {
+                var reSpawn = 0;
+
+                do
+                {
+                    try
+                    {
+                        ServicePointManager.SecurityProtocol = SecurityProtocolType.Tls12;
+
+                        try
+                        {
+                            //try TLS 1.3 (type not available on .NET < 4.8)
+                            ServicePointManager.SecurityProtocol = SecurityProtocolType.Tls12 | (SecurityProtocolType)12288;
+                        }
+                        catch (NotSupportedException)
+                        {
+                        }
+
+                        using (Connection = new HttpServerConnection(serverURL, password, saltedpassword, databaseConnection != null ? PasswordSource.Database : PasswordSource.HostedServer, disableTrayIconLogin, options))
+                        {
+                            using (var tk = RunTrayIcon(toolkit))
+                            {
+                                if (hosted != null && Server.Program.ApplicationInstance != null)
+                                    Server.Program.ApplicationInstance.SecondInstanceDetected +=
+                                        new Server.SingleInstance.SecondInstanceDelegate(
+                                            x => { tk.ShowUrlInWindow(serverURL.ToString()); });
+
+                                // TODO: If we change to hosted browser this should be a callback
+                                if (openui)
+                                {
+                                    try
+                                    {
+                                        tk.ShowUrlInWindow(Connection.StatusWindowURL);
+
+                                        Duplicati.Server.Program.IsFirstRun = false;
+                                        Duplicati.Server.Program.ServerPortChanged = false;
+                                    }
+                                    catch
+                                    {
+                                    }
+                                }
+
+                                // If the server shuts down, shut down the tray-icon as well
+                                Action shutdownEvent = () =>
+                                {
+                                    // Make sure we do not start again after 
+                                    // a controlled exit
+                                    reSpawn = 100;
+                                    tk.InvokeExit();
+                                };
+
+                                if (hosted != null)
+                                    hosted.InstanceShutdown += shutdownEvent;
+
+                                tk.Init(_args);
+
+                                // If the tray-icon quits, stop the server
+                                reSpawn = 100;
+
+                                // Make sure that the server shutdown does not access the tray-icon,
+                                // as it would be disposed by now
+                                if (hosted != null)
+                                    hosted.InstanceShutdown -= shutdownEvent;
+                            }
+                        }
+                    }
+                    catch (WebException ex)
+                    {
+                        System.Diagnostics.Trace.WriteLine("Request error: " + ex);
+                        Console.WriteLine("Request error: " + ex);
+
+                        reSpawn++;
+                    }
+                    catch (Exception ex)
+                    {
+                        System.Diagnostics.Trace.WriteLine("Unexpected error: " + ex);
+                        Console.WriteLine("Unexpected error: " + ex);
+                        return;
+                    }
+                } while (reSpawn < 3);
+            }
+        }
+
+        private static TrayIconBase RunTrayIcon(string toolkit)
+        {
+            //https://medium.com/@k.l.mueller/cross-platform-tray-bar-applications-with-xamarin-forms-bbd6c1b7f17a
+            //https://docs.microsoft.com/en-us/xamarin/xamarin-forms/platform/other/gtk?tabs=windows
+
+            if (toolkit == TOOLKIT_WINDOWS_FORMS)
+                return GetWinformsInstance();
+#if __WindowsGTK__ || ENABLE_GTK
+            else if (toolkit == TOOLKIT_GTK)
+                return GetGtkInstance();
+#endif
+            else if (toolkit == TOOLKIT_COCOA)
+                return GetCocoaRunnerInstance();
+            else if (toolkit == TOOLKIT_RUMPS)
+                return GetRumpsRunnerInstance();
+            else if (toolkit == TOOLKIT_AVALONIA)
+                return GetAvaloniaRunnerInstance();
+            else
+                throw new UserInformationException(string.Format("The selected toolkit '{0}' is invalid", toolkit), "TrayIconInvalidToolKit");
+        }
+        
+        //We keep these in functions to avoid attempting to load the instance,
+        // because the required assemblies may not exist on the machine 
+        //
+        //They must be non-inlined even if they are prime candidates,
+        // as the inlining will pollute the type system and possibly
+        // attempt to load non-existing assemblies
+
+        [System.Runtime.CompilerServices.MethodImpl(System.Runtime.CompilerServices.MethodImplOptions.NoInlining)]
+        private static TrayIconBase GetWinformsInstance() { return new Win32Runner(); }
+#if __MonoCS__ || __WindowsGTK__ || ENABLE_GTK
+        [System.Runtime.CompilerServices.MethodImpl(System.Runtime.CompilerServices.MethodImplOptions.NoInlining)]
+        private static TrayIconBase GetGtkInstance() { return new GtkRunner(); }
+#endif
+        [System.Runtime.CompilerServices.MethodImpl(System.Runtime.CompilerServices.MethodImplOptions.NoInlining)]
+        private static TrayIconBase GetCocoaRunnerInstance() { 
+#if XAMARIN_MAC
+            return new CocoaRunner();
+#else
+            throw new UserInformationException("Xamarin.Mac framework not found", "TrayIconMissingXamarinMac");
+#endif
+         } 
+
+        private static TrayIconBase GetRumpsRunnerInstance() { return new RumpsRunner(); }
+        private static TrayIconBase GetAvaloniaRunnerInstance() { return new AvaloniaRunner(); }
+
+
+        //The functions below simply load the requested type,
+        // and if the type is not present, calling the function will result in an exception.
+        //This seems to be more reliable than attempting to load the assembly,
+        // as there are too many complex rules for when an updated assembly is also
+        // acceptable. This is fairly error proof, as it is just asks the runtime
+        // to load the required types
+        [System.Runtime.CompilerServices.MethodImpl(System.Runtime.CompilerServices.MethodImplOptions.NoInlining)]
+        private static bool TryGetGtk()
+        {
+#if __WindowsGTK__ || ENABLE_GTK
+            return typeof(Gtk.StatusIcon) != null;
+#else
+            return false;
+#endif
+        }
+
+        [System.Runtime.CompilerServices.MethodImpl(System.Runtime.CompilerServices.MethodImplOptions.NoInlining)]
+        private static bool TryGetWinforms()
+        {
+            return Platform.IsClientWindows;
+        }
+        
+        [System.Runtime.CompilerServices.MethodImpl(System.Runtime.CompilerServices.MethodImplOptions.NoInlining)]
+        private static bool TryGetXamarinMac()
+        {
+#if XAMARIN_MAC
+            return typeof(AppKit.NSApplication) != null;
+#else
+            return false;
+#endif
+        }
+
+        //The functions below here, simply wrap the call to the above functions,
+        // converting the exception to a simple boolean value, so the calling
+        // code can be kept free of error handling
+        private static bool SupportsGtk
+        {
+            get 
+            {
+                try { return TryGetGtk(); }
+                catch {}
+                
+                return false;
+            }
+        }
+
+        private static bool SupportsCocoa
+        {
+            get 
+            {
+                try { return TryGetXamarinMac(); }
+                catch {}
+                
+                return false;
+            }
+        }
+        
+        private static bool SupportsRumps
+        {
+            get 
+            {
+                try { return RumpsRunner.CanRun(); }
+                catch {}
+
+                return false;
+            }
+        }
+
+
+        private static bool SupportsWinForms
+        {
+            get 
+            {
+                try { return TryGetWinforms(); }
+                catch {}
+                
+                return false;
+            }
+        }
+
+        public static Duplicati.Library.Interface.ICommandLineArgument[] SupportedCommands
+        {
+            get
+            {
+                var toolkits = new List<string>();
+                if (SupportsWinForms)
+                    toolkits.Add(TOOLKIT_WINDOWS_FORMS);
+                if (SupportsGtk)
+                    toolkits.Add(TOOLKIT_GTK);
+                if (SupportsCocoa)
+                    toolkits.Add(TOOLKIT_COCOA);
+                if (SupportsRumps)
+                    toolkits.Add(TOOLKIT_RUMPS);
+                
+                var args = new List<Duplicati.Library.Interface.ICommandLineArgument>()
+                {
+                    new Duplicati.Library.Interface.CommandLineArgument(TOOLKIT_OPTION, CommandLineArgument.ArgumentType.Enumeration, "Selects the toolkit to use", "Choose the toolkit used to generate the TrayIcon, note that it will fail if the selected toolkit is not supported on this machine", GetDefaultToolKit(), null, toolkits.ToArray()),
+                    new Duplicati.Library.Interface.CommandLineArgument(HOSTURL_OPTION, CommandLineArgument.ArgumentType.String, "Selects the url to connect to", "Supply the url that the TrayIcon will connect to and show status for", DEFAULT_HOSTURL),
+                    new Duplicati.Library.Interface.CommandLineArgument(NOHOSTEDSERVER_OPTION, CommandLineArgument.ArgumentType.String, "Disables local server", "Set this option to not spawn a local service, use if the TrayIcon should connect to a running service"),
+                    new Duplicati.Library.Interface.CommandLineArgument(READCONFIGFROMDB_OPTION, CommandLineArgument.ArgumentType.String, "Read server connection info from DB", $"Set this option to read server connection info for running service from its database (only together with {NOHOSTEDSERVER_OPTION})"),               
+                    new Duplicati.Library.Interface.CommandLineArgument(BROWSER_COMMAND_OPTION, CommandLineArgument.ArgumentType.String, "Sets the browser command", "Set this option to override the default browser detection"),
+                };
+
+                if (Platform.IsClientWindows)
+                {
+                    args.Add(new Duplicati.Library.Interface.CommandLineArgument(DETACHED_PROCESS, CommandLineArgument.ArgumentType.String, "Runs the tray-icon detached", "This option runs the tray-icon in detached mode, meaning that the process will exit immediately and not send output to the console of the caller"));
+                }
+
+                return args.ToArray();
+            }
+        }
+    }
+}