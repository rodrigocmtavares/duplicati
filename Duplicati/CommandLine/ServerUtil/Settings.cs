--- conflicted
+++ resolved
@@ -16,13 +16,10 @@
 /// <param name="ServerDatafolder">The server datafolder for password-free connections</param>
 /// <param name="SettingsFile">The settings file where data is loaded/saved</param>
 /// <param name="Insecure">Whether to disable TLS/SSL certificate trust check</param>
-<<<<<<< HEAD
 /// <param name="Key">The encryption key to use for the settings file</param>
 /// <param name="SecretProvider">The secret provider to use for reading secrets</param>
 /// <param name="SecretProviderPattern">The pattern to use for the secret provider</param>
-=======
 /// <param name="AcceptedHostCertificate">The SHA1 hash of the host certificate to accept</param>
->>>>>>> 5a32fe4e
 public sealed record Settings(
     string? Password,
     string? RefreshToken,
@@ -30,13 +27,10 @@
     string? ServerDatafolder,
     string SettingsFile,
     bool Insecure,
-<<<<<<< HEAD
     EncryptedFieldHelper.KeyInstance? Key,
     ISecretProvider? SecretProvider,
-    string SecretProviderPattern
-=======
+    string SecretProviderPattern,
     string? AcceptedHostCertificate
->>>>>>> 5a32fe4e
 )
 {
     /// <summary>
@@ -67,15 +61,13 @@
     /// <param name="serverDataFolder">The server data folder to use</param>
     /// <param name="settingsFile">The settings file to use</param>
     /// <param name="insecure">Whether to disable TLS/SSL certificate trust check</param>
-<<<<<<< HEAD
     /// <param name="settingsPassphrase">The encryption key to use</param>
-    /// <returns>The loaded settings</returns>
-    public static Settings Load(string? password, System.Uri? hostUrl, string? serverDataFolder, string settingsFile, bool insecure, string? settingsPassphrase, string? secretProvider, SecretProviderHelper.CachingLevel secretProviderCache, string secretProviderPattern)
-=======
+    /// <param name="secretProvider">The secret provider to use</param>
+    /// <param name="secretProviderCache">The secret provider cache level to use</param>
+    /// <param name="secretProviderPattern">The secret provider pattern to use</param>
     /// <param name="acceptedHostCertificate">The SHA1 hash of the host certificate to accept</param>
     /// <returns>The loaded settings</returns>
-    public static Settings Load(string? password, Uri? hostUrl, string? serverDataFolder, string settingsFile, bool insecure, string? acceptedHostCertificate)
->>>>>>> 5a32fe4e
+    public static Settings Load(string? password, System.Uri? hostUrl, string? serverDataFolder, string settingsFile, bool insecure, string? settingsPassphrase, string? secretProvider, SecretProviderHelper.CachingLevel secretProviderCache, string secretProviderPattern, string? acceptedHostCertificate)
     {
         hostUrl ??= new System.Uri("http://localhost:8200");
 
@@ -120,13 +112,10 @@
             serverDataFolder,
             settingsFile,
             insecure,
-<<<<<<< HEAD
             key,
             secretInstance,
-            secretProviderPattern
-=======
+            secretProviderPattern,
             acceptedHostCertificate
->>>>>>> 5a32fe4e
         );
     }
 
