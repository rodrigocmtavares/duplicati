// Copyright (C) 2025, The Duplicati Team
// https://duplicati.com, hello@duplicati.com
// 
// Permission is hereby granted, free of charge, to any person obtaining a 
// copy of this software and associated documentation files (the "Software"), 
// to deal in the Software without restriction, including without limitation 
// the rights to use, copy, modify, merge, publish, distribute, sublicense, 
// and/or sell copies of the Software, and to permit persons to whom the 
// Software is furnished to do so, subject to the following conditions:
// 
// The above copyright notice and this permission notice shall be included in 
// all copies or substantial portions of the Software.
// 
// THE SOFTWARE IS PROVIDED "AS IS", WITHOUT WARRANTY OF ANY KIND, EXPRESS 
// OR IMPLIED, INCLUDING BUT NOT LIMITED TO THE WARRANTIES OF MERCHANTABILITY, 
// FITNESS FOR A PARTICULAR PURPOSE AND NONINFRINGEMENT. IN NO EVENT SHALL THE 
// AUTHORS OR COPYRIGHT HOLDERS BE LIABLE FOR ANY CLAIM, DAMAGES OR OTHER 
// LIABILITY, WHETHER IN AN ACTION OF CONTRACT, TORT OR OTHERWISE, ARISING 
// FROM, OUT OF OR IN CONNECTION WITH THE SOFTWARE OR THE USE OR OTHER 
// DEALINGS IN THE SOFTWARE.

using System.CommandLine;
using System.CommandLine.NamingConventionBinder;

namespace Duplicati.CommandLine.ServerUtil.Commands;

public static class RunBackup
{
    public static Command Create() =>
        new Command("run", "Runs a backup")
        {
            new Argument<string>("backup", "The backup to run, either ID or exact name (case-insensitive)") {
                Arity = ArgumentArity.ExactlyOne
            },
            new Option<bool>("--wait", "Wait for the backup to finish before returning") {
                IsRequired = false
            },
            new Option<bool>("--skip-queue", "Insert the backup as the first task in the queue, instead of putting it at the end") {
                IsRequired = false
            },
            new Option<int>("--poll-interval", description: "The interval in seconds to poll for backup status", getDefaultValue: () => 5) {
                IsRequired = false
            },
            new Option<bool>("--quiet", "Do not print progress messages") {
                IsRequired = false
            }
        }
        .WithHandler(CommandHandler.Create<Settings, OutputInterceptor, string, bool, bool, int, bool>(async (settings, output, backup, wait, skipqueue, pollinterval, quiet) =>
        {
            if (pollinterval < 1)
                throw new UserReportedException("Poll interval must be at least 1 second");

            var connection = await settings.GetConnection(output);

            var matchingBackup = (await connection.ListBackups())
                .FirstOrDefault(b => string.Equals(b.Name, backup, StringComparison.OrdinalIgnoreCase) || string.Equals(b.ID, backup));

            if (matchingBackup == null)
                throw new UserReportedException("No backup found with supplied ID or name");

            if (!quiet)
                output.AppendConsoleMessage($"Running backup {matchingBackup.Name} (ID: {matchingBackup.ID})");

<<<<<<< HEAD
            await connection.RunBackup(matchingBackup.ID);
=======
            await connection.RunBackup(matchingBackup.ID, skipqueue);
>>>>>>> d3448e2f

            if (wait)
            {
                if (!quiet)
                    output.AppendConsoleMessage("Waiting for backup to finish...");

                await WaitForBackupWithRetries(connection, settings, matchingBackup.ID, pollinterval, output, msg =>
                {
                    if (!quiet)
                        output.AppendConsoleMessage($"[{DateTime.Now}]: {msg}");
                });

                if (!quiet)
                    output.AppendConsoleMessage("Backup finished");
            }
            output.SetResult(true);
        }));

    /// <summary>
    /// Waits for a backup to finish with retries
    /// </summary>
    /// <param name="connection">The connection to use</param>
    /// <param name="settings">The settings to use</param>
    /// <param name="backupId">The ID of the backup to wait for</param>
    /// <param name="pollInterval">The interval in seconds to poll for backup status</param>
    /// <param name="output">The output interceptor to use</param>
    /// <param name="onPoll">The action to perform on each poll</param>
    /// <returns>A task that represents the asynchronous operation</returns>
    private static async Task WaitForBackupWithRetries(Connection connection, Settings settings, string backupId, int pollInterval, OutputInterceptor output, Action<string> onPoll)
    {
        var retry = true;

        while (retry)
        {
            try
            {
                await connection.WaitForBackup(backupId, TimeSpan.FromSeconds(pollInterval), onPoll);
                return;
            }
            catch (Exception)
            {
                retry = false;
                try
                {
                    // See if we can get a new connection (re-connect)
                    onPoll("Re-authenticating...");
                    connection = await settings.GetConnection(output);
                    retry = true;
                }
                catch (Exception)
                {
                }

                // Throw original exception if we can't re-connect
                if (!retry)
                    throw;
            }

        } while (retry) ;
    }
}<|MERGE_RESOLUTION|>--- conflicted
+++ resolved
@@ -61,11 +61,7 @@
             if (!quiet)
                 output.AppendConsoleMessage($"Running backup {matchingBackup.Name} (ID: {matchingBackup.ID})");
 
-<<<<<<< HEAD
-            await connection.RunBackup(matchingBackup.ID);
-=======
             await connection.RunBackup(matchingBackup.ID, skipqueue);
->>>>>>> d3448e2f
 
             if (wait)
             {
