// Copyright (C) 2024, The Duplicati Team
// https://duplicati.com, hello@duplicati.com
// 
// Permission is hereby granted, free of charge, to any person obtaining a 
// copy of this software and associated documentation files (the "Software"), 
// to deal in the Software without restriction, including without limitation 
// the rights to use, copy, modify, merge, publish, distribute, sublicense, 
// and/or sell copies of the Software, and to permit persons to whom the 
// Software is furnished to do so, subject to the following conditions:
// 
// The above copyright notice and this permission notice shall be included in 
// all copies or substantial portions of the Software.
// 
// THE SOFTWARE IS PROVIDED "AS IS", WITHOUT WARRANTY OF ANY KIND, EXPRESS 
// OR IMPLIED, INCLUDING BUT NOT LIMITED TO THE WARRANTIES OF MERCHANTABILITY, 
// FITNESS FOR A PARTICULAR PURPOSE AND NONINFRINGEMENT. IN NO EVENT SHALL THE 
// AUTHORS OR COPYRIGHT HOLDERS BE LIABLE FOR ANY CLAIM, DAMAGES OR OTHER 
// LIABILITY, WHETHER IN AN ACTION OF CONTRACT, TORT OR OTHERWISE, ARISING 
// FROM, OUT OF OR IN CONNECTION WITH THE SOFTWARE OR THE USE OR OTHER 
// DEALINGS IN THE SOFTWARE.

using Duplicati.Library.Interface;
using Duplicati.Library.Main;
using Duplicati.Library.Main.Volumes;
using Duplicati.Library.Utility;
using Newtonsoft.Json.Linq;
using System;
using System.Collections.Generic;
using System.IO;
using System.Linq;
using System.Threading;
<<<<<<< HEAD
=======
using System.Security.Cryptography;
>>>>>>> 4f577c65

namespace Duplicati.CommandLine.RecoveryTool
{
    public static class Recompress
    {
        public static int Run(List<string> args, Dictionary<string, string> options, Library.Utility.IFilter filter)
        {
            if (args.Count != 4)
            {
                Console.WriteLine("Invalid argument count ({0} expected 4): {1}{2}", args.Count, Environment.NewLine, string.Join(Environment.NewLine, args));
                return 100;
            }

            string target_compr_module = args[1];

            if (!Library.DynamicLoader.CompressionLoader.Keys.Contains(target_compr_module))
            {
                Console.WriteLine("Target compression module not found: {0}{1}Modules supported: {2}", args[1], Environment.NewLine, string.Join(", ", Library.DynamicLoader.CompressionLoader.Keys));
                return 100;
            }

            var m_Options = new Options(options);

            using (var backend = Library.DynamicLoader.BackendLoader.GetBackend(args[2], options))
            {
                if (backend == null)
                {
                    Console.WriteLine("Backend not found: {0}{1}Backends supported: {2}", args[2], Environment.NewLine, string.Join(", ", Library.DynamicLoader.BackendLoader.Keys));
                    return 100;
                }

                var targetfolder = Path.GetFullPath(args[3]);

                if (!Directory.Exists(args[3]))
                {
                    Console.WriteLine("Creating target folder: {0}", targetfolder);
                    Directory.CreateDirectory(targetfolder);
                }

                Console.WriteLine("Listing files on backend: {0} ...", backend.ProtocolKey);

                var rawlist = backend.List().ToList();

                Console.WriteLine("Found {0} files at remote storage", rawlist.Count);

                var i = 0;
                var downloaded = 0;
                var errors = 0;
                var needspass = 0;

                var remotefiles =
                    (from x in rawlist
                     let n = VolumeBase.ParseFilename(x)
                     where n != null && n.Prefix == m_Options.Prefix
                     select n).ToArray(); //ToArray() ensures that we do not remote-request it multiple times

                if (remotefiles.Length == 0)
                {
                    if (rawlist.Count == 0)
                        Console.WriteLine("No files were found at the remote location, perhaps the target url is incorrect?");
                    else
                    {
                        var tmp =
                            (from x in rawlist
                             let n = VolumeBase.ParseFilename(x)
                             where
                                 n != null
                             select n.Prefix).ToArray();

                        var types = tmp.Distinct().ToArray();
                        if (tmp.Length == 0)
                            Console.WriteLine("Found {0} files at the remote storage, but none that could be parsed", rawlist.Count);
                        else if (types.Length == 1)
                            Console.WriteLine("Found {0} parse-able files with the prefix {1}, did you forget to set the backup prefix?", tmp.Length, types[0]);
                        else
                            Console.WriteLine("Found {0} parse-able files (of {1} files) with different prefixes: {2}, did you forget to set the backup prefix?", tmp.Length, rawlist.Count, string.Join(", ", types));
                    }

                    return 100;
                }

                bool reencrypt = Library.Utility.Utility.ParseBoolOption(options, "reencrypt");
                bool reupload = Library.Utility.Utility.ParseBoolOption(options, "reupload");

                // Needs order (Files or Blocks) and Indexes as last because indexes content will be adjusted based on recompressed blocks
                var files = remotefiles.Where(a => a.FileType == RemoteVolumeType.Files).ToArray();
                var blocks = remotefiles.Where(a => a.FileType == RemoteVolumeType.Blocks).ToArray();
                var indexes = remotefiles.Where(a => a.FileType == RemoteVolumeType.Index).ToArray();

                remotefiles = files.Concat(blocks).ToArray().Concat(indexes).ToArray();

                Console.WriteLine("Found {0} files which belongs to backup with prefix {1}", remotefiles.Count(), m_Options.Prefix);

                foreach (var remoteFile in remotefiles)
                {
                    try
                    {
                        Console.Write("{0}/{1}: {2}", ++i, remotefiles.Count(), remoteFile.File.Name);

                        var localFileSource = Path.Combine(targetfolder, remoteFile.File.Name);
                        string localFileTarget;
                        string localFileSourceEncryption = "";

                        if (remoteFile.EncryptionModule != null)
                        {
                            if (string.IsNullOrWhiteSpace(m_Options.Passphrase))
                            {
                                needspass++;
                                Console.WriteLine(" - No passphrase supplied, skipping");
                                continue;
                            }

                            using (var m = Library.DynamicLoader.EncryptionLoader.GetModule(remoteFile.EncryptionModule, m_Options.Passphrase, options))
                                localFileSourceEncryption = m.FilenameExtension;

                            localFileSource = localFileSource.Substring(0, localFileSource.Length - localFileSourceEncryption.Length - 1);
                        }

                        if (remoteFile.CompressionModule != null)
                            localFileTarget = localFileSource.Substring(0, localFileSource.Length - remoteFile.CompressionModule.Length - 1) + "." + target_compr_module;
                        else
                        {
                            Console.WriteLine(" - cannot detect compression type");
                            continue;
                        }

                        if ((!reencrypt && File.Exists(localFileTarget)) || (reencrypt && File.Exists(localFileTarget + "." + localFileSourceEncryption)))
                        {
                            Console.WriteLine(" - target file already exist");
                            continue;
                        }

                        if (File.Exists(localFileSource))
                            File.Delete(localFileSource);

                        Console.Write(" - downloading ({0})...", Library.Utility.Utility.FormatSizeString(remoteFile.File.Size));

                        DateTime originLastWriteTime;
                        FileInfo destinationFileInfo;

                        using (var tf = new TempFile())
                        {
                            backend.Get(remoteFile.File.Name, tf);
                            originLastWriteTime = new FileInfo(tf).LastWriteTime;
                            downloaded++;

                            if (remoteFile.EncryptionModule != null)
                            {
                                Console.Write(" decrypting ...");
                                using (var m = Library.DynamicLoader.EncryptionLoader.GetModule(remoteFile.EncryptionModule, m_Options.Passphrase, options))
                                using (var tf2 = new TempFile())
                                {
                                    m.Decrypt(tf, tf2);
                                    File.Copy(tf2, localFileSource);
                                    File.Delete(tf2);
                                }
                            }
                            else
                                File.Copy(tf, localFileSource);

                            File.Delete(tf);
                            destinationFileInfo = new FileInfo(localFileSource);
                            destinationFileInfo.LastWriteTime = originLastWriteTime;
                        }

                        if (remoteFile.CompressionModule != null)
                        {
                            Console.Write(" recompressing ...");

                            //Recompressing from eg. zip to zip
                            if (localFileSource == localFileTarget)
                            {
                                File.Move(localFileSource, localFileSource + ".same");
                                localFileSource = localFileSource + ".same";
                            }
                            using (var localFileSourceStream = new System.IO.FileStream(localFileSource, FileMode.Open, FileAccess.Read, FileShare.Read))
                            using (var cmOld = Library.DynamicLoader.CompressionLoader.GetModule(remoteFile.CompressionModule, localFileSourceStream, ArchiveMode.Read, options))
                            using (var localFileTargetStream = new FileStream(localFileTarget, FileMode.Create, FileAccess.Write, FileShare.Delete))
                            using (var cmNew = Library.DynamicLoader.CompressionLoader.GetModule(target_compr_module, localFileTargetStream, ArchiveMode.Write, options))
                                foreach (var cmfile in cmOld.ListFiles(""))
                                {
                                    string cmfileNew = cmfile;
                                    var cmFileVolume = VolumeBase.ParseFilename(cmfileNew);

                                    if (remoteFile.FileType == RemoteVolumeType.Index && cmFileVolume != null && cmFileVolume.FileType == RemoteVolumeType.Blocks)
                                    {
                                        // Correct inner filename extension to target compression type
                                        cmfileNew = cmfileNew.Replace("." + cmFileVolume.CompressionModule, "." + target_compr_module);
                                        if (!reencrypt)
                                            cmfileNew = cmfileNew.Replace("." + cmFileVolume.EncryptionModule, "");

                                        //Because compression changes blocks file sizes - needs to be updated
                                        string textJSON;
                                        using (var sourceStream = cmOld.OpenRead(cmfile))
                                        using (var sourceStreamReader = new StreamReader(sourceStream))
                                        {
                                            textJSON = sourceStreamReader.ReadToEnd();
                                            JToken token = JObject.Parse(textJSON);
                                            var fileInfoBlocks = new FileInfo(Path.Combine(targetfolder, cmfileNew.Replace("vol/", "")));
                                            using (var filehasher = HashFactory.CreateHasher(m_Options.FileHashAlgorithm))
                                            using (var fileStream = fileInfoBlocks.Open(FileMode.Open))
                                            {
                                                fileStream.Position = 0;
                                                token["volumehash"] = Convert.ToBase64String(filehasher.ComputeHash(fileStream));
                                                fileStream.Close();
                                            }

                                            token["volumesize"] = fileInfoBlocks.Length;
                                            textJSON = token.ToString();
                                        }

                                        using (var sourceStream = new MemoryStream(System.Text.Encoding.UTF8.GetBytes(textJSON)))
                                        using (var cs = cmNew.CreateFile(cmfileNew, Library.Interface.CompressionHint.Compressible, cmOld.GetLastWriteTime(cmfile)))
                                            Library.Utility.Utility.CopyStream(sourceStream, cs);
                                    }
                                    else
                                    {
                                        using (var sourceStream = cmOld.OpenRead(cmfile))
                                        using (var cs = cmNew.CreateFile(cmfileNew, Library.Interface.CompressionHint.Compressible, cmOld.GetLastWriteTime(cmfile)))
                                            Library.Utility.Utility.CopyStream(sourceStream, cs);
                                    }
                                }

                            File.Delete(localFileSource);
                            destinationFileInfo = new FileInfo(localFileTarget);
                            destinationFileInfo.LastWriteTime = originLastWriteTime;
                        }

                        if (reencrypt && remoteFile.EncryptionModule != null)
                        {
                            Console.Write(" reencrypting ...");
                            using (var m = Library.DynamicLoader.EncryptionLoader.GetModule(remoteFile.EncryptionModule, m_Options.Passphrase, options))
                            {
                                m.Encrypt(localFileTarget, localFileTarget + "." + localFileSourceEncryption);
                                File.Delete(localFileTarget);
                                localFileTarget = localFileTarget + "." + localFileSourceEncryption;
                            }

                            destinationFileInfo = new FileInfo(localFileTarget);
                            destinationFileInfo.LastWriteTime = originLastWriteTime;
                        }

                        if (reupload)
                        {
                            Console.Write(" reuploading ...");
                            backend.PutAsync((new FileInfo(localFileTarget)).Name, localFileTarget, CancellationToken.None).Wait();
                            backend.Delete(remoteFile.File.Name);
                            File.Delete(localFileTarget);
                        }

                        Console.WriteLine(" done!");

                    }
                    catch (Exception ex)
                    {
                        Console.WriteLine(" error: {0}", ex);
                        errors++;
                    }
                }

                if (reupload)
                {
                    var remoteverificationfileexist = rawlist.Any(x => x.Name == (m_Options.Prefix + "-verification.json"));

                    if (remoteverificationfileexist)
                    {
                        Console.WriteLine("Found verification file {0} - deleting", m_Options.Prefix + "-verification.json");
                        backend.Delete(m_Options.Prefix + "-verification.json");
                    }
                }

                if (needspass > 0 && downloaded == 0)
                {
                    Console.WriteLine("No files downloaded, try adding --passphrase to decrypt files");
                    return 100;
                }

                Console.WriteLine("Download complete, of {0} remote files, {1} were downloaded with {2} errors", remotefiles.Count(), downloaded, errors);
                if (needspass > 0)
                    Console.WriteLine("Additonally {0} remote files were skipped because of encryption, supply --passphrase to download those", needspass);

                if (errors > 0)
                {
                    Console.WriteLine("There were errors during recompress of remote backend files!");
                    return 200;
                }

                return 0;
            }
        }
    }
}
<|MERGE_RESOLUTION|>--- conflicted
+++ resolved
@@ -1,4 +1,4 @@
-// Copyright (C) 2024, The Duplicati Team
+﻿// Copyright (C) 2024, The Duplicati Team
 // https://duplicati.com, hello@duplicati.com
 // 
 // Permission is hereby granted, free of charge, to any person obtaining a 
@@ -29,10 +29,7 @@
 using System.IO;
 using System.Linq;
 using System.Threading;
-<<<<<<< HEAD
-=======
 using System.Security.Cryptography;
->>>>>>> 4f577c65
 
 namespace Duplicati.CommandLine.RecoveryTool
 {
