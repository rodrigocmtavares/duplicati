@font-face {
  font-family: 'Clear Sans';
  src: url('../fonts/ClearSans-Light-webfont.eot');
  src: url('../fonts/ClearSans-Light-webfont.eot?#iefix') format('embedded-opentype'), url('../fonts/ClearSans-Light-webfont.woff') format('woff'), url('../fonts/ClearSans-Light-webfont.ttf') format('truetype'), url('../fonts/ClearSans-Light-webfont.svg#clear_sans_lightregular') format('svg');
  font-weight: 300;
  font-style: normal;
}
@font-face {
  font-family: 'Clear Sans';
  src: url('../fonts/ClearSans-Regular-webfont.eot');
  src: url('../fonts/ClearSans-Regular-webfont.eot?#iefix') format('embedded-opentype'), url('../fonts/ClearSans-Regular-webfont.woff') format('woff'), url('../fonts/ClearSans-Regular-webfont.ttf') format('truetype'), url('../fonts/ClearSans-Regular-webfont.svg#clear_sansregular') format('svg');
  font-weight: normal;
  font-style: normal;
}
@font-face {
  font-family: 'Clear Sans';
  src: url('../fonts/ClearSans-Medium-webfont.eot');
  src: url('../fonts/ClearSans-Medium-webfont.eot?#iefix') format('embedded-opentype'), url('../fonts/ClearSans-Medium-webfont.woff') format('woff'), url('../fonts/ClearSans-Medium-webfont.ttf') format('truetype'), url('../fonts/ClearSans-Medium-webfont.svg#clear_sans_mediumregular') format('svg');
  font-weight: 500;
  font-style: normal;
}
@font-face {
  font-family: 'Clear Sans';
  src: url('../fonts/ClearSans-Bold-webfont.eot');
  src: url('../fonts/ClearSans-Bold-webfont.eot?#iefix') format('embedded-opentype'), url('../fonts/ClearSans-Bold-webfont.woff') format('woff'), url('../fonts/ClearSans-Bold-webfont.ttf') format('truetype'), url('../fonts/ClearSans-Bold-webfont.svg#clear_sansbold') format('svg');
  font-weight: 700;
  font-style: normal;
}
form.styled div.leftflush input {
  width: auto;
  margin-top: 10px;
}
form.styled div.leftflush label {
  width: auto;
  min-width: 190px;
}
form.styled label {
  display: block;
  width: 190px;
  float: left;
  line-height: 37px;
}
form.styled input,
form.styled textarea,
form.styled select {
  color: #B0B0B0;
  font-size: 16px;
  font-weight: 300;
  float: left;
  display: block;
  border: 1px #d8d8d8 solid;
  border-radius: 2px;
  width: 420px;
}
form.styled input:focus,
form.styled textarea:focus,
form.styled select:focus {
  border: 1px #a5a5a5 solid;
}
form.styled .input {
  padding-bottom: 18px;
  overflow: hidden;
}
form.styled .input.text input,
form.styled .input.password input,
form.styled .input.select > select + input {
  /* For input area under select element */
  height: 35px;
  line-height: 35px;
  padding: 0 12px;
}
form.styled .input.text.text-browse input {
  width: 375px;
  border-top-right-radius: 0;
  border-bottom-right-radius: 0;
  border-right: 0;
}
form.styled .input.text.text-browse a.browse {
  width: 45px;
  display: block;
  float: left;
  height: 37px;
  border-radius: 2px;
  border-top-left-radius: 0;
  border-bottom-left-radius: 0;
  color: white;
  background: #2A89C0;
  line-height: 37px;
}
form.styled .input.text.text-browse a.browse:hover {
  background: #184d6c;
}
form.styled .input.textarea textarea {
  height: 130px;
  padding: 10px 12px;
}
form.styled .input.select select {
  --height: 38px;
  width: 446px;
  padding: 0 12px;
  -webkit-appearance: menulist-button;
  background: white;
  border-radius: 2px;
  height: var(--height);
  line-height: var(--height);
}
form.styled .buttons {
  overflow: hidden;
  float: right;
}
form.styled .buttons input,
form.styled .buttons a {
  display: block;
  background: #2A89C0;
  color: white !important;
  padding: 5px 15px;
  float: right;
  margin-left: 10px;
  cursor: pointer;
  width: auto;
  border: none;
  font-family: 'Clear Sans', sans-serif;
  font-size: 16px;
  font-weight: 300;
  border-radius: 0;
}
form.styled .buttons input {
  padding: 4px 15px;
}
form.styled .buttons input:hover,
form.styled .buttons a:hover {
  background: #133e57;
}
@media (max-width: 480px) {
  form.styled input,
  form.styled textarea,
  form.styled select {
    font-size: 15px;
  }
}
/*!
 *  Font Awesome 4.5.0 by @davegandy - http://fontawesome.io - @fontawesome
 *  License - http://fontawesome.io/license (Font: SIL OFL 1.1, CSS: MIT License)
 */
/* FONT PATH
 * -------------------------- */
@font-face {
  font-family: 'FontAwesome';
  src: url('../fonts/fontawesome-webfont.eot?v=4.5.0');
  src: url('../fonts/fontawesome-webfont.eot?#iefix&v=4.5.0') format('embedded-opentype'), url('../fonts/fontawesome-webfont.woff2?v=4.5.0') format('woff2'), url('../fonts/fontawesome-webfont.woff?v=4.5.0') format('woff'), url('../fonts/fontawesome-webfont.ttf?v=4.5.0') format('truetype'), url('../fonts/fontawesome-webfont.svg?v=4.5.0#fontawesomeregular') format('svg');
  font-weight: normal;
  font-style: normal;
}
.fa {
  display: inline-block;
  font: normal normal normal 14px/1 FontAwesome;
  font-size: inherit;
  text-rendering: auto;
  -webkit-font-smoothing: antialiased;
  -moz-osx-font-smoothing: grayscale;
}
/* makes the font 33% larger relative to the icon container */
.fa-lg {
  font-size: 1.33333333em;
  line-height: 0.75em;
  vertical-align: -15%;
}
.fa-2x {
  font-size: 2em;
}
.fa-3x {
  font-size: 3em;
}
.fa-4x {
  font-size: 4em;
}
.fa-5x {
  font-size: 5em;
}
.fa-fw {
  width: 1.28571429em;
  text-align: center;
}
.fa-ul {
  padding-left: 0;
  margin-left: 2.14285714em;
  list-style-type: none;
}
.fa-ul > li {
  position: relative;
}
.fa-li {
  position: absolute;
  left: -2.14285714em;
  width: 2.14285714em;
  top: 0.14285714em;
  text-align: center;
}
.fa-li.fa-lg {
  left: -1.85714286em;
}
.fa-border {
  padding: 0.2em 0.25em 0.15em;
  border: solid 0.08em #eee;
  border-radius: 0.1em;
}
.fa-pull-left {
  float: left;
}
.fa-pull-right {
  float: right;
}
.fa.fa-pull-left {
  margin-right: 0.3em;
}
.fa.fa-pull-right {
  margin-left: 0.3em;
}
/* Deprecated as of 4.4.0 */
.pull-right {
  float: right;
}
.pull-left {
  float: left;
}
.fa.pull-left {
  margin-right: 0.3em;
}
.fa.pull-right {
  margin-left: 0.3em;
}
.fa-spin {
  -webkit-animation: fa-spin 2s infinite linear;
  animation: fa-spin 2s infinite linear;
}
.fa-pulse {
  -webkit-animation: fa-spin 1s infinite steps(8);
  animation: fa-spin 1s infinite steps(8);
}
@-webkit-keyframes fa-spin {
  0% {
    -webkit-transform: rotate(0deg);
    transform: rotate(0deg);
  }
  100% {
    -webkit-transform: rotate(359deg);
    transform: rotate(359deg);
  }
}
@keyframes fa-spin {
  0% {
    -webkit-transform: rotate(0deg);
    transform: rotate(0deg);
  }
  100% {
    -webkit-transform: rotate(359deg);
    transform: rotate(359deg);
  }
}
.fa-rotate-90 {
  filter: progid:DXImageTransform.Microsoft.BasicImage(rotation=1);
  -webkit-transform: rotate(90deg);
  -ms-transform: rotate(90deg);
  transform: rotate(90deg);
}
.fa-rotate-180 {
  filter: progid:DXImageTransform.Microsoft.BasicImage(rotation=2);
  -webkit-transform: rotate(180deg);
  -ms-transform: rotate(180deg);
  transform: rotate(180deg);
}
.fa-rotate-270 {
  filter: progid:DXImageTransform.Microsoft.BasicImage(rotation=3);
  -webkit-transform: rotate(270deg);
  -ms-transform: rotate(270deg);
  transform: rotate(270deg);
}
.fa-flip-horizontal {
  filter: progid:DXImageTransform.Microsoft.BasicImage(rotation=0, mirror=1);
  -webkit-transform: scale(-1, 1);
  -ms-transform: scale(-1, 1);
  transform: scale(-1, 1);
}
.fa-flip-vertical {
  filter: progid:DXImageTransform.Microsoft.BasicImage(rotation=2, mirror=1);
  -webkit-transform: scale(1, -1);
  -ms-transform: scale(1, -1);
  transform: scale(1, -1);
}
:root .fa-rotate-90,
:root .fa-rotate-180,
:root .fa-rotate-270,
:root .fa-flip-horizontal,
:root .fa-flip-vertical {
  filter: none;
}
.fa-stack {
  position: relative;
  display: inline-block;
  width: 2em;
  height: 2em;
  line-height: 2em;
  vertical-align: middle;
}
.fa-stack-1x,
.fa-stack-2x {
  position: absolute;
  left: 0;
  width: 100%;
  text-align: center;
}
.fa-stack-1x {
  line-height: inherit;
}
.fa-stack-2x {
  font-size: 2em;
}
.fa-inverse {
  color: #fff;
}
/* Font Awesome uses the Unicode Private Use Area (PUA) to ensure screen
   readers do not read off random characters that represent icons */
.fa-glass:before {
  content: "\f000";
}
.fa-music:before {
  content: "\f001";
}
.fa-search:before {
  content: "\f002";
}
.fa-envelope-o:before {
  content: "\f003";
}
.fa-heart:before {
  content: "\f004";
}
.fa-star:before {
  content: "\f005";
}
.fa-star-o:before {
  content: "\f006";
}
.fa-user:before {
  content: "\f007";
}
.fa-film:before {
  content: "\f008";
}
.fa-th-large:before {
  content: "\f009";
}
.fa-th:before {
  content: "\f00a";
}
.fa-th-list:before {
  content: "\f00b";
}
.fa-check:before {
  content: "\f00c";
}
.fa-remove:before,
.fa-close:before,
.fa-times:before {
  content: "\f00d";
}
.fa-search-plus:before {
  content: "\f00e";
}
.fa-search-minus:before {
  content: "\f010";
}
.fa-power-off:before {
  content: "\f011";
}
.fa-signal:before {
  content: "\f012";
}
.fa-gear:before,
.fa-cog:before {
  content: "\f013";
}
.fa-trash-o:before {
  content: "\f014";
}
.fa-home:before {
  content: "\f015";
}
.fa-file-o:before {
  content: "\f016";
}
.fa-clock-o:before {
  content: "\f017";
}
.fa-road:before {
  content: "\f018";
}
.fa-download:before {
  content: "\f019";
}
.fa-arrow-circle-o-down:before {
  content: "\f01a";
}
.fa-arrow-circle-o-up:before {
  content: "\f01b";
}
.fa-inbox:before {
  content: "\f01c";
}
.fa-play-circle-o:before {
  content: "\f01d";
}
.fa-rotate-right:before,
.fa-repeat:before {
  content: "\f01e";
}
.fa-refresh:before {
  content: "\f021";
}
.fa-list-alt:before {
  content: "\f022";
}
.fa-lock:before {
  content: "\f023";
}
.fa-flag:before {
  content: "\f024";
}
.fa-headphones:before {
  content: "\f025";
}
.fa-volume-off:before {
  content: "\f026";
}
.fa-volume-down:before {
  content: "\f027";
}
.fa-volume-up:before {
  content: "\f028";
}
.fa-qrcode:before {
  content: "\f029";
}
.fa-barcode:before {
  content: "\f02a";
}
.fa-tag:before {
  content: "\f02b";
}
.fa-tags:before {
  content: "\f02c";
}
.fa-book:before {
  content: "\f02d";
}
.fa-bookmark:before {
  content: "\f02e";
}
.fa-print:before {
  content: "\f02f";
}
.fa-camera:before {
  content: "\f030";
}
.fa-font:before {
  content: "\f031";
}
.fa-bold:before {
  content: "\f032";
}
.fa-italic:before {
  content: "\f033";
}
.fa-text-height:before {
  content: "\f034";
}
.fa-text-width:before {
  content: "\f035";
}
.fa-align-left:before {
  content: "\f036";
}
.fa-align-center:before {
  content: "\f037";
}
.fa-align-right:before {
  content: "\f038";
}
.fa-align-justify:before {
  content: "\f039";
}
.fa-list:before {
  content: "\f03a";
}
.fa-dedent:before,
.fa-outdent:before {
  content: "\f03b";
}
.fa-indent:before {
  content: "\f03c";
}
.fa-video-camera:before {
  content: "\f03d";
}
.fa-photo:before,
.fa-image:before,
.fa-picture-o:before {
  content: "\f03e";
}
.fa-pencil:before {
  content: "\f040";
}
.fa-map-marker:before {
  content: "\f041";
}
.fa-adjust:before {
  content: "\f042";
}
.fa-tint:before {
  content: "\f043";
}
.fa-edit:before,
.fa-pencil-square-o:before {
  content: "\f044";
}
.fa-share-square-o:before {
  content: "\f045";
}
.fa-check-square-o:before {
  content: "\f046";
}
.fa-arrows:before {
  content: "\f047";
}
.fa-step-backward:before {
  content: "\f048";
}
.fa-fast-backward:before {
  content: "\f049";
}
.fa-backward:before {
  content: "\f04a";
}
.fa-play:before {
  content: "\f04b";
}
.fa-pause:before {
  content: "\f04c";
}
.fa-stop:before {
  content: "\f04d";
}
.fa-forward:before {
  content: "\f04e";
}
.fa-fast-forward:before {
  content: "\f050";
}
.fa-step-forward:before {
  content: "\f051";
}
.fa-eject:before {
  content: "\f052";
}
.fa-chevron-left:before {
  content: "\f053";
}
.fa-chevron-right:before {
  content: "\f054";
}
.fa-plus-circle:before {
  content: "\f055";
}
.fa-minus-circle:before {
  content: "\f056";
}
.fa-times-circle:before {
  content: "\f057";
}
.fa-check-circle:before {
  content: "\f058";
}
.fa-question-circle:before {
  content: "\f059";
}
.fa-info-circle:before {
  content: "\f05a";
}
.fa-crosshairs:before {
  content: "\f05b";
}
.fa-times-circle-o:before {
  content: "\f05c";
}
.fa-check-circle-o:before {
  content: "\f05d";
}
.fa-ban:before {
  content: "\f05e";
}
.fa-arrow-left:before {
  content: "\f060";
}
.fa-arrow-right:before {
  content: "\f061";
}
.fa-arrow-up:before {
  content: "\f062";
}
.fa-arrow-down:before {
  content: "\f063";
}
.fa-mail-forward:before,
.fa-share:before {
  content: "\f064";
}
.fa-expand:before {
  content: "\f065";
}
.fa-compress:before {
  content: "\f066";
}
.fa-plus:before {
  content: "\f067";
}
.fa-minus:before {
  content: "\f068";
}
.fa-asterisk:before {
  content: "\f069";
}
.fa-exclamation-circle:before {
  content: "\f06a";
}
.fa-gift:before {
  content: "\f06b";
}
.fa-leaf:before {
  content: "\f06c";
}
.fa-fire:before {
  content: "\f06d";
}
.fa-eye:before {
  content: "\f06e";
}
.fa-eye-slash:before {
  content: "\f070";
}
.fa-warning:before,
.fa-exclamation-triangle:before {
  content: "\f071";
}
.fa-plane:before {
  content: "\f072";
}
.fa-calendar:before {
  content: "\f073";
}
.fa-random:before {
  content: "\f074";
}
.fa-comment:before {
  content: "\f075";
}
.fa-magnet:before {
  content: "\f076";
}
.fa-chevron-up:before {
  content: "\f077";
}
.fa-chevron-down:before {
  content: "\f078";
}
.fa-retweet:before {
  content: "\f079";
}
.fa-shopping-cart:before {
  content: "\f07a";
}
.fa-folder:before {
  content: "\f07b";
}
.fa-folder-open:before {
  content: "\f07c";
}
.fa-arrows-v:before {
  content: "\f07d";
}
.fa-arrows-h:before {
  content: "\f07e";
}
.fa-bar-chart-o:before,
.fa-bar-chart:before {
  content: "\f080";
}
.fa-twitter-square:before {
  content: "\f081";
}
.fa-facebook-square:before {
  content: "\f082";
}
.fa-camera-retro:before {
  content: "\f083";
}
.fa-key:before {
  content: "\f084";
}
.fa-gears:before,
.fa-cogs:before {
  content: "\f085";
}
.fa-comments:before {
  content: "\f086";
}
.fa-thumbs-o-up:before {
  content: "\f087";
}
.fa-thumbs-o-down:before {
  content: "\f088";
}
.fa-star-half:before {
  content: "\f089";
}
.fa-heart-o:before {
  content: "\f08a";
}
.fa-sign-out:before {
  content: "\f08b";
}
.fa-linkedin-square:before {
  content: "\f08c";
}
.fa-thumb-tack:before {
  content: "\f08d";
}
.fa-external-link:before {
  content: "\f08e";
}
.fa-sign-in:before {
  content: "\f090";
}
.fa-trophy:before {
  content: "\f091";
}
.fa-github-square:before {
  content: "\f092";
}
.fa-upload:before {
  content: "\f093";
}
.fa-lemon-o:before {
  content: "\f094";
}
.fa-phone:before {
  content: "\f095";
}
.fa-square-o:before {
  content: "\f096";
}
.fa-bookmark-o:before {
  content: "\f097";
}
.fa-phone-square:before {
  content: "\f098";
}
.fa-twitter:before {
  content: "\f099";
}
.fa-facebook-f:before,
.fa-facebook:before {
  content: "\f09a";
}
.fa-github:before {
  content: "\f09b";
}
.fa-unlock:before {
  content: "\f09c";
}
.fa-credit-card:before {
  content: "\f09d";
}
.fa-feed:before,
.fa-rss:before {
  content: "\f09e";
}
.fa-hdd-o:before {
  content: "\f0a0";
}
.fa-bullhorn:before {
  content: "\f0a1";
}
.fa-bell:before {
  content: "\f0f3";
}
.fa-certificate:before {
  content: "\f0a3";
}
.fa-hand-o-right:before {
  content: "\f0a4";
}
.fa-hand-o-left:before {
  content: "\f0a5";
}
.fa-hand-o-up:before {
  content: "\f0a6";
}
.fa-hand-o-down:before {
  content: "\f0a7";
}
.fa-arrow-circle-left:before {
  content: "\f0a8";
}
.fa-arrow-circle-right:before {
  content: "\f0a9";
}
.fa-arrow-circle-up:before {
  content: "\f0aa";
}
.fa-arrow-circle-down:before {
  content: "\f0ab";
}
.fa-globe:before {
  content: "\f0ac";
}
.fa-wrench:before {
  content: "\f0ad";
}
.fa-tasks:before {
  content: "\f0ae";
}
.fa-filter:before {
  content: "\f0b0";
}
.fa-briefcase:before {
  content: "\f0b1";
}
.fa-arrows-alt:before {
  content: "\f0b2";
}
.fa-group:before,
.fa-users:before {
  content: "\f0c0";
}
.fa-chain:before,
.fa-link:before {
  content: "\f0c1";
}
.fa-cloud:before {
  content: "\f0c2";
}
.fa-flask:before {
  content: "\f0c3";
}
.fa-cut:before,
.fa-scissors:before {
  content: "\f0c4";
}
.fa-copy:before,
.fa-files-o:before {
  content: "\f0c5";
}
.fa-paperclip:before {
  content: "\f0c6";
}
.fa-save:before,
.fa-floppy-o:before {
  content: "\f0c7";
}
.fa-square:before {
  content: "\f0c8";
}
.fa-navicon:before,
.fa-reorder:before,
.fa-bars:before {
  content: "\f0c9";
}
.fa-list-ul:before {
  content: "\f0ca";
}
.fa-list-ol:before {
  content: "\f0cb";
}
.fa-strikethrough:before {
  content: "\f0cc";
}
.fa-underline:before {
  content: "\f0cd";
}
.fa-table:before {
  content: "\f0ce";
}
.fa-magic:before {
  content: "\f0d0";
}
.fa-truck:before {
  content: "\f0d1";
}
.fa-pinterest:before {
  content: "\f0d2";
}
.fa-pinterest-square:before {
  content: "\f0d3";
}
.fa-google-plus-square:before {
  content: "\f0d4";
}
.fa-google-plus:before {
  content: "\f0d5";
}
.fa-money:before {
  content: "\f0d6";
}
.fa-caret-down:before {
  content: "\f0d7";
}
.fa-caret-up:before {
  content: "\f0d8";
}
.fa-caret-left:before {
  content: "\f0d9";
}
.fa-caret-right:before {
  content: "\f0da";
}
.fa-columns:before {
  content: "\f0db";
}
.fa-unsorted:before,
.fa-sort:before {
  content: "\f0dc";
}
.fa-sort-down:before,
.fa-sort-desc:before {
  content: "\f0dd";
}
.fa-sort-up:before,
.fa-sort-asc:before {
  content: "\f0de";
}
.fa-envelope:before {
  content: "\f0e0";
}
.fa-linkedin:before {
  content: "\f0e1";
}
.fa-rotate-left:before,
.fa-undo:before {
  content: "\f0e2";
}
.fa-legal:before,
.fa-gavel:before {
  content: "\f0e3";
}
.fa-dashboard:before,
.fa-tachometer:before {
  content: "\f0e4";
}
.fa-comment-o:before {
  content: "\f0e5";
}
.fa-comments-o:before {
  content: "\f0e6";
}
.fa-flash:before,
.fa-bolt:before {
  content: "\f0e7";
}
.fa-sitemap:before {
  content: "\f0e8";
}
.fa-umbrella:before {
  content: "\f0e9";
}
.fa-paste:before,
.fa-clipboard:before {
  content: "\f0ea";
}
.fa-lightbulb-o:before {
  content: "\f0eb";
}
.fa-exchange:before {
  content: "\f0ec";
}
.fa-cloud-download:before {
  content: "\f0ed";
}
.fa-cloud-upload:before {
  content: "\f0ee";
}
.fa-user-md:before {
  content: "\f0f0";
}
.fa-stethoscope:before {
  content: "\f0f1";
}
.fa-suitcase:before {
  content: "\f0f2";
}
.fa-bell-o:before {
  content: "\f0a2";
}
.fa-coffee:before {
  content: "\f0f4";
}
.fa-cutlery:before {
  content: "\f0f5";
}
.fa-file-text-o:before {
  content: "\f0f6";
}
.fa-building-o:before {
  content: "\f0f7";
}
.fa-hospital-o:before {
  content: "\f0f8";
}
.fa-ambulance:before {
  content: "\f0f9";
}
.fa-medkit:before {
  content: "\f0fa";
}
.fa-fighter-jet:before {
  content: "\f0fb";
}
.fa-beer:before {
  content: "\f0fc";
}
.fa-h-square:before {
  content: "\f0fd";
}
.fa-plus-square:before {
  content: "\f0fe";
}
.fa-angle-double-left:before {
  content: "\f100";
}
.fa-angle-double-right:before {
  content: "\f101";
}
.fa-angle-double-up:before {
  content: "\f102";
}
.fa-angle-double-down:before {
  content: "\f103";
}
.fa-angle-left:before {
  content: "\f104";
}
.fa-angle-right:before {
  content: "\f105";
}
.fa-angle-up:before {
  content: "\f106";
}
.fa-angle-down:before {
  content: "\f107";
}
.fa-desktop:before {
  content: "\f108";
}
.fa-laptop:before {
  content: "\f109";
}
.fa-tablet:before {
  content: "\f10a";
}
.fa-mobile-phone:before,
.fa-mobile:before {
  content: "\f10b";
}
.fa-circle-o:before {
  content: "\f10c";
}
.fa-quote-left:before {
  content: "\f10d";
}
.fa-quote-right:before {
  content: "\f10e";
}
.fa-spinner:before {
  content: "\f110";
}
.fa-circle:before {
  content: "\f111";
}
.fa-mail-reply:before,
.fa-reply:before {
  content: "\f112";
}
.fa-github-alt:before {
  content: "\f113";
}
.fa-folder-o:before {
  content: "\f114";
}
.fa-folder-open-o:before {
  content: "\f115";
}
.fa-smile-o:before {
  content: "\f118";
}
.fa-frown-o:before {
  content: "\f119";
}
.fa-meh-o:before {
  content: "\f11a";
}
.fa-gamepad:before {
  content: "\f11b";
}
.fa-keyboard-o:before {
  content: "\f11c";
}
.fa-flag-o:before {
  content: "\f11d";
}
.fa-flag-checkered:before {
  content: "\f11e";
}
.fa-terminal:before {
  content: "\f120";
}
.fa-code:before {
  content: "\f121";
}
.fa-mail-reply-all:before,
.fa-reply-all:before {
  content: "\f122";
}
.fa-star-half-empty:before,
.fa-star-half-full:before,
.fa-star-half-o:before {
  content: "\f123";
}
.fa-location-arrow:before {
  content: "\f124";
}
.fa-crop:before {
  content: "\f125";
}
.fa-code-fork:before {
  content: "\f126";
}
.fa-unlink:before,
.fa-chain-broken:before {
  content: "\f127";
}
.fa-question:before {
  content: "\f128";
}
.fa-info:before {
  content: "\f129";
}
.fa-exclamation:before {
  content: "\f12a";
}
.fa-superscript:before {
  content: "\f12b";
}
.fa-subscript:before {
  content: "\f12c";
}
.fa-eraser:before {
  content: "\f12d";
}
.fa-puzzle-piece:before {
  content: "\f12e";
}
.fa-microphone:before {
  content: "\f130";
}
.fa-microphone-slash:before {
  content: "\f131";
}
.fa-shield:before {
  content: "\f132";
}
.fa-calendar-o:before {
  content: "\f133";
}
.fa-fire-extinguisher:before {
  content: "\f134";
}
.fa-rocket:before {
  content: "\f135";
}
.fa-maxcdn:before {
  content: "\f136";
}
.fa-chevron-circle-left:before {
  content: "\f137";
}
.fa-chevron-circle-right:before {
  content: "\f138";
}
.fa-chevron-circle-up:before {
  content: "\f139";
}
.fa-chevron-circle-down:before {
  content: "\f13a";
}
.fa-html5:before {
  content: "\f13b";
}
.fa-css3:before {
  content: "\f13c";
}
.fa-anchor:before {
  content: "\f13d";
}
.fa-unlock-alt:before {
  content: "\f13e";
}
.fa-bullseye:before {
  content: "\f140";
}
.fa-ellipsis-h:before {
  content: "\f141";
}
.fa-ellipsis-v:before {
  content: "\f142";
}
.fa-rss-square:before {
  content: "\f143";
}
.fa-play-circle:before {
  content: "\f144";
}
.fa-ticket:before {
  content: "\f145";
}
.fa-minus-square:before {
  content: "\f146";
}
.fa-minus-square-o:before {
  content: "\f147";
}
.fa-level-up:before {
  content: "\f148";
}
.fa-level-down:before {
  content: "\f149";
}
.fa-check-square:before {
  content: "\f14a";
}
.fa-pencil-square:before {
  content: "\f14b";
}
.fa-external-link-square:before {
  content: "\f14c";
}
.fa-share-square:before {
  content: "\f14d";
}
.fa-compass:before {
  content: "\f14e";
}
.fa-toggle-down:before,
.fa-caret-square-o-down:before {
  content: "\f150";
}
.fa-toggle-up:before,
.fa-caret-square-o-up:before {
  content: "\f151";
}
.fa-toggle-right:before,
.fa-caret-square-o-right:before {
  content: "\f152";
}
.fa-euro:before,
.fa-eur:before {
  content: "\f153";
}
.fa-gbp:before {
  content: "\f154";
}
.fa-dollar:before,
.fa-usd:before {
  content: "\f155";
}
.fa-rupee:before,
.fa-inr:before {
  content: "\f156";
}
.fa-cny:before,
.fa-rmb:before,
.fa-yen:before,
.fa-jpy:before {
  content: "\f157";
}
.fa-ruble:before,
.fa-rouble:before,
.fa-rub:before {
  content: "\f158";
}
.fa-won:before,
.fa-krw:before {
  content: "\f159";
}
.fa-bitcoin:before,
.fa-btc:before {
  content: "\f15a";
}
.fa-file:before {
  content: "\f15b";
}
.fa-file-text:before {
  content: "\f15c";
}
.fa-sort-alpha-asc:before {
  content: "\f15d";
}
.fa-sort-alpha-desc:before {
  content: "\f15e";
}
.fa-sort-amount-asc:before {
  content: "\f160";
}
.fa-sort-amount-desc:before {
  content: "\f161";
}
.fa-sort-numeric-asc:before {
  content: "\f162";
}
.fa-sort-numeric-desc:before {
  content: "\f163";
}
.fa-thumbs-up:before {
  content: "\f164";
}
.fa-thumbs-down:before {
  content: "\f165";
}
.fa-youtube-square:before {
  content: "\f166";
}
.fa-youtube:before {
  content: "\f167";
}
.fa-xing:before {
  content: "\f168";
}
.fa-xing-square:before {
  content: "\f169";
}
.fa-youtube-play:before {
  content: "\f16a";
}
.fa-dropbox:before {
  content: "\f16b";
}
.fa-stack-overflow:before {
  content: "\f16c";
}
.fa-instagram:before {
  content: "\f16d";
}
.fa-flickr:before {
  content: "\f16e";
}
.fa-adn:before {
  content: "\f170";
}
.fa-bitbucket:before {
  content: "\f171";
}
.fa-bitbucket-square:before {
  content: "\f172";
}
.fa-tumblr:before {
  content: "\f173";
}
.fa-tumblr-square:before {
  content: "\f174";
}
.fa-long-arrow-down:before {
  content: "\f175";
}
.fa-long-arrow-up:before {
  content: "\f176";
}
.fa-long-arrow-left:before {
  content: "\f177";
}
.fa-long-arrow-right:before {
  content: "\f178";
}
.fa-apple:before {
  content: "\f179";
}
.fa-windows:before {
  content: "\f17a";
}
.fa-android:before {
  content: "\f17b";
}
.fa-linux:before {
  content: "\f17c";
}
.fa-dribbble:before {
  content: "\f17d";
}
.fa-skype:before {
  content: "\f17e";
}
.fa-foursquare:before {
  content: "\f180";
}
.fa-trello:before {
  content: "\f181";
}
.fa-female:before {
  content: "\f182";
}
.fa-male:before {
  content: "\f183";
}
.fa-gittip:before,
.fa-gratipay:before {
  content: "\f184";
}
.fa-sun-o:before {
  content: "\f185";
}
.fa-moon-o:before {
  content: "\f186";
}
.fa-archive:before {
  content: "\f187";
}
.fa-bug:before {
  content: "\f188";
}
.fa-vk:before {
  content: "\f189";
}
.fa-weibo:before {
  content: "\f18a";
}
.fa-renren:before {
  content: "\f18b";
}
.fa-pagelines:before {
  content: "\f18c";
}
.fa-stack-exchange:before {
  content: "\f18d";
}
.fa-arrow-circle-o-right:before {
  content: "\f18e";
}
.fa-arrow-circle-o-left:before {
  content: "\f190";
}
.fa-toggle-left:before,
.fa-caret-square-o-left:before {
  content: "\f191";
}
.fa-dot-circle-o:before {
  content: "\f192";
}
.fa-wheelchair:before {
  content: "\f193";
}
.fa-vimeo-square:before {
  content: "\f194";
}
.fa-turkish-lira:before,
.fa-try:before {
  content: "\f195";
}
.fa-plus-square-o:before {
  content: "\f196";
}
.fa-space-shuttle:before {
  content: "\f197";
}
.fa-slack:before {
  content: "\f198";
}
.fa-envelope-square:before {
  content: "\f199";
}
.fa-wordpress:before {
  content: "\f19a";
}
.fa-openid:before {
  content: "\f19b";
}
.fa-institution:before,
.fa-bank:before,
.fa-university:before {
  content: "\f19c";
}
.fa-mortar-board:before,
.fa-graduation-cap:before {
  content: "\f19d";
}
.fa-yahoo:before {
  content: "\f19e";
}
.fa-google:before {
  content: "\f1a0";
}
.fa-reddit:before {
  content: "\f1a1";
}
.fa-reddit-square:before {
  content: "\f1a2";
}
.fa-stumbleupon-circle:before {
  content: "\f1a3";
}
.fa-stumbleupon:before {
  content: "\f1a4";
}
.fa-delicious:before {
  content: "\f1a5";
}
.fa-digg:before {
  content: "\f1a6";
}
.fa-pied-piper:before {
  content: "\f1a7";
}
.fa-pied-piper-alt:before {
  content: "\f1a8";
}
.fa-drupal:before {
  content: "\f1a9";
}
.fa-joomla:before {
  content: "\f1aa";
}
.fa-language:before {
  content: "\f1ab";
}
.fa-fax:before {
  content: "\f1ac";
}
.fa-building:before {
  content: "\f1ad";
}
.fa-child:before {
  content: "\f1ae";
}
.fa-paw:before {
  content: "\f1b0";
}
.fa-spoon:before {
  content: "\f1b1";
}
.fa-cube:before {
  content: "\f1b2";
}
.fa-cubes:before {
  content: "\f1b3";
}
.fa-behance:before {
  content: "\f1b4";
}
.fa-behance-square:before {
  content: "\f1b5";
}
.fa-steam:before {
  content: "\f1b6";
}
.fa-steam-square:before {
  content: "\f1b7";
}
.fa-recycle:before {
  content: "\f1b8";
}
.fa-automobile:before,
.fa-car:before {
  content: "\f1b9";
}
.fa-cab:before,
.fa-taxi:before {
  content: "\f1ba";
}
.fa-tree:before {
  content: "\f1bb";
}
.fa-spotify:before {
  content: "\f1bc";
}
.fa-deviantart:before {
  content: "\f1bd";
}
.fa-soundcloud:before {
  content: "\f1be";
}
.fa-database:before {
  content: "\f1c0";
}
.fa-file-pdf-o:before {
  content: "\f1c1";
}
.fa-file-word-o:before {
  content: "\f1c2";
}
.fa-file-excel-o:before {
  content: "\f1c3";
}
.fa-file-powerpoint-o:before {
  content: "\f1c4";
}
.fa-file-photo-o:before,
.fa-file-picture-o:before,
.fa-file-image-o:before {
  content: "\f1c5";
}
.fa-file-zip-o:before,
.fa-file-archive-o:before {
  content: "\f1c6";
}
.fa-file-sound-o:before,
.fa-file-audio-o:before {
  content: "\f1c7";
}
.fa-file-movie-o:before,
.fa-file-video-o:before {
  content: "\f1c8";
}
.fa-file-code-o:before {
  content: "\f1c9";
}
.fa-vine:before {
  content: "\f1ca";
}
.fa-codepen:before {
  content: "\f1cb";
}
.fa-jsfiddle:before {
  content: "\f1cc";
}
.fa-life-bouy:before,
.fa-life-buoy:before,
.fa-life-saver:before,
.fa-support:before,
.fa-life-ring:before {
  content: "\f1cd";
}
.fa-circle-o-notch:before {
  content: "\f1ce";
}
.fa-ra:before,
.fa-rebel:before {
  content: "\f1d0";
}
.fa-ge:before,
.fa-empire:before {
  content: "\f1d1";
}
.fa-git-square:before {
  content: "\f1d2";
}
.fa-git:before {
  content: "\f1d3";
}
.fa-y-combinator-square:before,
.fa-yc-square:before,
.fa-hacker-news:before {
  content: "\f1d4";
}
.fa-tencent-weibo:before {
  content: "\f1d5";
}
.fa-qq:before {
  content: "\f1d6";
}
.fa-wechat:before,
.fa-weixin:before {
  content: "\f1d7";
}
.fa-send:before,
.fa-paper-plane:before {
  content: "\f1d8";
}
.fa-send-o:before,
.fa-paper-plane-o:before {
  content: "\f1d9";
}
.fa-history:before {
  content: "\f1da";
}
.fa-circle-thin:before {
  content: "\f1db";
}
.fa-header:before {
  content: "\f1dc";
}
.fa-paragraph:before {
  content: "\f1dd";
}
.fa-sliders:before {
  content: "\f1de";
}
.fa-share-alt:before {
  content: "\f1e0";
}
.fa-share-alt-square:before {
  content: "\f1e1";
}
.fa-bomb:before {
  content: "\f1e2";
}
.fa-soccer-ball-o:before,
.fa-futbol-o:before {
  content: "\f1e3";
}
.fa-tty:before {
  content: "\f1e4";
}
.fa-binoculars:before {
  content: "\f1e5";
}
.fa-plug:before {
  content: "\f1e6";
}
.fa-slideshare:before {
  content: "\f1e7";
}
.fa-twitch:before {
  content: "\f1e8";
}
.fa-yelp:before {
  content: "\f1e9";
}
.fa-newspaper-o:before {
  content: "\f1ea";
}
.fa-wifi:before {
  content: "\f1eb";
}
.fa-calculator:before {
  content: "\f1ec";
}
.fa-paypal:before {
  content: "\f1ed";
}
.fa-google-wallet:before {
  content: "\f1ee";
}
.fa-cc-visa:before {
  content: "\f1f0";
}
.fa-cc-mastercard:before {
  content: "\f1f1";
}
.fa-cc-discover:before {
  content: "\f1f2";
}
.fa-cc-amex:before {
  content: "\f1f3";
}
.fa-cc-paypal:before {
  content: "\f1f4";
}
.fa-cc-stripe:before {
  content: "\f1f5";
}
.fa-bell-slash:before {
  content: "\f1f6";
}
.fa-bell-slash-o:before {
  content: "\f1f7";
}
.fa-trash:before {
  content: "\f1f8";
}
.fa-copyright:before {
  content: "\f1f9";
}
.fa-at:before {
  content: "\f1fa";
}
.fa-eyedropper:before {
  content: "\f1fb";
}
.fa-paint-brush:before {
  content: "\f1fc";
}
.fa-birthday-cake:before {
  content: "\f1fd";
}
.fa-area-chart:before {
  content: "\f1fe";
}
.fa-pie-chart:before {
  content: "\f200";
}
.fa-line-chart:before {
  content: "\f201";
}
.fa-lastfm:before {
  content: "\f202";
}
.fa-lastfm-square:before {
  content: "\f203";
}
.fa-toggle-off:before {
  content: "\f204";
}
.fa-toggle-on:before {
  content: "\f205";
}
.fa-bicycle:before {
  content: "\f206";
}
.fa-bus:before {
  content: "\f207";
}
.fa-ioxhost:before {
  content: "\f208";
}
.fa-angellist:before {
  content: "\f209";
}
.fa-cc:before {
  content: "\f20a";
}
.fa-shekel:before,
.fa-sheqel:before,
.fa-ils:before {
  content: "\f20b";
}
.fa-meanpath:before {
  content: "\f20c";
}
.fa-buysellads:before {
  content: "\f20d";
}
.fa-connectdevelop:before {
  content: "\f20e";
}
.fa-dashcube:before {
  content: "\f210";
}
.fa-forumbee:before {
  content: "\f211";
}
.fa-leanpub:before {
  content: "\f212";
}
.fa-sellsy:before {
  content: "\f213";
}
.fa-shirtsinbulk:before {
  content: "\f214";
}
.fa-simplybuilt:before {
  content: "\f215";
}
.fa-skyatlas:before {
  content: "\f216";
}
.fa-cart-plus:before {
  content: "\f217";
}
.fa-cart-arrow-down:before {
  content: "\f218";
}
.fa-diamond:before {
  content: "\f219";
}
.fa-ship:before {
  content: "\f21a";
}
.fa-user-secret:before {
  content: "\f21b";
}
.fa-motorcycle:before {
  content: "\f21c";
}
.fa-street-view:before {
  content: "\f21d";
}
.fa-heartbeat:before {
  content: "\f21e";
}
.fa-venus:before {
  content: "\f221";
}
.fa-mars:before {
  content: "\f222";
}
.fa-mercury:before {
  content: "\f223";
}
.fa-intersex:before,
.fa-transgender:before {
  content: "\f224";
}
.fa-transgender-alt:before {
  content: "\f225";
}
.fa-venus-double:before {
  content: "\f226";
}
.fa-mars-double:before {
  content: "\f227";
}
.fa-venus-mars:before {
  content: "\f228";
}
.fa-mars-stroke:before {
  content: "\f229";
}
.fa-mars-stroke-v:before {
  content: "\f22a";
}
.fa-mars-stroke-h:before {
  content: "\f22b";
}
.fa-neuter:before {
  content: "\f22c";
}
.fa-genderless:before {
  content: "\f22d";
}
.fa-facebook-official:before {
  content: "\f230";
}
.fa-pinterest-p:before {
  content: "\f231";
}
.fa-whatsapp:before {
  content: "\f232";
}
.fa-server:before {
  content: "\f233";
}
.fa-user-plus:before {
  content: "\f234";
}
.fa-user-times:before {
  content: "\f235";
}
.fa-hotel:before,
.fa-bed:before {
  content: "\f236";
}
.fa-viacoin:before {
  content: "\f237";
}
.fa-train:before {
  content: "\f238";
}
.fa-subway:before {
  content: "\f239";
}
.fa-medium:before {
  content: "\f23a";
}
.fa-yc:before,
.fa-y-combinator:before {
  content: "\f23b";
}
.fa-optin-monster:before {
  content: "\f23c";
}
.fa-opencart:before {
  content: "\f23d";
}
.fa-expeditedssl:before {
  content: "\f23e";
}
.fa-battery-4:before,
.fa-battery-full:before {
  content: "\f240";
}
.fa-battery-3:before,
.fa-battery-three-quarters:before {
  content: "\f241";
}
.fa-battery-2:before,
.fa-battery-half:before {
  content: "\f242";
}
.fa-battery-1:before,
.fa-battery-quarter:before {
  content: "\f243";
}
.fa-battery-0:before,
.fa-battery-empty:before {
  content: "\f244";
}
.fa-mouse-pointer:before {
  content: "\f245";
}
.fa-i-cursor:before {
  content: "\f246";
}
.fa-object-group:before {
  content: "\f247";
}
.fa-object-ungroup:before {
  content: "\f248";
}
.fa-sticky-note:before {
  content: "\f249";
}
.fa-sticky-note-o:before {
  content: "\f24a";
}
.fa-cc-jcb:before {
  content: "\f24b";
}
.fa-cc-diners-club:before {
  content: "\f24c";
}
.fa-clone:before {
  content: "\f24d";
}
.fa-balance-scale:before {
  content: "\f24e";
}
.fa-hourglass-o:before {
  content: "\f250";
}
.fa-hourglass-1:before,
.fa-hourglass-start:before {
  content: "\f251";
}
.fa-hourglass-2:before,
.fa-hourglass-half:before {
  content: "\f252";
}
.fa-hourglass-3:before,
.fa-hourglass-end:before {
  content: "\f253";
}
.fa-hourglass:before {
  content: "\f254";
}
.fa-hand-grab-o:before,
.fa-hand-rock-o:before {
  content: "\f255";
}
.fa-hand-stop-o:before,
.fa-hand-paper-o:before {
  content: "\f256";
}
.fa-hand-scissors-o:before {
  content: "\f257";
}
.fa-hand-lizard-o:before {
  content: "\f258";
}
.fa-hand-spock-o:before {
  content: "\f259";
}
.fa-hand-pointer-o:before {
  content: "\f25a";
}
.fa-hand-peace-o:before {
  content: "\f25b";
}
.fa-trademark:before {
  content: "\f25c";
}
.fa-registered:before {
  content: "\f25d";
}
.fa-creative-commons:before {
  content: "\f25e";
}
.fa-gg:before {
  content: "\f260";
}
.fa-gg-circle:before {
  content: "\f261";
}
.fa-tripadvisor:before {
  content: "\f262";
}
.fa-odnoklassniki:before {
  content: "\f263";
}
.fa-odnoklassniki-square:before {
  content: "\f264";
}
.fa-get-pocket:before {
  content: "\f265";
}
.fa-wikipedia-w:before {
  content: "\f266";
}
.fa-safari:before {
  content: "\f267";
}
.fa-chrome:before {
  content: "\f268";
}
.fa-firefox:before {
  content: "\f269";
}
.fa-opera:before {
  content: "\f26a";
}
.fa-internet-explorer:before {
  content: "\f26b";
}
.fa-tv:before,
.fa-television:before {
  content: "\f26c";
}
.fa-contao:before {
  content: "\f26d";
}
.fa-500px:before {
  content: "\f26e";
}
.fa-amazon:before {
  content: "\f270";
}
.fa-calendar-plus-o:before {
  content: "\f271";
}
.fa-calendar-minus-o:before {
  content: "\f272";
}
.fa-calendar-times-o:before {
  content: "\f273";
}
.fa-calendar-check-o:before {
  content: "\f274";
}
.fa-industry:before {
  content: "\f275";
}
.fa-map-pin:before {
  content: "\f276";
}
.fa-map-signs:before {
  content: "\f277";
}
.fa-map-o:before {
  content: "\f278";
}
.fa-map:before {
  content: "\f279";
}
.fa-commenting:before {
  content: "\f27a";
}
.fa-commenting-o:before {
  content: "\f27b";
}
.fa-houzz:before {
  content: "\f27c";
}
.fa-vimeo:before {
  content: "\f27d";
}
.fa-black-tie:before {
  content: "\f27e";
}
.fa-fonticons:before {
  content: "\f280";
}
.fa-reddit-alien:before {
  content: "\f281";
}
.fa-edge:before {
  content: "\f282";
}
.fa-credit-card-alt:before {
  content: "\f283";
}
.fa-codiepie:before {
  content: "\f284";
}
.fa-modx:before {
  content: "\f285";
}
.fa-fort-awesome:before {
  content: "\f286";
}
.fa-usb:before {
  content: "\f287";
}
.fa-product-hunt:before {
  content: "\f288";
}
.fa-mixcloud:before {
  content: "\f289";
}
.fa-scribd:before {
  content: "\f28a";
}
.fa-pause-circle:before {
  content: "\f28b";
}
.fa-pause-circle-o:before {
  content: "\f28c";
}
.fa-stop-circle:before {
  content: "\f28d";
}
.fa-stop-circle-o:before {
  content: "\f28e";
}
.fa-shopping-bag:before {
  content: "\f290";
}
.fa-shopping-basket:before {
  content: "\f291";
}
.fa-hashtag:before {
  content: "\f292";
}
.fa-bluetooth:before {
  content: "\f293";
}
.fa-bluetooth-b:before {
  content: "\f294";
}
.fa-percent:before {
  content: "\f295";
}
* {
  font-family: 'Clear Sans', sans-serif;
}
html,
body {
  margin: 0;
  padding: 0;
  height: 100%;
}
h1,
h2 {
  font-weight: 300;
  color: #609301;
}
h1 {
  margin: 10px 0;
}
h3 {
  font-weight: 400;
}
a {
  text-decoration: none;
}
button {
  border: none;
  /* Remove default border */
}
ul {
  list-style: none;
  margin: 0;
  padding: 0;
}
hr {
  border: none;
  border-bottom: 1px #ddd solid;
}
textarea {
  max-width: 94%;
}
.external-link-image {
  display: inline-block;
  margin-left: 8px;
  margin-right: 8px;
  height: 16px;
  width: 16px;
  background: url('../img/external-link-hover.png');
  background-size: 16px;
}
@media only screen and (-webkit-min-device-pixel-ratio: 1.25), only screen and (min-resolution: 192dpi), only screen and (min-resolution: 1.25dppx) {
  .external-link-image {
    background-image: url('../img/external-link-hover_2x.png');
  }
}
@media only screen and (-webkit-min-device-pixel-ratio: 1.25), only screen and (min-resolution: 288dpi), only screen and (min-resolution: 2.25dppx) {
  .external-link-image {
    background-image: url('../img/external-link-hover_3x.png');
  }
}
a .external-link-image {
  background: url('../img/external-link.png');
  background-size: 16px;
}
@media only screen and (-webkit-min-device-pixel-ratio: 1.25), only screen and (min-resolution: 192dpi), only screen and (min-resolution: 1.25dppx) {
  a .external-link-image {
    background-image: url('../img/external-link_2x.png');
  }
}
@media only screen and (-webkit-min-device-pixel-ratio: 2.25), only screen and (min-resolution: 288dpi), only screen and (min-resolution: 2.25dppx) {
  a .external-link-image {
    background-image: url('../img/external-link_3x.png');
  }
}
.header a:hover .external-link-image {
  background: url('../img/external-link-hover.png');
  background-size: 16px;
}
@media only screen and (-webkit-min-device-pixel-ratio: 1.25), only screen and (min-resolution: 192dpi), only screen and (min-resolution: 1.25dppx) {
  .header a:hover .external-link-image {
    background-image: url('../img/external-link-hover_2x.png');
  }
}
@media only screen and (-webkit-min-device-pixel-ratio: 2.25), only screen and (min-resolution: 288dpi), only screen and (min-resolution: 2.25dppx) {
  .header a:hover .external-link-image {
    background-image: url('../img/external-link-hover_3x.png');
  }
}
.button {
  display: block;
  background: #2A89C0;
  color: white !important;
  padding: 5px 15px;
  float: right;
  margin-left: 10px;
  cursor: pointer;
  width: auto;
  border: none;
  font-family: 'Clear Sans', sans-serif;
  font-size: 16px;
  font-weight: 300;
  border-radius: 0;
}
.button:hover {
  background: #216b96;
}
.step3 source-folder-picker,
#folder_path_picker,
#restore_file_picker {
  display: block;
  border: 1px solid lightgray;
  padding: 2px;
  height: 100%;
  overflow: scroll;
  box-sizing: border-box;
}
.not-clickable {
  cursor: default !important;
}
.not-clickable > a,
.not-clickable span,
.not-clickable div {
  cursor: default !important;
}
.ui-match {
  font-weight: bold;
  color: darkgreen;
}
wait-area {
  min-width: 350px;
  text-align: center;
  display: block;
}
.prewrapped-text {
  white-space: pre-wrap;
}
.exceptiontext {
  background-color: lightgray;
  color: black;
}
.backup-result {
  width: 90%;
  display: grid;
  grid-template-columns: 50% 50%;
  grid-auto-rows: minmax(50px, auto);
  margin: 0 auto;
}
.backup-result div .horizontal-rule {
  width: 100%;
  border-bottom: 1px solid #d8d8d8;
  margin: 5px 0 5px 0;
}
.backup-result .box {
  margin: 10px;
  margin-bottom: 0px;
}
.backup-result .title {
  color: #3f6001;
  font-weight: bold;
  font-size: 30px;
}
.backup-result .item {
  display: block;
}
.backup-result .item .key {
  color: #609301;
  font-weight: bold;
}
.backup-result .item .value {
  color: #B0B0B0;
}
.backup-result .item .expanded {
  padding: 0 10px 0 18px;
  margin-bottom: 10px;
}
.backup-result .one {
  border-right: 1px solid #d8d8d8;
  grid-column: 1;
  grid-row: 1;
}
.backup-result .two {
  grid-column: 2;
  grid-row: 1;
}
.backup-result .wide {
  grid-column: span 2;
  border-top: 1px solid #d8d8d8;
  padding-top: 10px;
}
.backup-result .three {
  grid-row: 2;
}
.backup-result .four {
  grid-row: 3;
  margin-bottom: 10px;
}
.backup-result .four .log-expand-copy {
  display: flex;
  margin-bottom: 6px;
}
.backup-result .four .log-expand-copy a {
  margin-left: auto;
}
.backup-result .four textarea {
  width: 100%;
  max-width: 99%;
  min-height: 420px;
  padding: 8px 6px;
  white-space: pre;
}
.success-color {
  color: #339900;
}
.error-color {
  color: #cc0000;
}
.warning-color {
  color: #ffcc00;
}
.fatal-color {
  color: #990000;
}
ul.tabs {
  margin-bottom: 10px;
}
ul.tabs > li {
  display: inline;
  margin-right: 10px;
  border: 1px solid #2A89C0;
  padding: 5px;
}
ul.tabs > li.active {
  background-color: #2A89C0;
  color: white;
}
ul.tabs > li.active > a {
  background-color: #2A89C0;
  color: white;
}
ul.tabs > li.active.disabled {
  border: 1px solid lightgray;
  background-color: lightgray;
  color: grey;
  cursor: default;
}
ul.tabs > li.active.disabled > a {
  background-color: lightgray;
  color: grey;
  cursor: default;
}
.licenses > ul {
  list-style: initial;
  margin: 10px;
  margin-left: 20px;
}
.licenses li {
  margin-bottom: 10px;
}
.licenses a.itemlink {
  font-weight: bold;
}
.logpage ul.entries {
  list-style: initial;
  margin: 10px;
  margin-left: 20px;
}
.logpage .entries div.entryline.clickable {
  cursor: pointer;
}
.logpage .entries.livedata li.expanded {
  height: auto;
}
.logpage .button {
  text-align: center;
  margin-right: 10px;
  border: 1px solid #2A89C0;
  padding: 5px;
  background-color: #2A89C0;
  color: white;
  cursor: pointer;
}
.exportpage .checkbox input {
  width: auto;
  margin-top: 10px;
}
.exportpage .commandline div {
  background-color: lightgray;
  color: black;
}
.themelink {
  margin-left: 20px;
}
ul.notification {
  position: fixed;
  bottom: 0px;
  left: 0px;
  right: 0px;
  margin: auto;
  width: 480px;
}
.notification .title {
  border: 1px solid #2A89C0;
  background-color: #2A89C0;
  border-top-left-radius: 5px;
  border-top-right-radius: 5px;
  border-bottom-left-radius: 0px;
  border-bottom-right-radius: 0px;
  padding: 2px;
  padding-left: 5px;
  padding-right: 5px;
  font-weight: bold;
  color: lightgray;
  width: 100%;
  text-align: center;
  clear: both;
}
.notification .content {
  background-color: white;
  border: 1px solid #2A89C0;
  border-top-left-radius: 0px;
  border-top-right-radius: 0px;
  border-bottom-left-radius: 5px;
  border-bottom-right-radius: 5px;
  padding: 2px;
  padding-left: 5px;
  padding-right: 5px;
  width: 100%;
}
.notification .message {
  width: 100%;
  color: black;
}
.notification .button {
  padding: 2px 10px;
  margin-top: 6px;
}
.notification .clear {
  clear: right;
  height: 1px;
}
.notification .error .title {
  border-color: red;
  background-color: red;
}
.notification .error .content {
  border-color: red;
}
.notification .error .button {
  border-color: red;
  background-color: red;
}
.notification .warning .title {
  background-color: orange;
  border-color: orange;
}
.notification .warning .button {
  background-color: orange;
  border-color: orange;
}
.notification .warning .content {
  border-color: orange;
}
.filepicker {
  height: 200px;
}
.resizable {
  margin-bottom: 6px;
  max-width: 100%;
}
.advanced-toggle {
  float: right;
  margin-right: 25px;
  line-height: 37px;
}
.advancedoptions li {
  clear: both;
  margin-bottom: 10px;
  padding: 10px 0;
  border-top: 1px lightgray solid;
}
.advancedentry {
  /* Anchor link to remove an option */
}
.advancedentry .multiple {
  display: inline;
}
.advancedentry .shortname {
  font-weight: bold;
}
.advancedentry input[type="text"] {
  width: 300px;
}
.advancedentry select {
  width: 300px;
}
.advancedentry input[type="checkbox"] {
  margin-top: 13px;
  width: auto;
}
.advancedentry .delete-item {
  display: block;
  background: #2A89C0;
  color: white !important;
  padding: 5px 15px;
  float: right;
  margin-left: 10px;
  cursor: pointer;
  width: auto;
  border: none;
  font-family: 'Clear Sans', sans-serif;
  font-size: 16px;
  font-weight: 300;
  border-radius: 0;
}
.advancedentry .longdescription {
  --margin-block: 10px;
  /* Magic number */
  margin-top: var(--margin-block);
  margin-left: 190px;
  clear: both;
  font-style: italic;
  white-space: pre-wrap;
}
.advancedentry .longdescription .longdescription__item {
  margin-block: 0 var(--margin-block);
}
.advancedentry .longdescription .longdescription__default {
  margin-block: var(--margin-block) 0;
}
.settings div.sublabel {
  clear: both;
  padding: 0 31px;
  font-style: italic;
}
.logo img.mainlogo {
  height: 64px;
  width: 64px;
  float: left;
  padding-right: 8px;
  padding-top: 2px;
}
.logo div.logotext {
  float: left;
}
.logo a {
  float: left;
  display: block;
  line-height: normal;
}
.logo div.build-suffix {
  clear: both;
  display: inline;
  float: left;
  font-size: 16px;
  line-height: 16px;
}
.logo div.powered-by {
  font-size: 16px;
  margin: 0px;
  line-height: 16px;
  float: left;
  padding: 0px;
  margin-left: 5px;
}
.note p {
  /* Override default block margin */
  margin-block: 0.5rem;
  /* Magic number */
}
.note p:first-child {
  margin-top: 0;
}
.note p:last-child {
  margin-bottom: 0;
}
.fixed-width-font {
  font-family: monospace;
}
.warning {
  margin: 10px;
  font-style: italic;
  color: #f49b42;
}
div.captcha .details {
  padding-top: 10px;
  margin-left: auto;
  margin-right: auto;
  width: 180px;
}
<<<<<<< HEAD
div.captcha .code {
  background: lightgray;
  color: black;
  font-family: monospace;
  font-size: xx-large;
  padding: 10px;
}
div.captcha .answer {
  margin-top: 16px;
}
=======
>>>>>>> dc14b2c2
.centered-text {
  text-align: center;
}
body {
  color: #B0B0B0;
}
body .container {
  min-height: 100%;
  position: relative;
}
body .container .header {
  line-height: 70px;
  background: #ededed;
  overflow: hidden;
  height: 70px;
  position: fixed;
  top: 0px;
  left: 0px;
  right: 0px;
  z-index: 100;
}
body .container .header a {
  color: #2A89C0;
}
body .container .header a:hover,
body .container .header a.active {
  color: #707070;
}
body .container .header button {
  width: 26px;
  height: 26px;
  background-size: 26px;
  cursor: pointer;
}
body .container .header .logo {
  font-size: 30px;
  font-weight: 700;
  float: left;
  padding-left: 40px;
}
body .container .header .statepadding {
  padding-right: 90px;
  margin-left: 320px;
}
body .container .header .state {
  float: left;
  color: #3f6001;
  width: 595px;
  padding: 13px 15px;
  margin: 10px 20px;
  border: 1px #3f6001 solid;
  font-weight: 300;
  font-size: 18px;
  overflow: hidden;
  line-height: normal;
  display: inline-block;
  background-color: white;
  text-overflow: ellipsis;
  position: relative;
  height: 25px;
}
body .container .header .state strong {
  display: inline;
  margin-right: 10px;
}
body .container .header .state span {
  display: inline;
}
body .container .header .state .button {
  position: static;
  margin-top: 70px;
}
body .container .header .state .content {
  position: relative;
  z-index: 10;
  margin-right: 40px;
  display: block;
  text-overflow: ellipsis;
  overflow: hidden;
  white-space: nowrap;
}
body .container .header .state .buttons {
  position: absolute;
  right: 0px;
  top: 0px;
  bottom: 0px;
  width: 26px;
  margin: 13px 15px;
}
body .container .header .state .buttons button {
  display: block;
}
body .container .header .state .buttons .stop {
  background: url('../img/progress-stop.png');
<<<<<<< HEAD
=======
  background-size: 100%;
>>>>>>> dc14b2c2
  z-index: 10;
  position: relative;
}
@media only screen and (-webkit-min-device-pixel-ratio: 1.25), only screen and (min-resolution: 192dpi), only screen and (min-resolution: 1.25dppx) {
  body .container .header .state .buttons .stop {
    background-image: url('../img/progress-stop_2x.png');
  }
}
@media only screen and (-webkit-min-device-pixel-ratio: 2.25), only screen and (min-resolution: 288dpi), only screen and (min-resolution: 2.25dppx) {
  body .container .header .state .buttons .stop {
    background-image: url('../img/progress-stop_3x.png');
  }
}
body .container .header .state .buttons .resume {
  background: url('../img/progress-resume.png');
<<<<<<< HEAD
=======
  background-size: 100%;
>>>>>>> dc14b2c2
}
@media only screen and (-webkit-min-device-pixel-ratio: 1.25), only screen and (min-resolution: 192dpi), only screen and (min-resolution: 1.25dppx) {
  body .container .header .state .buttons .resume {
    background-image: url('../img/progress-resume_2x.png');
  }
}
@media only screen and (-webkit-min-device-pixel-ratio: 2.25), only screen and (min-resolution: 288dpi), only screen and (min-resolution: 2.25dppx) {
  body .container .header .state .buttons .resume {
    background-image: url('../img/progress-resume_3x.png');
  }
}
body .container .header .state .progress-bar {
  position: absolute;
  top: 0px;
  bottom: 0px;
  left: 0px;
  background: rgba(96, 147, 1, 0.25);
  z-index: 5;
}
body .container .header .state .task-name {
  overflow: hidden;
  text-overflow: ellipsis;
  cursor: help;
}
body .container .header .state .task-state-info {
  display: flex;
}
body .container .header .action-icons {
  display: inline-block;
  line-height: normal;
  margin: 10px 0px;
  padding: 13px 0px;
  float: left;
}
body .container .header .action-icons-small {
  display: none;
  float: right;
  margin-top: 21px;
  line-height: normal;
}
body .container .header .action-icons > button,
body .container .header .action-icons-small > button {
  display: inline-block;
}
body .container .header .action-icons > .pause,
body .container .header .action-icons-small > .pause {
  background: url('../img/pause.png');
<<<<<<< HEAD
=======
  background-size: 100%;
>>>>>>> dc14b2c2
}
@media only screen and (-webkit-min-device-pixel-ratio: 1.25), only screen and (min-resolution: 192dpi), only screen and (min-resolution: 1.25dppx) {
  body .container .header .action-icons > .pause,
  body .container .header .action-icons-small > .pause {
    background-image: url('../img/pause_2x.png');
  }
}
@media only screen and (-webkit-min-device-pixel-ratio: 2.25), only screen and (min-resolution: 288dpi), only screen and (min-resolution: 2.25dppx) {
  body .container .header .action-icons > .pause,
  body .container .header .action-icons-small > .pause {
    background-image: url('../img/pause_3x.png');
  }
}
body .container .header .action-icons > .pause.active,
body .container .header .action-icons-small > .pause.active {
  background: url('../img/resume.png');
<<<<<<< HEAD
=======
  background-size: 100%;
>>>>>>> dc14b2c2
}
@media only screen and (-webkit-min-device-pixel-ratio: 1.25), only screen and (min-resolution: 192dpi), only screen and (min-resolution: 1.25dppx) {
  body .container .header .action-icons > .pause.active,
  body .container .header .action-icons-small > .pause.active {
    background-image: url('../img/resume_2x.png');
  }
}
@media only screen and (-webkit-min-device-pixel-ratio: 2.25), only screen and (min-resolution: 288dpi), only screen and (min-resolution: 2.25dppx) {
  body .container .header .action-icons > .pause.active,
  body .container .header .action-icons-small > .pause.active {
    background-image: url('../img/resume_3x.png');
  }
}
body .container .header .action-icons > .throttle,
body .container .header .action-icons-small > .throttle {
  background: url('../img/throttle.png');
<<<<<<< HEAD
=======
  background-size: 100%;
>>>>>>> dc14b2c2
}
@media only screen and (-webkit-min-device-pixel-ratio: 1.25), only screen and (min-resolution: 192dpi), only screen and (min-resolution: 1.25dppx) {
  body .container .header .action-icons > .throttle,
  body .container .header .action-icons-small > .throttle {
    background-image: url('../img/throttle_2x.png');
  }
}
@media only screen and (-webkit-min-device-pixel-ratio: 2.25), only screen and (min-resolution: 288dpi), only screen and (min-resolution: 2.25dppx) {
  body .container .header .action-icons > .throttle,
  body .container .header .action-icons-small > .throttle {
    background-image: url('../img/throttle_3x.png');
  }
}
body .container .header .action-icons > .throttle.inactive,
body .container .header .action-icons-small > .throttle.inactive {
  opacity: 0.5;
}
body .container .header .about-header {
  float: right;
  padding-right: 20px;
  overflow: hidden;
}
body .container .header .about-header ul {
  overflow: hidden;
  list-style: none;
}
body .container .header .about-header ul li {
  float: right;
  padding-right: 20px;
}
body .container .body {
  width: 100%;
  overflow: hidden;
  min-height: 500px;
  padding-top: 120px;
  padding-bottom: 70px;
}
body .container .body a {
  color: #2A89C0;
}
body .container .body .mainmenu {
  width: 260px;
  padding-left: 40px;
  float: left;
  position: fixed;
}
body .container .body .mainmenu > ul > li {
  position: relative;
}
body .container .body .mainmenu > ul > li > a {
  font-size: 22px;
  font-weight: 300;
  padding: 5px 10px 5px 55px;
  display: block;
}
body .container .body .mainmenu > ul > li > a:hover {
  color: white;
}
body .container .body .mainmenu > ul > li > a.active {
  color: white;
}
body .container .body .mainmenu > ul > li > a.add {
  background: url('../img/mainmenu/add.png') no-repeat 8px 7px;
  background-size: 27px 26px;
}
@media only screen and (-webkit-min-device-pixel-ratio: 1.25), only screen and (min-resolution: 192dpi), only screen and (min-resolution: 1.25dppx) {
  body .container .body .mainmenu > ul > li > a.add {
    background-image: url('../img/mainmenu/add_2x.png');
  }
}
@media only screen and (-webkit-min-device-pixel-ratio: 2.25), only screen and (min-resolution: 288dpi), only screen and (min-resolution: 2.25dppx) {
  body .container .body .mainmenu > ul > li > a.add {
    background-image: url('../img/mainmenu/add_3x.png');
  }
}
body .container .body .mainmenu > ul > li > a.restore {
  background: url('../img/mainmenu/restore.png') no-repeat 8px 7px;
  background-size: 27px 26px;
}
@media only screen and (-webkit-min-device-pixel-ratio: 1.25), only screen and (min-resolution: 192dpi), only screen and (min-resolution: 1.25dppx) {
  body .container .body .mainmenu > ul > li > a.restore {
    background-image: url('../img/mainmenu/restore_2x.png');
  }
}
@media only screen and (-webkit-min-device-pixel-ratio: 2.25), only screen and (min-resolution: 288dpi), only screen and (min-resolution: 2.25dppx) {
  body .container .body .mainmenu > ul > li > a.restore {
    background-image: url('../img/mainmenu/restore_3x.png');
  }
}
body .container .body .mainmenu > ul > li > a.resume {
  background: url('../img/mainmenu/resume.png') no-repeat 8px 7px;
  background-size: 27px 26px;
}
@media only screen and (-webkit-min-device-pixel-ratio: 1.25), only screen and (min-resolution: 192dpi), only screen and (min-resolution: 1.25dppx) {
  body .container .body .mainmenu > ul > li > a.resume {
    background-image: url('../img/mainmenu/resume_2x.png');
  }
}
@media only screen and (-webkit-min-device-pixel-ratio: 2.25), only screen and (min-resolution: 288dpi), only screen and (min-resolution: 2.25dppx) {
  body .container .body .mainmenu > ul > li > a.resume {
    background-image: url('../img/mainmenu/resume_3x.png');
  }
}
body .container .body .mainmenu > ul > li > a.settings {
  background: url('../img/mainmenu/settings.png') no-repeat 8px 7px;
  background-size: 27px 26px;
}
@media only screen and (-webkit-min-device-pixel-ratio: 1.25), only screen and (min-resolution: 192dpi), only screen and (min-resolution: 1.25dppx) {
  body .container .body .mainmenu > ul > li > a.settings {
    background-image: url('../img/mainmenu/settings_2x.png');
  }
}
@media only screen and (-webkit-min-device-pixel-ratio: 2.25), only screen and (min-resolution: 288dpi), only screen and (min-resolution: 2.25dppx) {
  body .container .body .mainmenu > ul > li > a.settings {
    background-image: url('../img/mainmenu/settings_3x.png');
  }
}
body .container .body .mainmenu > ul > li > a.logout {
  background: url('../img/mainmenu/logout.png') no-repeat 8px 7px;
  background-size: 27px 26px;
}
@media only screen and (-webkit-min-device-pixel-ratio: 1.25), only screen and (min-resolution: 192dpi), only screen and (min-resolution: 1.25dppx) {
  body .container .body .mainmenu > ul > li > a.logout {
    background-image: url('../img/mainmenu/logout_2x.png');
  }
}
@media only screen and (-webkit-min-device-pixel-ratio: 2.25), only screen and (min-resolution: 288dpi), only screen and (min-resolution: 2.25dppx) {
  body .container .body .mainmenu > ul > li > a.logout {
    background-image: url('../img/mainmenu/logout_3x.png');
  }
}
body .container .body .mainmenu > ul > li > a.home {
  background: url('../img/mainmenu/home.png') no-repeat 8px 7px;
  background-size: 27px 26px;
}
@media only screen and (-webkit-min-device-pixel-ratio: 1.25), only screen and (min-resolution: 192dpi), only screen and (min-resolution: 1.25dppx) {
  body .container .body .mainmenu > ul > li > a.home {
    background-image: url('../img/mainmenu/home_2x.png');
  }
}
@media only screen and (-webkit-min-device-pixel-ratio: 2.25), only screen and (min-resolution: 288dpi), only screen and (min-resolution: 2.25dppx) {
  body .container .body .mainmenu > ul > li > a.home {
    background-image: url('../img/mainmenu/home_3x.png');
  }
}
body .container .body .mainmenu > ul > li > a.about {
  background: url('../img/mainmenu/about.png') no-repeat 8px 7px;
  background-size: 27px 26px;
}
@media only screen and (-webkit-min-device-pixel-ratio: 1.25), only screen and (min-resolution: 192dpi), only screen and (min-resolution: 1.25dppx) {
  body .container .body .mainmenu > ul > li > a.about {
    background-image: url('../img/mainmenu/about_2x.png');
  }
}
@media only screen and (-webkit-min-device-pixel-ratio: 2.25), only screen and (min-resolution: 288dpi), only screen and (min-resolution: 2.25dppx) {
  body .container .body .mainmenu > ul > li > a.about {
    background-image: url('../img/mainmenu/about_3x.png');
  }
}
body .container .body .mainmenu > ul > li > a.home.active {
  background: #5bacdb url('../img/mainmenu/over/home.png') no-repeat 8px 7px;
  background-size: 27px 26px;
}
@media only screen and (-webkit-min-device-pixel-ratio: 1.25), only screen and (min-resolution: 192dpi), only screen and (min-resolution: 1.25dppx) {
  body .container .body .mainmenu > ul > li > a.home.active {
    background-image: url('../img/mainmenu/over/home_2x.png');
  }
}
@media only screen and (-webkit-min-device-pixel-ratio: 2.25), only screen and (min-resolution: 288dpi), only screen and (min-resolution: 2.25dppx) {
  body .container .body .mainmenu > ul > li > a.home.active {
    background-image: url('../img/mainmenu/over/home_3x.png');
  }
}
body .container .body .mainmenu > ul > li > a.add.active {
  background: #5bacdb url('../img/mainmenu/over/add.png') no-repeat 8px 7px;
  background-size: 27px 26px;
}
@media only screen and (-webkit-min-device-pixel-ratio: 1.25), only screen and (min-resolution: 192dpi), only screen and (min-resolution: 1.25dppx) {
  body .container .body .mainmenu > ul > li > a.add.active {
    background-image: url('../img/mainmenu/over/add_2x.png');
  }
}
@media only screen and (-webkit-min-device-pixel-ratio: 2.25), only screen and (min-resolution: 288dpi), only screen and (min-resolution: 2.25dppx) {
  body .container .body .mainmenu > ul > li > a.add.active {
    background-image: url('../img/mainmenu/over/add_3x.png');
  }
}
body .container .body .mainmenu > ul > li > a.restore.active {
  background: #5bacdb url('../img/mainmenu/over/restore.png') no-repeat 8px 7px;
  background-size: 27px 26px;
}
@media only screen and (-webkit-min-device-pixel-ratio: 1.25), only screen and (min-resolution: 192dpi), only screen and (min-resolution: 1.25dppx) {
  body .container .body .mainmenu > ul > li > a.restore.active {
    background-image: url('../img/mainmenu/over/restore_2x.png');
  }
}
@media only screen and (-webkit-min-device-pixel-ratio: 2.25), only screen and (min-resolution: 288dpi), only screen and (min-resolution: 2.25dppx) {
  body .container .body .mainmenu > ul > li > a.restore.active {
    background-image: url('../img/mainmenu/over/restore_3x.png');
  }
}
body .container .body .mainmenu > ul > li > a.resume.active {
  background: #5bacdb url('../img/mainmenu/over/resume.png') no-repeat 8px 7px;
  background-size: 27px 26px;
}
@media only screen and (-webkit-min-device-pixel-ratio: 1.25), only screen and (min-resolution: 192dpi), only screen and (min-resolution: 1.25dppx) {
  body .container .body .mainmenu > ul > li > a.resume.active {
    background-image: url('../img/mainmenu/over/resume_2x.png');
  }
}
@media only screen and (-webkit-min-device-pixel-ratio: 2.25), only screen and (min-resolution: 288dpi), only screen and (min-resolution: 2.25dppx) {
  body .container .body .mainmenu > ul > li > a.resume.active {
    background-image: url('../img/mainmenu/over/resume_3x.png');
  }
}
body .container .body .mainmenu > ul > li > a.settings.active {
  background: #5bacdb url('../img/mainmenu/over/settings.png') no-repeat 8px 7px;
  background-size: 27px 26px;
}
@media only screen and (-webkit-min-device-pixel-ratio: 1.25), only screen and (min-resolution: 192dpi), only screen and (min-resolution: 1.25dppx) {
  body .container .body .mainmenu > ul > li > a.settings.active {
    background-image: url('../img/mainmenu/over/settings_2x.png');
  }
}
@media only screen and (-webkit-min-device-pixel-ratio: 2.25), only screen and (min-resolution: 288dpi), only screen and (min-resolution: 2.25dppx) {
  body .container .body .mainmenu > ul > li > a.settings.active {
    background-image: url('../img/mainmenu/over/settings_3x.png');
  }
}
body .container .body .mainmenu > ul > li > a.about.active {
  background: #5bacdb url('../img/mainmenu/over/about.png') no-repeat 8px 7px;
  background-size: 27px 26px;
}
@media only screen and (-webkit-min-device-pixel-ratio: 1.25), only screen and (min-resolution: 192dpi), only screen and (min-resolution: 1.25dppx) {
  body .container .body .mainmenu > ul > li > a.about.active {
    background-image: url('../img/mainmenu/over/about_2x.png');
  }
}
@media only screen and (-webkit-min-device-pixel-ratio: 2.25), only screen and (min-resolution: 288dpi), only screen and (min-resolution: 2.25dppx) {
  body .container .body .mainmenu > ul > li > a.about.active {
    background-image: url('../img/mainmenu/over/about_3x.png');
  }
}
body .container .body .mainmenu > ul > li > a.add:hover {
  background: #2A89C0 url('../img/mainmenu/over/add.png') no-repeat 8px 7px;
  background-size: 27px 26px;
}
@media only screen and (-webkit-min-device-pixel-ratio: 1.25), only screen and (min-resolution: 192dpi), only screen and (min-resolution: 1.25dppx) {
  body .container .body .mainmenu > ul > li > a.add:hover {
    background-image: url('../img/mainmenu/over/add_2x.png');
  }
}
@media only screen and (-webkit-min-device-pixel-ratio: 2.25), only screen and (min-resolution: 288dpi), only screen and (min-resolution: 2.25dppx) {
  body .container .body .mainmenu > ul > li > a.add:hover {
    background-image: url('../img/mainmenu/over/add_3x.png');
  }
}
body .container .body .mainmenu > ul > li > a.restore:hover {
  background: #2A89C0 url('../img/mainmenu/over/restore.png') no-repeat 8px 7px;
  background-size: 27px 26px;
}
@media only screen and (-webkit-min-device-pixel-ratio: 1.25), only screen and (min-resolution: 192dpi), only screen and (min-resolution: 1.25dppx) {
  body .container .body .mainmenu > ul > li > a.restore:hover {
    background-image: url('../img/mainmenu/over/restore_2x.png');
  }
}
@media only screen and (-webkit-min-device-pixel-ratio: 2.25), only screen and (min-resolution: 288dpi), only screen and (min-resolution: 2.25dppx) {
  body .container .body .mainmenu > ul > li > a.restore:hover {
    background-image: url('../img/mainmenu/over/restore_3x.png');
  }
}
body .container .body .mainmenu > ul > li > a.resume:hover {
  background: #2A89C0 url('../img/mainmenu/over/resume.png') no-repeat 8px 7px;
  background-size: 27px 26px;
}
@media only screen and (-webkit-min-device-pixel-ratio: 1.25), only screen and (min-resolution: 192dpi), only screen and (min-resolution: 1.25dppx) {
  body .container .body .mainmenu > ul > li > a.resume:hover {
    background-image: url('../img/mainmenu/over/resume_2x.png');
  }
}
@media only screen and (-webkit-min-device-pixel-ratio: 2.25), only screen and (min-resolution: 288dpi), only screen and (min-resolution: 2.25dppx) {
  body .container .body .mainmenu > ul > li > a.resume:hover {
    background-image: url('../img/mainmenu/over/resume_3x.png');
  }
}
body .container .body .mainmenu > ul > li > a.settings:hover {
  background: #2A89C0 url('../img/mainmenu/over/settings.png') no-repeat 8px 7px;
  background-size: 27px 26px;
}
@media only screen and (-webkit-min-device-pixel-ratio: 1.25), only screen and (min-resolution: 192dpi), only screen and (min-resolution: 1.25dppx) {
  body .container .body .mainmenu > ul > li > a.settings:hover {
    background-image: url('../img/mainmenu/over/settings_2x.png');
  }
}
@media only screen and (-webkit-min-device-pixel-ratio: 2.25), only screen and (min-resolution: 288dpi), only screen and (min-resolution: 2.25dppx) {
  body .container .body .mainmenu > ul > li > a.settings:hover {
    background-image: url('../img/mainmenu/over/settings_3x.png');
  }
}
body .container .body .mainmenu > ul > li > a.logout:hover {
  background: #2A89C0 url('../img/mainmenu/over/logout.png') no-repeat 8px 7px;
  background-size: 27px 26px;
}
@media only screen and (-webkit-min-device-pixel-ratio: 1.25), only screen and (min-resolution: 192dpi), only screen and (min-resolution: 1.25dppx) {
  body .container .body .mainmenu > ul > li > a.logout:hover {
    background-image: url('../img/mainmenu/over/logout_2x.png');
  }
}
@media only screen and (-webkit-min-device-pixel-ratio: 2.25), only screen and (min-resolution: 288dpi), only screen and (min-resolution: 2.25dppx) {
  body .container .body .mainmenu > ul > li > a.logout:hover {
    background-image: url('../img/mainmenu/over/logout_3x.png');
  }
}
body .container .body .mainmenu > ul > li > a.home:hover {
  background: #2A89C0 url('../img/mainmenu/over/home.png') no-repeat 8px 7px;
  background-size: 27px 26px;
}
@media only screen and (-webkit-min-device-pixel-ratio: 1.25), only screen and (min-resolution: 192dpi), only screen and (min-resolution: 1.25dppx) {
  body .container .body .mainmenu > ul > li > a.home:hover {
    background-image: url('../img/mainmenu/over/home_2x.png');
  }
}
@media only screen and (-webkit-min-device-pixel-ratio: 2.25), only screen and (min-resolution: 288dpi), only screen and (min-resolution: 2.25dppx) {
  body .container .body .mainmenu > ul > li > a.home:hover {
    background-image: url('../img/mainmenu/over/home_3x.png');
  }
}
body .container .body .mainmenu > ul > li > a.about:hover {
  background: #2A89C0 url('../img/mainmenu/over/about.png') no-repeat 8px 7px;
  background-size: 27px 26px;
}
@media only screen and (-webkit-min-device-pixel-ratio: 1.25), only screen and (min-resolution: 192dpi), only screen and (min-resolution: 1.25dppx) {
  body .container .body .mainmenu > ul > li > a.about:hover {
    background-image: url('../img/mainmenu/over/about_2x.png');
  }
}
@media only screen and (-webkit-min-device-pixel-ratio: 2.25), only screen and (min-resolution: 288dpi), only screen and (min-resolution: 2.25dppx) {
  body .container .body .mainmenu > ul > li > a.about:hover {
    background-image: url('../img/mainmenu/over/about_3x.png');
  }
}
body .container .body .mainmenu > ul li.hr-top {
  padding-top: 25px;
  margin-top: 25px;
  border-top: 1px #ededed solid;
}
body .container .body div.contextmenu_container {
  position: relative;
}
body .container .body .contextmenu {
  display: none;
  position: absolute;
  background: white;
  border: 1px #ededed solid;
  box-shadow: 0 4px 8px rgba(0, 0, 0, 0.3);
  z-index: 200;
  padding: 5px;
}
body .container .body .contextmenu li a {
  color: #2A89C0;
  font-size: 15px;
  font-weight: 400;
  padding: 0;
  display: block;
  min-width: 200px;
  padding: 4px 10px;
  white-space: nowrap;
  padding-left: 45px;
  overflow: hidden;
  text-overflow: ellipsis;
}
body .container .body .contextmenu li a:hover {
  background: #2A89C0;
  color: white;
}
body .container .body .contextmenu.open {
  display: block;
}
body .container .body .content {
  float: left;
  padding-left: 350px;
  padding-bottom: 50px;
  max-width: 70%;
}
body .container .body .content ul.tabs > li {
  display: inline-block;
}
body .container .body .content .tasks .tasklist .task {
  border-top: 1px solid #eee;
  padding-top: 20px;
  margin-bottom: 25px;
}
body .container .body .content .tasks .tasklist .task:last-child {
  border-bottom: 1px solid #eee;
  padding-bottom: 20px;
}
body .container .body .content .tasks .tasklist .task:first-child {
  padding-top: 0px;
  border-top: 0px none;
}
body .container .body .content .tasks .tasklist .progress-small {
  text-align: center;
  height: 18px;
  background: rgba(164, 209, 235, 0.5);
}
body .container .body .content .tasks .tasklist .progress-small-bg {
  border: 1px #65b1dd solid;
  width: 200px;
}
body .container .body .content .tasks .tasklist a {
  font-size: 30px;
  font-weight: 300;
  display: inline-block;
}
body .container .body .content .tasks .tasklist a.action-link {
  font-size: 14px;
  background: none;
  padding-left: 0px;
}
body .container .body .content .tasks .tasklist dl {
  padding-left: 55px;
  overflow: hidden;
  font-size: 14px;
}
body .container .body .content .tasks .tasklist dl dt,
body .container .body .content .tasks .tasklist dl dd {
  display: block;
  float: left;
}
body .container .body .content .tasks .tasklist dl dt {
  clear: both;
  font-weight: 500;
  margin-bottom: 5px;
}
body .container .body .content .tasks .tasklist dl dd {
  margin-left: 10px;
}
body .container .body .content .tasks .tasklist dl.taskmenu p {
  display: inline;
  margin-right: 10px;
  color: #2A89C0;
  cursor: pointer;
}
body .container .body .content .tasks .tasklist dl.taskmenu dt {
  float: left;
  margin-right: 10px;
  margin-bottom: 0;
  padding: 5px 8px;
  color: #B0B0B0;
  cursor: pointer;
  clear: none;
}
body .container .body .content .tasks .tasklist dl.taskmenu dd {
  clear: both;
  float: none;
  padding-bottom: 8px;
  border-bottom: 1px #ddd solid;
  margin-bottom: 5px;
}
body .container .body .content div.add .steps,
body .container .body .content div.restore .steps {
  width: 100%;
  overflow: hidden;
}
body .container .body .content div.add .steps .step,
body .container .body .content div.restore .steps .step {
  float: left;
  background: url('../img/steps/line-out.png') no-repeat top left;
  background-size: 485px 24px;
  color: #c7e5f6;
}
@media only screen and (-webkit-min-device-pixel-ratio: 1.25), only screen and (min-resolution: 192dpi), only screen and (min-resolution: 1.25dppx) {
  body .container .body .content div.add .steps .step,
  body .container .body .content div.restore .steps .step {
    background-image: url('../img/steps/line-out_2x.png');
  }
}
@media only screen and (-webkit-min-device-pixel-ratio: 2.25), only screen and (min-resolution: 288dpi), only screen and (min-resolution: 2.25dppx) {
  body .container .body .content div.add .steps .step,
  body .container .body .content div.restore .steps .step {
    background-image: url('../img/steps/line-out_3x.png');
  }
}
body .container .body .content div.add .steps .step span,
body .container .body .content div.restore .steps .step span {
  display: block;
  border: 4px #c7e5f6 solid;
  background: white;
  border-radius: 50%;
  width: 35px;
  height: 35px;
  text-align: center;
  font-size: 22px;
  line-height: 35px;
  cursor: pointer;
}
body .container .body .content div.add .steps .step.active,
body .container .body .content div.restore .steps .step.active {
  color: #2A89C0;
}
body .container .body .content div.add .steps .step.active span,
body .container .body .content div.restore .steps .step.active span {
  border: 4px #2A89C0 solid;
  background: #2A89C0;
  color: white;
}
body .container .body .content div.add .steps .step.active h2,
body .container .body .content div.restore .steps .step.active h2 {
  color: #2A89C0;
}
body .container .body .content div.add .steps-legend,
body .container .body .content div.restore .steps-legend {
  overflow: hidden;
  padding-bottom: 50px;
  list-style: none;
  margin: 0;
}
body .container .body .content div.add .steps-legend li,
body .container .body .content div.restore .steps-legend li {
  color: #c7e5f6;
  font-size: 18px;
  text-align: center;
  float: left;
  padding-top: 10px;
  cursor: pointer;
}
body .container .body .content div.add .steps-legend li.active,
body .container .body .content div.restore .steps-legend li.active {
  color: #2A89C0;
}
body .container .body .content div.add .steps-boxes,
body .container .body .content div.restore .steps-boxes {
  padding-left: 40px;
}
body .container .body .content div.add .steps-boxes .step,
body .container .body .content div.restore .steps-boxes .step {
  display: none;
}
body .container .body .content div.add .steps-boxes .step.active,
body .container .body .content div.restore .steps-boxes .step.active {
  display: block;
}
body .container .body .content div.add .steps-boxes .box.browser .checklinks a,
body .container .body .content div.restore .steps-boxes .box.browser .checklinks a {
  float: left;
  margin-left: 20px;
  color: #B0B0B0;
}
body .container .body .content div.add .steps-boxes .box.browser .checklinks a i,
body .container .body .content div.restore .steps-boxes .box.browser .checklinks a i {
  border: 2px solid;
  border-color: #B0B0B0;
  border-radius: 2px;
  font-size: 18px;
  height: 18px;
  vertical-align: top;
  width: 18px;
}
body .container .body .content div.add .steps-boxes .box.browser .checklinks a.inactive,
body .container .body .content div.restore .steps-boxes .box.browser .checklinks a.inactive {
  color: #e3e3e3;
  cursor: default;
}
body .container .body .content div.add .steps-boxes .box.browser .checklinks a.inactive i,
body .container .body .content div.restore .steps-boxes .box.browser .checklinks a.inactive i {
  border-color: #e3e3e3;
}
body .container .body .content div.add .steps-boxes .box.browser .checklinks a:first-child,
body .container .body .content div.restore .steps-boxes .box.browser .checklinks a:first-child {
  margin-left: 0;
}
body .container .body .content div.add .steps-boxes .box.browser .input.overlayButton,
body .container .body .content div.restore .steps-boxes .box.browser .input.overlayButton {
  padding-top: 10px;
  max-width: 100%;
}
body .container .body .content div.add .steps-boxes .box.browser .input.overlayButton input#sourcePath,
body .container .body .content div.restore .steps-boxes .box.browser .input.overlayButton input#sourcePath {
  width: 100%;
  box-sizing: border-box;
  height: 37px;
}
body .container .body .content div.add .steps-boxes .box.browser .input.overlayButton a.button,
body .container .body .content div.restore .steps-boxes .box.browser .input.overlayButton a.button {
  top: 10px;
}
body .container .body .content div.add .steps-boxes .box.filters .input.link a,
body .container .body .content div.restore .steps-boxes .box.filters .input.link a {
  color: #B0B0B0;
}
body .container .body .content div.add .steps-boxes .box.filters .input.link a i,
body .container .body .content div.restore .steps-boxes .box.filters .input.link a i {
  border: 2px solid;
  border-color: #B0B0B0;
  border-radius: 2px;
  font-size: 18px;
  height: 18px;
  vertical-align: top;
  width: 18px;
}
body .container .body .content div.add .steps-boxes .box.filters ul#simplefilterlist,
body .container .body .content div.restore .steps-boxes .box.filters ul#simplefilterlist {
  overflow: hidden;
  padding-bottom: 15px;
}
body .container .body .content div.add .steps-boxes .box.filters ul#simplefilterlist li,
body .container .body .content div.restore .steps-boxes .box.filters ul#simplefilterlist li {
  overflow: hidden;
  clear: both;
  padding-bottom: 25px;
}
body .container .body .content div.add .steps-boxes .box.filters ul#simplefilterlist li select,
body .container .body .content div.restore .steps-boxes .box.filters ul#simplefilterlist li select {
  width: 200px;
  margin-right: 5px;
  height: 36px;
  line-height: 36px;
}
body .container .body .content div.add .steps-boxes .box.filters ul#simplefilterlist li input,
body .container .body .content div.restore .steps-boxes .box.filters ul#simplefilterlist li input {
  width: calc(100% - 280px);
  padding: 5px;
}
body .container .body .content div.add .steps-boxes .step1 li.strength.score-0,
body .container .body .content div.restore .steps-boxes .step1 li.strength.score-0 {
  color: #ff0000;
}
body .container .body .content div.add .steps-boxes .step1 li.strength.score-1,
body .container .body .content div.restore .steps-boxes .step1 li.strength.score-1 {
  color: #ff7700;
}
body .container .body .content div.add .steps-boxes .step1 li.strength.score-2,
body .container .body .content div.restore .steps-boxes .step1 li.strength.score-2 {
  color: #aaaa00;
}
body .container .body .content div.add .steps-boxes .step1 li.strength.score-3,
body .container .body .content div.restore .steps-boxes .step1 li.strength.score-3 {
  color: #007700;
}
body .container .body .content div.add .steps-boxes .step1 li.strength.score-4,
body .container .body .content div.restore .steps-boxes .step1 li.strength.score-4 {
  color: #427e27;
}
body .container .body .content div.add .steps-boxes .step1 li.strength.score-x,
body .container .body .content div.restore .steps-boxes .step1 li.strength.score-x {
  color: #ff0000;
}
body .container .body .content div.add .steps-boxes .step5 div.input.maxSize input.number,
body .container .body .content div.restore .steps-boxes .step5 div.input.maxSize input.number,
body .container .body .content div.add .steps-boxes .step5 div.input.keepBackups input.number,
body .container .body .content div.restore .steps-boxes .step5 div.input.keepBackups input.number {
  width: 60px;
}
body .container .body .content div.add .steps-boxes .step5 .hint,
body .container .body .content div.restore .steps-boxes .step5 .hint,
body .container .body .content div.add .steps-boxes .step5 .retention-options,
body .container .body .content div.restore .steps-boxes .step5 .retention-options {
  clear: both;
  margin-left: 190px;
  margin-top: 50px;
  font-style: italic;
}
body .container .body .content div.add .steps-boxes .step5 .retention-options input,
body .container .body .content div.restore .steps-boxes .step5 .retention-options input {
  margin-bottom: 10px;
}
body .container .body .content div.add .steps-boxes .step5 .advancedoptions,
body .container .body .content div.restore .steps-boxes .step5 .advancedoptions {
  padding-top: 15px;
  clear: both;
}
body .container .body .content div.add .steps-boxes .step5 .advancedoptions li,
body .container .body .content div.restore .steps-boxes .step5 .advancedoptions li {
  border-top: none;
}
body .container .body .content div.add .steps-boxes .step5 .advancedoptions li.advancedentry,
body .container .body .content div.restore .steps-boxes .step5 .advancedoptions li.advancedentry {
  border-bottom: 1px solid lightgray;
}
body .container .body .content div.add .steps-boxes .step5 .advancedoptions li:last-child,
body .container .body .content div.restore .steps-boxes .step5 .advancedoptions li:last-child {
  padding-top: 0;
}
body .container .body .content div.add .steps-boxes .step5 .advancedoptions li:last-child select,
body .container .body .content div.restore .steps-boxes .step5 .advancedoptions li:last-child select {
  max-width: 400px;
}
body .container .body .content div.add .steps-boxes .step5 .advancedoptions label,
body .container .body .content div.restore .steps-boxes .step5 .advancedoptions label {
  line-height: normal;
}
body .container .body .content div.add .steps-boxes .step5 .advancedoptions input,
body .container .body .content div.restore .steps-boxes .step5 .advancedoptions input,
body .container .body .content div.add .steps-boxes .step5 .advancedoptions select,
body .container .body .content div.restore .steps-boxes .step5 .advancedoptions select {
  width: auto;
  max-width: 100%;
  box-sizing: border-box;
}
body .container .body .content div.add .steps-boxes .step5 .advanced-toggle,
body .container .body .content div.restore .steps-boxes .step5 .advanced-toggle {
  color: #B0B0B0;
  line-height: normal;
  margin-top: 16px;
  clear: both;
  float: left;
}
body .container .body .content div.add .steps-boxes .step5 .advanced-toggle i.fa,
body .container .body .content div.restore .steps-boxes .step5 .advanced-toggle i.fa {
  border: 2px solid;
  border-color: #B0B0B0;
  border-radius: 2px;
  font-size: 18px;
  height: 18px;
  vertical-align: top;
  width: 18px;
}
body .container .body .content div.add .steps-boxes .step5 textarea,
body .container .body .content div.restore .steps-boxes .step5 textarea {
  box-sizing: border-box;
  clear: both;
  margin-top: 15px;
  width: 100%;
}
body .container .body .content div.add form,
body .container .body .content div.restore form {
  padding-bottom: 50px;
  overflow: hidden;
}
body .container .body .content div.add form .input.password .tools,
body .container .body .content div.restore form .input.password .tools {
  clear: both;
  padding-left: 190px;
  padding-top: 10px;
}
body .container .body .content div.add form .input.password .tools ul,
body .container .body .content div.restore form .input.password .tools ul {
  overflow: hidden;
}
body .container .body .content div.add form .input.password .tools ul li,
body .container .body .content div.restore form .input.password .tools ul li {
  float: left;
  padding-right: 7px;
}
body .container .body .content div.add form .input.password .tools ul li.strength.useless,
body .container .body .content div.restore form .input.password .tools ul li.strength.useless {
  color: red;
}
body .container .body .content div.add form .input.password .tools ul li.strength.average,
body .container .body .content div.restore form .input.password .tools ul li.strength.average {
  color: yellow;
}
body .container .body .content div.add form .input.password .tools ul li.strength.good,
body .container .body .content div.restore form .input.password .tools ul li.strength.good {
  color: #2A89C0;
}
body .container .body .content div.add form .input.multiple,
body .container .body .content div.restore form .input.multiple {
  /* TODO: investigate if this block can be merged with one on form.less */
}
body .container .body .content div.add form .input.multiple input,
body .container .body .content div.restore form .input.multiple input,
body .container .body .content div.add form .input.multiple select,
body .container .body .content div.restore form .input.multiple select {
  width: auto;
  margin-right: 5px;
}
body .container .body .content div.add form .input.multiple select,
body .container .body .content div.restore form .input.multiple select {
  --padding-block: 5px;
  padding: var(--padding-block) 12px;
  line-height: calc(var(--height) - calc(var(--padding-block) * 2));
}
body .container .body .content div.add form .input.overlayButton,
body .container .body .content div.restore form .input.overlayButton {
  overflow: hidden;
  position: relative;
  max-width: 446px;
}
body .container .body .content div.add form .input.overlayButton input,
body .container .body .content div.restore form .input.overlayButton input {
  width: 347px;
}
body .container .body .content div.add form .input.overlayButton a.button,
body .container .body .content div.restore form .input.overlayButton a.button {
  position: absolute;
  top: 0;
  right: 0;
  padding: 7px 12px 8px;
}
body .container .body .content div.add form .input.checkbox.multiple strong,
body .container .body .content div.restore form .input.checkbox.multiple strong {
  display: block;
  padding-bottom: 5px;
}
body .container .body .content div.add form .input.checkbox.multiple label,
body .container .body .content div.restore form .input.checkbox.multiple label {
  display: inline-block;
  float: none;
  width: auto;
  padding-right: 10px;
}
body .container .body .content div.add form .input.checkbox.multiple input,
body .container .body .content div.restore form .input.checkbox.multiple input {
  width: auto;
  display: inline-block;
  float: none;
}
body .container .body .content div.add form .buttons,
body .container .body .content div.restore form .buttons {
  float: none;
  width: 635px;
  padding-top: 30px;
}
body .container .body .content div.add .step2,
body .container .body .content div.restore .step1 {
  /* .step2: "destination" on adding/editing backup task
                       .step1: "backup location" on a direct restore task
                       TODO: integrate with form.less after investigation */
}
body .container .body .content div.add .step2 .input.select,
body .container .body .content div.restore .step1 .input.select {
  display: grid;
  grid-auto-flow: column;
  justify-content: flex-start;
  grid-template-areas: "label server" ".     custom";
  /* Adding an empty block ensures the grid area 'server' and 'custom' are aligned. */
}
body .container .body .content div.add .step2 .input.select label,
body .container .body .content div.restore .step1 .input.select label {
  grid-area: label;
}
body .container .body .content div.add .step2 .input.select select,
body .container .body .content div.restore .step1 .input.select select {
  grid-area: server;
}
body .container .body .content div.add .step2 .input.select input,
body .container .body .content div.restore .step1 .input.select input {
  grid-area: custom;
  /* Add gap between this input area and the select element above.
                               Avoid using the row-gap property as it sets the gap
                               even if this input area does not exist. */
  margin-top: 10px;
  /* Magic number */
}
body .container .body .content div.add .step2 .input.text #generic_server,
body .container .body .content div.restore .step1 .input.text #generic_server {
  width: 335px;
}
body .container .body .content div.add .step2 .input.text #generic_port,
body .container .body .content div.restore .step1 .input.text #generic_port {
  width: 50px;
  margin-left: 10px;
  /* Magic number */
}
body .container .body .content div.add .steps {
  margin-left: 97px / 2 + 0px / 2;
}
body .container .body .content div.add .steps .step {
  padding-left: 700px / 5 - 43px;
  padding-right: 0;
}
body .container .body .content div.add .steps .step:first-child {
  padding-inline: 0;
}
body .container .body .content div.add .steps-legend {
  padding-left: 0px / 2;
}
body .container .body .content div.add .steps-legend li {
  width: 700px / 5;
}
body .container .body .content div.restore .steps {
  margin-left: 307px / 2 + 0px / 2;
}
body .container .body .content div.restore .steps .step {
  padding-left: 700px / 2 - 43px;
}
body .container .body .content div.restore .steps-legend {
  padding-left: 0px / 2;
}
body .container .body .content div.restore .steps-legend li {
  width: 700px / 2;
}
body .container .body .content div.restore.restore-direct .steps {
  margin-left: 132px / 2 + 0px / 2;
}
body .container .body .content div.restore.restore-direct .steps .step {
  padding-left: 700px / 4 - 43px;
}
body .container .body .content div.restore.restore-direct .steps-legend {
  padding-left: 0px / 2;
}
body .container .body .content div.restore.restore-direct .steps-legend li {
  width: 700px / 4;
}
body .container .body .content div.restore.restore-direct .step:first-child {
  padding-left: 0;
  background: transparent;
}
body .container .body .content div.restore.restore-direct .steps-legend {
  padding-left: 20px;
}
body .container .body .content div.headerthreedotmenu {
  margin: 20px 0 20px 0;
}
body .container .body .content div.headerthreedotmenu h2 {
  display: inline;
}
body .container .body .content div.headerthreedotmenu .contextmenu_container {
  float: right;
}
body .container .body .content div.headerthreedotmenu .contextmenu {
  left: auto;
  right: 0;
  top: auto;
}
body .container .body .content div.headerthreedotmenu .threedotmenubutton {
  padding: 5px;
}
body .container .body .content .expandable {
  margin: 20px 0 20px 0;
}
body .container .body .content .expandable h2 {
  display: inline;
}
body .container .body .content .expandable img {
  padding: 0 6px;
}
body .container .body .content div.settings .input.mixed.multiple input.checkbox,
body .container .body .content div.settings .input.checkbox input.checkbox {
  width: auto;
}
body .container .body .content div.settings .input.mixed.multiple select,
body .container .body .content div.settings .input.checkbox select {
  width: auto;
  margin-right: 5px;
}
body .container .body .content div.settings .input.mixed.multiple label,
body .container .body .content div.settings .input.checkbox label {
  line-height: normal;
  padding: 0 15px;
  width: auto;
}
body .container .body .content .logpage ul.tabs {
  padding: 15px 0;
}
body .container .body .content .logpage ul.entries li {
  padding: 10px 0 10px 0;
  border-bottom: 1px solid #d8d8d8;
}
body .container .body .content .logpage ul.backuplog {
  list-style: none;
}
body .container .body .content .about-general .about-general__block {
  margin-block: 1rem;
}
body .container .body .content .about-general .about-general__block:first-child {
  margin-top: 10px;
  /* See: ul.tabs */
}
body .container .body .content .about-general .about-general__block:last-child {
  margin-bottom: 0;
}
body .container .body .content .prewrapped-text {
  white-space: pre-wrap;
  overflow-x: auto;
}
body .container .footer {
  background: #ededed;
  min-height: 70px;
  line-height: 70px;
  overflow: hidden;
  position: absolute;
  bottom: 0;
  width: 100%;
}
body .container .footer a {
  color: #2A89C0;
}
body .container .footer .about-footer {
  float: left;
  overflow: hidden;
  padding-right: 20px;
  display: none;
}
body .container .footer .about-footer span {
  display: block;
  float: left;
  padding-left: 20px;
}
body .container .footer .about-footer ul {
  float: left;
}
body .container .footer .about-footer li {
  float: left;
  padding-left: 20px;
}
body .container .footer .social {
  float: right;
}
body .container .footer .social ul {
  overflow: hidden;
  float: right;
  padding-left: 20px;
  padding-right: 10px;
}
body .container .footer .social ul li {
  float: right;
  margin-right: 10px;
  padding-top: 5px;
}
body .container .footer .social ul li img {
  opacity: 0.6;
}
body .container .footer .social ul li img:hover {
  opacity: 1;
}
body .container .footer .themelink {
  float: right;
  padding-right: 20px;
}
body #modal-menu {
  max-width: 400px;
}
body #modal-menu a {
  color: #2A89C0;
  font-size: 20px;
  line-height: 40px;
}
.remodal {
  padding: 30px;
  box-shadow: 0px 2px 7px rgba(0, 0, 0, 0.3);
  background: white;
  display: none;
}
.remodal form .buttons {
  float: none;
}
.remodal-wrapper .remodal {
  display: block;
}
span.info {
  font-size: 10px;
  font-weight: 500;
  display: inline-block;
  background: #2A89C0;
  border-radius: 50%;
  width: 15px;
  height: 15px;
  vertical-align: super;
  color: white;
  line-height: 15px;
  margin-left: 5px;
  text-align: center;
}
.hidden {
  display: none;
}
.clear {
  clear: both;
}
.nofloat {
  float: none !important;
}
div.blocker,
div.connection-lost,
div.modal-dialog {
  position: fixed;
  top: 0px;
  left: 0px;
  right: 0px;
  bottom: 0px;
  margin: auto;
}
div.blocker {
  z-index: 5000;
  background-color: #000000;
  opacity: 0.65;
}
#connection-lost-blocker {
  z-index: 5100;
}
#connection-lost-dialog {
  z-index: 5200;
}
div.connection-lost,
div.modal-dialog {
  z-index: 5001;
  display: -webkit-box;
  display: -moz-box;
  display: -ms-flexbox;
  display: -webkit-flex;
  display: flex;
  -webkit-box-pack: center;
  -moz-box-pack: center;
  -ms-flex-pack: center;
  -webkit-justify-content: center;
  justify-content: center;
  -webkit-box-align: center;
  -moz-box-align: center;
  -ms-flex-align: center;
  -webkit-align-items: center;
  align-items: center;
}
div.connection-lost div.info,
div.modal-dialog div.info {
  min-width: 310px;
  max-width: 650px;
  margin: 5px;
}
div.connection-lost div.title,
div.modal-dialog div.title {
  border: 1px solid #65b1dd;
  background-color: #65b1dd;
  border-radius: 5px 5px 0 0;
  padding: 10px 20px;
  font-weight: bold;
  color: lightgray;
  text-align: center;
}
div.connection-lost div.content,
div.modal-dialog div.content {
  background-color: white;
  border: 1px solid white;
  padding: 20px;
  /* Reset default margin */
  /* Reset default margin */
}
div.connection-lost div.content p:first-child,
div.modal-dialog div.content p:first-child {
  margin-top: 0;
}
div.connection-lost div.content p:last-child,
div.modal-dialog div.content p:last-child {
  margin-bottom: 0;
}
div.connection-lost .buttons,
div.modal-dialog .buttons {
  border-radius: 0 0 5px 5px;
  padding-top: 10px;
  overflow: auto;
}
div.connection-lost form,
div.modal-dialog form {
  margin-top: 15px;
}
div.connection-lost form textarea,
div.modal-dialog form textarea {
  height: 130px;
  width: 420px;
  padding: 10px 12px;
  border: 1px #d8d8d8 solid;
  border-radius: 2px;
  color: #B0B0B0;
  font-size: 16px;
  font-weight: 300;
}
div.connection-lost form input,
div.modal-dialog form input {
  height: 35px;
  line-height: 35px;
  padding: 0 12px;
}
div.modal-dialog .content.buttons ul {
  float: right;
}
div.modal-dialog .content.buttons .tooltipped {
  position: relative;
}
div.modal-dialog .content.buttons .tooltipped:after {
  position: absolute;
  z-index: 1000000;
  display: none;
  padding: 5px 8px;
  font: normal normal 11px/1.5 Helvetica, arial, nimbussansl, liberationsans, freesans, clean, sans-serif, "Segoe UI Emoji", "Segoe UI Symbol";
  color: #fff;
  text-align: center;
  text-decoration: none;
  text-shadow: none;
  text-transform: none;
  letter-spacing: normal;
  word-wrap: break-word;
  white-space: pre;
  pointer-events: none;
  content: attr(aria-label);
  background: rgba(0, 0, 0, 0.8);
  border-radius: 3px;
  -webkit-font-smoothing: subpixel-antialiased;
}
div.modal-dialog .content.buttons .tooltipped:before {
  position: absolute;
  z-index: 1000001;
  display: none;
  width: 0;
  height: 0;
  color: rgba(0, 0, 0, 0.8);
  pointer-events: none;
  content: "";
  border: 5px solid transparent;
}
div.modal-dialog .content.buttons .tooltipped:hover:before,
div.modal-dialog .content.buttons .tooltipped:hover:after,
div.modal-dialog .content.buttons .tooltipped:active:before,
div.modal-dialog .content.buttons .tooltipped:active:after,
div.modal-dialog .content.buttons .tooltipped:focus:before,
div.modal-dialog .content.buttons .tooltipped:focus:after {
  display: inline-block;
  text-decoration: none;
}
div.modal-dialog .content.buttons .tooltipped-w:after {
  right: 100%;
  bottom: 50%;
  margin-right: 5px;
  -webkit-transform: translateY(50%);
  -ms-transform: translateY(50%);
  transform: translateY(50%);
}
div.modal-dialog .content.buttons .tooltipped-w:before {
  top: 50%;
  bottom: 50%;
  left: -5px;
  margin-top: -5px;
  border-left-color: rgba(0, 0, 0, 0.8);
}
.importpage form.styled input {
  margin-top: 11px;
  margin-bottom: 11px;
}
.restorewizard form.styled ul,
.addwizard form.styled ul {
  margin: 20px;
  margin-left: 0px;
}
.restorewizard form.styled input[type="radio"],
.addwizard form.styled input[type="radio"] {
  width: 20px;
  margin-left: 5px;
  margin-right: 5px;
}
.restorewizard form.styled label,
.addwizard form.styled label {
  width: auto;
  line-height: normal;
}
.restorewizard form.styled div.subtext,
.addwizard form.styled div.subtext {
  clear: both;
  margin-left: 30px;
  padding-top: 5px;
  color: #d6d6d6;
}
.pauseoptions form.styled li {
  line-height: normal;
  padding: 0px;
}
.pauseoptions form.styled li input {
  height: auto;
  margin-top: 8px;
  margin-right: 8px;
  width: auto;
}
/* Progress bar styles from Bootstrap */
.progress-bar-striped {
  background-image: -webkit-linear-gradient(45deg, rgba(255, 255, 255, 0.15) 25%, transparent 25%, transparent 50%, rgba(255, 255, 255, 0.15) 50%, rgba(255, 255, 255, 0.15) 75%, transparent 75%, transparent);
  background-image: -o-linear-gradient(45deg, rgba(255, 255, 255, 0.15) 25%, transparent 25%, transparent 50%, rgba(255, 255, 255, 0.15) 50%, rgba(255, 255, 255, 0.15) 75%, transparent 75%, transparent);
  background-image: linear-gradient(45deg, rgba(255, 255, 255, 0.15) 25%, transparent 25%, transparent 50%, rgba(255, 255, 255, 0.15) 50%, rgba(255, 255, 255, 0.15) 75%, transparent 75%, transparent);
  -webkit-background-size: 40px 40px;
  background-size: 40px 40px;
}
.progress-striped .progress-bar {
  background-image: -webkit-linear-gradient(45deg, rgba(255, 255, 255, 0.15) 25%, transparent 25%, transparent 50%, rgba(255, 255, 255, 0.15) 50%, rgba(255, 255, 255, 0.15) 75%, transparent 75%, transparent);
  background-image: -o-linear-gradient(45deg, rgba(255, 255, 255, 0.15) 25%, transparent 25%, transparent 50%, rgba(255, 255, 255, 0.15) 50%, rgba(255, 255, 255, 0.15) 75%, transparent 75%, transparent);
  background-image: linear-gradient(45deg, rgba(255, 255, 255, 0.15) 25%, transparent 25%, transparent 50%, rgba(255, 255, 255, 0.15) 50%, rgba(255, 255, 255, 0.15) 75%, transparent 75%, transparent);
  -webkit-background-size: 40px 40px;
  background-size: 40px 40px;
}
.progress {
  position: relative;
  min-height: 25px;
}
.progress > span {
  vertical-align: middle;
  display: block;
  width: 100%;
  height: 100%;
  text-align: center;
  z-index: 100;
  padding-top: 2px;
}
.progress.active .progress-bar {
  -webkit-animation: progress-bar-stripes 2s linear infinite;
  -o-animation: progress-bar-stripes 2s linear infinite;
  animation: progress-bar-stripes 2s linear infinite;
}
.progress .progress-bar {
  float: left;
  width: 0;
  font-size: 12px;
  line-height: 20px;
  color: #fff;
  text-align: center;
  background-color: #337ab7;
  -webkit-box-shadow: inset 0 -1px 0 rgba(0, 0, 0, 0.15);
  box-shadow: inset 0 -1px 0 rgba(0, 0, 0, 0.15);
  -webkit-transition: width 0.6s ease;
  -o-transition: width 0.6s ease;
  transition: width 0.6s ease;
  height: 100%;
  position: absolute;
  top: 0;
}
.progress .progress-bar.active {
  -webkit-animation: progress-bar-stripes 2s linear infinite;
  -o-animation: progress-bar-stripes 2s linear infinite;
  animation: progress-bar-stripes 2s linear infinite;
}
.tree-view {
  list-style-type: none;
  margin-left: 10px;
  padding-bottom: 5px;
}
.tree-view ul {
  margin-left: 16px;
}
.tree-view span.nodeLabel {
  cursor: pointer;
}
.tree-view span.nodeLabel.selected {
  border: 1px solid #aaa;
  background-color: #ddd;
  padding: 1px 3px;
}
.tree-view li .node {
  padding-bottom: 5px;
}
.tree-view li div.selected {
  border-color: lightblue;
  background-color: lightblue;
}
.tree-view li > ul {
  display: none;
}
.tree-view li > ul.expanded {
  display: block;
}
.tree-view li a.nav {
  cursor: pointer;
  display: inline-block;
  width: 16px;
  height: 16px;
  vertical-align: middle;
  background-image: url(../img/treeicons.png);
  background-repeat: no-repeat;
  background-position: -80px 0px;
  background-size: 112px 64px;
}
@media only screen and (-webkit-min-device-pixel-ratio: 1.25), only screen and (min-resolution: 192dpi), only screen and (min-resolution: 1.25dppx) {
  .tree-view li a.nav {
    background-image: url('../img/treeicons_2x.png');
  }
}
@media only screen and (-webkit-min-device-pixel-ratio: 2.25), only screen and (min-resolution: 288dpi), only screen and (min-resolution: 2.25dppx) {
  .tree-view li a.nav {
    background-image: url('../img/treeicons_3x.png');
  }
}
.tree-view li a.nav.leaf {
  background: none;
}
.tree-view li a.nav.expanded {
  background-position: -80px -16px;
}
.tree-view li a.type {
  cursor: auto;
  display: inline-block;
  width: 16px;
  height: 16px;
  vertical-align: middle;
  background-image: url(../img/treeicons.png);
  background-repeat: no-repeat;
  background-position: 0px -16px;
  background-size: 112px 64px;
}
@media only screen and (-webkit-min-device-pixel-ratio: 1.25), only screen and (min-resolution: 192dpi), only screen and (min-resolution: 1.25dppx) {
  .tree-view li a.type {
    background-image: url('../img/treeicons_2x.png');
  }
}
@media only screen and (-webkit-min-device-pixel-ratio: 2.25), only screen and (min-resolution: 288dpi), only screen and (min-resolution: 2.25dppx) {
  .tree-view li a.type {
    background-image: url('../img/treeicons_3x.png');
  }
}
.tree-view li a.type.invisible {
  background-position: 0px -32px;
}
.tree-view li a.type.loading {
  cursor: progress;
  background-image: url(../img/loader-16.gif);
  background-repeat: no-repeat;
  background-position: 0px 0px;
  background-size: 16px 16px;
}
@media only screen and (-webkit-min-device-pixel-ratio: 1.25), only screen and (min-resolution: 192dpi), only screen and (min-resolution: 1.25dppx) {
  .tree-view li a.type.loading {
    background-image: url('../img/loader-32.gif');
  }
}
.tree-view li a.type.x-tree-icon-drive {
  background-position: -16px -16px;
}
.tree-view li a.type.x-tree-icon-leaf {
  background-position: -32px -16px;
}
.tree-view li a.type.x-tree-icon-symlink {
  background-position: -48px -16px;
}
.tree-view li a.type.x-tree-icon-userdata {
  background-position: -16px -48px;
}
.tree-view li a.type.x-tree-icon-locked {
  background-position: -64px -16px;
}
.tree-view li a.type.x-tree-icon-broken {
  background-position: -64px -16px;
}
.tree-view li a.type.x-tree-icon-computer {
  background-position: 0px -48px;
}
.tree-view li a.type.x-tree-icon-hyperv {
  background-position: -96px -16px;
}
.tree-view li a.type.x-tree-icon-hypervmachine {
  background-position: -96px 0px;
}
.tree-view li a.type.x-tree-icon-mssql {
  background-position: -96px -32px;
}
.tree-view li a.type.x-tree-icon-mssqldb {
  background-position: -80px -32px;
}
.tree-view li a.type.x-tree-icon-mydocuments {
  background-position: -32px -48px;
}
.tree-view li a.type.x-tree-icon-mymusic {
  background-position: -48px -48px;
}
.tree-view li a.type.x-tree-icon-mypictures {
  background-position: -64px -48px;
}
.tree-view li a.type.x-tree-icon-desktop {
  background-position: -80px -48px;
}
.tree-view li a.type.x-tree-icon-home {
  background-position: -96px -48px;
}
.tree-view li a.type.x-tree-icon-drive.invisible {
  background-position: -16px -32px;
}
.tree-view li a.type.x-tree-icon-leaf.invisible {
  background-position: -32px -32px;
}
.tree-view li a.type.x-tree-icon-symlink.invisible {
  cursor: auto;
  background-position: -48px -32px;
}
.tree-view li a.type.x-tree-icon-locked.invisible {
  background-position: -64px -32px;
}
.tree-view li a.check {
  height: 16px;
  width: 16px;
  display: inline-block;
  cursor: pointer;
  background-image: url(../img/treeicons.png);
  background-repeat: no-repeat;
  background-position: 0 0;
  vertical-align: middle;
  background-size: 112px 64px;
}
@media only screen and (-webkit-min-device-pixel-ratio: 1.25), only screen and (min-resolution: 192dpi), only screen and (min-resolution: 1.25dppx) {
  .tree-view li a.check {
    background-image: url('../img/treeicons_2x.png');
  }
}
@media only screen and (-webkit-min-device-pixel-ratio: 2.25), only screen and (min-resolution: 288dpi), only screen and (min-resolution: 2.25dppx) {
  .tree-view li a.check {
    background-image: url('../img/treeicons_3x.png');
  }
}
.tree-view li a.partial {
  background-position: -32px 0px;
}
.tree-view li a.include {
  background-position: -16px 0px;
}
.tree-view li a.exclude {
  background-position: -48px 0px;
}
.tree-view li a.root {
  background: none;
  display: none;
}
.throttlesettings div.multiple select {
  width: auto;
  margin-right: 5px;
}
.throttlesettings div.multiple input {
  width: 100px;
}
.throttlesettings div.multiple input.checkbox {
  width: auto;
}
.throttlesettings div.multiple label {
  line-height: 35px;
  padding: 0 15px;
  width: auto;
  min-width: 150px;
}
.throttlesettings .disabled {
  color: #f0f0f0;
}
.throttlesettings .disabled input,
.throttlesettings .disabled select {
  color: #f0f0f0;
}
@media (max-width: 1150px) {
  body .container .header {
    height: 140px;
  }
  body .container .header .statepadding {
    padding-right: 90px;
    margin-left: 0px;
  }
  body .container .header .state {
    width: 100%;
    margin: 10px 40px;
    clear: left;
    float: left;
  }
  body .container .header .action-icons {
    display: none;
  }
  body .container .header .action-icons-small {
    display: inline-block;
  }
  body .container .header .menubutton {
    display: block;
    font-size: 18px;
    padding-right: 50px;
    margin-top: 5px;
    margin-right: 15px;
    background: url('../img/menu.png') no-repeat right top;
    background-size: 39px 39px;
    position: relative;
    height: 40px;
    line-height: 40px;
    color: #B0B0B0;
    float: right;
    top: 10px;
    padding-left: 20px;
    text-transform: uppercase;
    text-align: right;
  }
  body .container .header .menubutton.active {
    background-image: url('../img/menu_active.png');
    background-size: 39px 39px;
    color: #2A89C0;
  }
  body .container .body {
    position: relative;
    padding-top: 140px;
  }
  body .container .body .mainmenu {
    display: none;
    position: fixed;
    background: none repeat scroll 0 0 white;
    box-shadow: 0 4px 8px rgba(0, 0, 0, 0.3);
    left: 10px;
    padding: 20px;
    top: 60px;
  }
  body .container .body .mainmenu.mobile-open {
    display: block;
    left: auto;
    right: 0;
    top: 0;
    z-index: 1000;
  }
  body .container .body .contextmenu {
    left: 0;
    top: auto;
  }
  body .container .body .content {
    float: none;
    padding: 20px 20px;
    margin: 0px auto 30px auto;
  }
  body .container .body .content .state {
    width: auto;
  }
  body .container .mobileOpen {
    display: block !important;
  }
}
@media (max-width: 1150px) and (-webkit-min-device-pixel-ratio: 1.25), (max-width: 1150px) and (min-resolution: 192dpi), (max-width: 1150px) and (min-resolution: 1.25dppx) {
  body .container .header .menubutton {
    background-image: url('../img/menu_2x.png');
  }
}
@media (max-width: 1150px) and (-webkit-min-device-pixel-ratio: 2.25), (max-width: 1150px) and (min-resolution: 288dpi), (max-width: 1150px) and (min-resolution: 2.25dppx) {
  body .container .header .menubutton {
    background-image: url('../img/menu_3x.png');
  }
}
@media (max-width: 1150px) and (-webkit-min-device-pixel-ratio: 1.25), (max-width: 1150px) and (min-resolution: 192dpi), (max-width: 1150px) and (min-resolution: 1.25dppx) {
  body .container .header .menubutton.active {
    background-image: url('../img/menu_active_2x.png');
  }
}
@media (max-width: 1150px) and (-webkit-min-device-pixel-ratio: 2.25), (max-width: 1150px) and (min-resolution: 288dpi), (max-width: 1150px) and (min-resolution: 2.25dppx) {
  body .container .header .menubutton.active {
    background-image: url('../img/menu_active_3x.png');
  }
}
@media (max-width: 768px) {
  body .container .body .content .tasks .tasklist a {
    font-size: 20px;
    background-size: 24px;
    background-position: 0 4px;
    padding-left: 35px;
  }
  body .container .body .content .tasks .tasklist dl {
    padding-left: 35px;
  }
  body .container .header .logo {
    padding-left: 10px;
  }
  body .container .header .statepadding {
    padding-right: 50px;
  }
  body .container .header .state {
    margin-left: 10px;
  }
  body .container .header .menubutton {
    margin-right: 5px;
  }
  body .container .body .content div.add .steps,
  body .container .body .content div.restore .steps,
  body .container .body .content div.settings .steps {
    display: none;
  }
  body .container .body .content div.add .steps-legend,
  body .container .body .content div.restore .steps-legend,
  body .container .body .content div.settings .steps-legend {
    list-style: decimal;
    padding-left: 20px;
    border-bottom: 1px solid #eee;
    margin-bottom: 30px;
    padding-bottom: 20px;
  }
  body .container .body .content div.add .steps-legend li,
  body .container .body .content div.restore .steps-legend li,
  body .container .body .content div.settings .steps-legend li {
    float: none;
    font-weight: 500;
    width: auto !important;
    padding-right: 0 !important;
  }
  body .container .body .content div.add .steps-boxes,
  body .container .body .content div.restore .steps-boxes,
  body .container .body .content div.settings .steps-boxes {
    padding-left: 0;
  }
  body .container .body .content div.add form.styled .input input,
  body .container .body .content div.restore form.styled .input input,
  body .container .body .content div.settings form.styled .input input,
  body .container .body .content div.add form.styled .input select,
  body .container .body .content div.restore form.styled .input select,
  body .container .body .content div.settings form.styled .input select,
  body .container .body .content div.add form.styled .input textarea,
  body .container .body .content div.restore form.styled .input textarea,
  body .container .body .content div.settings form.styled .input textarea {
    max-width: 100%;
    box-sizing: border-box;
  }
  body .container .body .content div.add form.styled .input.select select,
  body .container .body .content div.restore form.styled .input.select select,
  body .container .body .content div.settings form.styled .input.select select {
    width: 420px;
  }
  body .container .body .content div.add form.styled .buttons,
  body .container .body .content div.restore form.styled .buttons,
  body .container .body .content div.settings form.styled .buttons {
    max-width: 100%;
    width: auto;
  }
  body .container .body .content div.add form.styled .tools,
  body .container .body .content div.restore form.styled .tools,
  body .container .body .content div.settings form.styled .tools {
    padding-left: 0 !important;
  }
  body .container .body .content div.add form.styled .input.checkbox.multiple,
  body .container .body .content div.restore form.styled .input.checkbox.multiple,
  body .container .body .content div.settings form.styled .input.checkbox.multiple {
    padding-bottom: 5px;
  }
  body .container .body .content div.add form.styled .input.checkbox.multiple input,
  body .container .body .content div.restore form.styled .input.checkbox.multiple input,
  body .container .body .content div.settings form.styled .input.checkbox.multiple input,
  body .container .body .content div.add form.styled .input.checkbox.multiple label,
  body .container .body .content div.restore form.styled .input.checkbox.multiple label,
  body .container .body .content div.settings form.styled .input.checkbox.multiple label {
    display: block !important;
    float: left !important;
    line-height: normal;
  }
  body .container .body .content div.add form.styled .input.checkbox.multiple input,
  body .container .body .content div.restore form.styled .input.checkbox.multiple input,
  body .container .body .content div.settings form.styled .input.checkbox.multiple input {
    clear: both;
  }
  body .container .body .content div.add form.styled .input.text.multiple input,
  body .container .body .content div.restore form.styled .input.text.multiple input,
  body .container .body .content div.settings form.styled .input.text.multiple input {
    max-width: 48% !important;
  }
}
@media (max-width: 640px) {
  body h2 {
    font-size: 20px;
    text-align: center;
  }
  body .container .body {
    padding-bottom: 10px;
  }
  body .container .body .content {
    margin: 0px auto;
  }
  body .container .body .content div.add form .input.overlayButton,
  body .container .body .content div.restore form .input.overlayButton {
    padding-top: 8px;
    padding-bottom: 30px;
    margin-bottom: 10px;
  }
  body .container .body .content div.add form .input.overlayButton a.button,
  body .container .body .content div.restore form .input.overlayButton a.button {
    padding: 7px 10px;
    right: 1px;
    top: 9px;
  }
  body .container .body .content div.add form .input.checkbox.multiple div,
  body .container .body .content div.restore form .input.checkbox.multiple div {
    display: block;
  }
  body .container .body .content div.add form .input.select.multiple input#exclude-larger-than-number,
  body .container .body .content div.restore form .input.select.multiple input#exclude-larger-than-number {
    width: 75px;
  }
  body .container .body .content div.add form .input.select.multiple select#exclude-larger-than-multiplier,
  body .container .body .content div.restore form .input.select.multiple select#exclude-larger-than-multiplier {
    width: 140px;
  }
  body .container .body .content div.add form .filters .input.textarea,
  body .container .body .content div.restore form .filters .input.textarea {
    padding-bottom: 10px;
  }
  body .container .body .content div.add form .filters h3,
  body .container .body .content div.restore form .filters h3 {
    margin: 5px 0;
  }
  body .container .body .content div.add form .input.text.select.multiple.repeat label,
  body .container .body .content div.restore form .input.text.select.multiple.repeat label {
    float: none;
  }
  body .container .body .content div.add form .input.text.select.multiple.repeat input#repeatRunNumber,
  body .container .body .content div.restore form .input.text.select.multiple.repeat input#repeatRunNumber {
    width: 70px;
  }
  body .container .body .content div.add form .input.text.select.multiple.repeat select#repeatRunMultiplier,
  body .container .body .content div.restore form .input.text.select.multiple.repeat select#repeatRunMultiplier {
    width: 100px;
  }
  body .container .body .content div.add form .input.multiple.text.select.maxSize input,
  body .container .body .content div.restore form .input.multiple.text.select.maxSize input {
    width: 70px;
  }
  body .container .body .content div.add form .input.multiple.text.select.maxSize select,
  body .container .body .content div.restore form .input.multiple.text.select.maxSize select {
    width: 100px;
  }
  body .container .body .content div.add form .input.multiple.text.select.keepBackups select,
  body .container .body .content div.restore form .input.multiple.text.select.keepBackups select {
    width: 85px;
    padding: 4px 6px;
  }
  body .container .body .content div.add form .input.multiple.text.select.keepBackups input,
  body .container .body .content div.restore form .input.multiple.text.select.keepBackups input {
    width: 60px;
  }
  body .container .footer {
    position: static;
    padding: 15px;
    line-height: normal;
    text-align: left;
    box-sizing: border-box;
  }
  body .container .footer * {
    float: none !important;
    text-align: center;
    box-sizing: border-box;
  }
  body .container .footer .about-footer {
    padding-right: 0;
    display: block;
  }
  body .container .footer .about-footer span {
    padding-left: 0;
    padding-bottom: 5px;
  }
  body .container .footer .about-footer li {
    padding-left: 0;
    float: none;
    display: inline-block;
    height: 32px;
    width: 32px;
    background-size: 28px !important;
    border-bottom: none;
  }
  body .container .footer .about-footer li a {
    /*color: transparent;
                            height: 32px;
                            width: 32px;*/
  }
  body .container .footer .about-footer li:first-child {
    padding-bottom: 0;
  }
  body .container .footer .about-footer li:last-child {
    padding-bottom: 20px;
  }
  body .container .footer li,
  body .container .footer .social,
  body .container .footer .about-footer {
    padding: 8px 0;
    border-bottom: 1px #ddd solid;
  }
  body .container .footer .social li {
    display: inline-block;
    border: none;
  }
  body .container .footer .themelink {
    padding: 8px 0;
  }
}
@media (max-width: 580px) {
  .advancedentry .longdescription {
    margin-left: 0;
  }
}
@media (max-width: 492px) {
  ul.notification {
    width: auto;
  }
}
@media (max-width: 480px) {
  body {
    font-size: 15px;
  }
  body .container .header .logo {
    padding-left: 5px;
  }
  body .container .header .menubutton {
    margin-right: 5px;
  }
  body .container .header .state {
    margin-left: 5px;
  }
  body .container .header .statepadding {
    padding-right: 40px;
  }
  body .container .header .menubutton {
    padding-left: 10px;
  }
  body .container .body .mainmenu {
    width: 280px;
    box-sizing: border-box;
  }
  body .container .body .mainmenu ul li a {
    font-size: 22px;
  }
  body .container .body .content {
    padding: 15px;
  }
  body .container .body .content div.add form .input.password .tools ul li,
  body .container .body .content div.restore form .input.password .tools ul li {
    font-size: 14px;
  }
  body .container .body .content div.add form .buttons a,
  body .container .body .content div.restore form .buttons a {
    float: none;
    text-align: center;
    margin-bottom: 5px;
  }
  body .container .body .content div.add .steps-boxes .box.browser .checklinks a,
  body .container .body .content div.restore .steps-boxes .box.browser .checklinks a {
    float: none;
    margin-bottom: 8px;
    display: block;
  }
}
@media (max-width: 400px) {
  body {
    font-size: 15px;
  }
  body .container .header .menubutton {
    margin-right: 0px;
    padding-left: 0px;
    padding-right: 40px;
  }
  body .container .header .menubutton span {
    display: none;
  }
}
@media (max-width: 325px) {
  body {
    font-size: 15px;
  }
  body .container .header .logo div {
    display: none;
  }
}
@media (max-width: 200px) {
  body {
    font-size: 15px;
  }
  body .container .header .menubutton {
    position: static;
    margin-top: 0px;
  }
  body .container .header .action-icons-small {
    clear: right;
    margin-top: 0px;
  }
}
body {
  background-color: #1a1a1a !important;
  color: #B0B0B0;
}
body .footer {
  background-color: #333333 !important;
}
body .header {
  background-color: #333333 !important;
}
body #mainmenu {
  background: #1a1a1a;
}
body .header a.hover,
body .header a.active {
  color: #f0f0f0;
}
body .container .header .state {
  color: #81c601;
  border: 1px #81c601 solid;
}
body .state {
  background-color: #1a1a1a !important;
}
body form.styled .buttons input,
body form.styled .buttons a {
  background: #4a5879;
}
body form.styled .buttons input:hover,
body form.styled .buttons a:hover {
  background: #6089b5;
}
body .button {
  background: #4a5879;
}
body .button:hover {
  background: #6089b5;
}
body .container .body .mainmenu > ul > li > a.active {
  color: black;
}
body .container .body .content div.add .steps .step,
body .container .body .content div.restore .steps .step {
  color: #2780b3;
}
body .step3 source-folder-picker,
body #folder_path_picker,
body #restore_file_picker {
  background-color: #ffffff;
}
.restorewizard,
.addwizard form.styled div.subtext {
  color: #8a8a8a;
}
body form.styled input,
body form.styled textarea,
body form.styled select,
body form.styled .input.select select {
  color: #B0B0B0;
  background-color: #1a1a1a;
}<|MERGE_RESOLUTION|>--- conflicted
+++ resolved
@@ -2711,7 +2711,6 @@
   margin-right: auto;
   width: 180px;
 }
-<<<<<<< HEAD
 div.captcha .code {
   background: lightgray;
   color: black;
@@ -2722,8 +2721,6 @@
 div.captcha .answer {
   margin-top: 16px;
 }
-=======
->>>>>>> dc14b2c2
 .centered-text {
   text-align: center;
 }
@@ -2818,10 +2815,7 @@
 }
 body .container .header .state .buttons .stop {
   background: url('../img/progress-stop.png');
-<<<<<<< HEAD
-=======
   background-size: 100%;
->>>>>>> dc14b2c2
   z-index: 10;
   position: relative;
 }
@@ -2837,10 +2831,7 @@
 }
 body .container .header .state .buttons .resume {
   background: url('../img/progress-resume.png');
-<<<<<<< HEAD
-=======
   background-size: 100%;
->>>>>>> dc14b2c2
 }
 @media only screen and (-webkit-min-device-pixel-ratio: 1.25), only screen and (min-resolution: 192dpi), only screen and (min-resolution: 1.25dppx) {
   body .container .header .state .buttons .resume {
@@ -2888,10 +2879,7 @@
 body .container .header .action-icons > .pause,
 body .container .header .action-icons-small > .pause {
   background: url('../img/pause.png');
-<<<<<<< HEAD
-=======
   background-size: 100%;
->>>>>>> dc14b2c2
 }
 @media only screen and (-webkit-min-device-pixel-ratio: 1.25), only screen and (min-resolution: 192dpi), only screen and (min-resolution: 1.25dppx) {
   body .container .header .action-icons > .pause,
@@ -2908,10 +2896,7 @@
 body .container .header .action-icons > .pause.active,
 body .container .header .action-icons-small > .pause.active {
   background: url('../img/resume.png');
-<<<<<<< HEAD
-=======
   background-size: 100%;
->>>>>>> dc14b2c2
 }
 @media only screen and (-webkit-min-device-pixel-ratio: 1.25), only screen and (min-resolution: 192dpi), only screen and (min-resolution: 1.25dppx) {
   body .container .header .action-icons > .pause.active,
@@ -2928,10 +2913,7 @@
 body .container .header .action-icons > .throttle,
 body .container .header .action-icons-small > .throttle {
   background: url('../img/throttle.png');
-<<<<<<< HEAD
-=======
   background-size: 100%;
->>>>>>> dc14b2c2
 }
 @media only screen and (-webkit-min-device-pixel-ratio: 1.25), only screen and (min-resolution: 192dpi), only screen and (min-resolution: 1.25dppx) {
   body .container .header .action-icons > .throttle,
