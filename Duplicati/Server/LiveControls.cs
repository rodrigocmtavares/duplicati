--- conflicted
+++ resolved
@@ -1,417 +1,405 @@
-﻿#region Disclaimer / License
-// Copyright (C) 2015, The Duplicati Team
-// http://www.duplicati.com, info@duplicati.com
-// 
-// This library is free software; you can redistribute it and/or
-// modify it under the terms of the GNU Lesser General Public
-// License as published by the Free Software Foundation; either
-// version 2.1 of the License, or (at your option) any later version.
-// 
-// This library is distributed in the hope that it will be useful,
-// but WITHOUT ANY WARRANTY; without even the implied warranty of
-// MERCHANTABILITY or FITNESS FOR A PARTICULAR PURPOSE.  See the GNU
-// Lesser General Public License for more details.
-// 
-// You should have received a copy of the GNU Lesser General Public
-// License along with this library; if not, write to the Free Software
-// Foundation, Inc., 51 Franklin Street, Fifth Floor, Boston, MA  02110-1301  USA
-// 
-#endregion
-using System;
-using System.Collections.Generic;
-using System.Text;
+﻿#region Disclaimer / License
+// Copyright (C) 2015, The Duplicati Team
+// http://www.duplicati.com, info@duplicati.com
+// 
+// This library is free software; you can redistribute it and/or
+// modify it under the terms of the GNU Lesser General Public
+// License as published by the Free Software Foundation; either
+// version 2.1 of the License, or (at your option) any later version.
+// 
+// This library is distributed in the hope that it will be useful,
+// but WITHOUT ANY WARRANTY; without even the implied warranty of
+// MERCHANTABILITY or FITNESS FOR A PARTICULAR PURPOSE.  See the GNU
+// Lesser General Public License for more details.
+// 
+// You should have received a copy of the GNU Lesser General Public
+// License along with this library; if not, write to the Free Software
+// Foundation, Inc., 51 Franklin Street, Fifth Floor, Boston, MA  02110-1301  USA
+// 
+#endregion
+using System;
+using System.Collections.Generic;
+using System.Text;
 using Duplicati.Library.Common;
 
-namespace Duplicati.Server
-{
-    /// <summary>
-    /// This class keeps track of the users modifications regarding
-    /// throttling and pause/resume
-    /// </summary>
-    public class LiveControls
-    {
-        /// <summary>
-        /// The tag used for logging
-        /// </summary>
-        private static readonly string LOGTAG = Duplicati.Library.Logging.Log.LogTagFromType<LiveControls>();
-
-        /// <summary>
-        /// An event that is activated when the pause state changes
-        /// </summary>
-        public event EventHandler StateChanged;
-
-        /// <summary>
-        /// An event that is activated when the thread priority changes
-        /// </summary>
-        public event EventHandler ThreadPriorityChanged;
-
-        /// <summary>
-        /// An event that is activated when the throttle speed changes
-        /// </summary>
-        public event EventHandler ThrottleSpeedChanged;
-
-        /// <summary>
-        /// The possible states for the live control
-        /// </summary>
-        public enum LiveControlState
-        {
-            /// <summary>
-            /// Indicates that the backups are running
-            /// </summary>
-            Running,
-            /// <summary>
-            /// Indicates that the backups are currently suspended
-            /// </summary>
-            Paused
-        }
-
-        /// <summary>
-        /// The current control state
-        /// </summary>
-        private LiveControlState m_state;
-
-        /// <summary>
-        /// A value that indicates if the current pause state is caused by being suspended
-        /// </summary>
-        private bool m_pausedForSuspend = false;
-
-        /// <summary>
-        /// The time to pause for, used to ensure that a user set pause can override the suspend pause
-        /// </summary>
-        private DateTime m_suspendMinimumPause = new DateTime(0);
-
-        /// <summary>
-        /// Gets the current state for the control
-        /// </summary>
-        public LiveControlState State { get { return m_state; } }
-
-        /// <summary>
-        /// The internal variable that tracks the the priority
-        /// </summary>
-        private System.Threading.ThreadPriority? m_priority;
-
-        /// <summary>
-        /// The internal variable that tracks the upload limit
-        /// </summary>
-        private long? m_uploadLimit;
-
-        /// <summary>
-        /// The internal variable that tracks the download limit
-        /// </summary>
-        private long? m_downloadLimit;
-
-        /// <summary>
-        /// The object that ensures concurrent operations
-        /// </summary>
-        private readonly object m_lock = new object();
-
-        /// <summary>
-        /// Gets the current overridden thread priority
-        /// </summary>
-        public System.Threading.ThreadPriority? ThreadPriority 
-        { 
-            get { return m_priority; }
-            set
-            {
-                if (m_priority != value)
-                {
-                    m_priority = value;
-                    if (ThreadPriorityChanged != null)
-                        ThreadPriorityChanged(this, null);
-                }
-            }
-        }
-
-        /// <summary>
-        /// Gets the current upload limit in bps
-        /// </summary>
-        public long? UploadLimit 
-        { 
-            get { return m_uploadLimit; }
-            set
-            {
-                if (m_uploadLimit != value)
-                {
-                    m_uploadLimit = value;
-                    if (ThrottleSpeedChanged != null)
-                        ThrottleSpeedChanged(this, null);
-                }
-            }
-        }
-
-        /// <summary>
-        /// Gets the download limit in bps
-        /// </summary>
-        public long? DownloadLimit 
-        { 
-            get { return m_downloadLimit; }
-            set
-            {
-                if (m_downloadLimit != value)
-                {
-                    m_downloadLimit = value;
-                    if (ThrottleSpeedChanged != null)
-                        ThrottleSpeedChanged(this, null);
-                }
-            }
-        }
-
-        /// <summary>
-        /// The timer that is activated after a pause period.
-        /// </summary>
-        private readonly System.Threading.Timer m_waitTimer;
-
-        /// <summary>
-        /// The time that the current pause is expected to expire
-        /// </summary>
-        private DateTime m_waitTimeExpiration = new DateTime(0);
-
-        /// <summary>
-        /// Constructs a new instance of the LiveControl
-        /// </summary>
-        public LiveControls(Database.ServerSettings settings)
-        {
-            m_state = LiveControlState.Running;
-            m_waitTimer = new System.Threading.Timer(m_waitTimer_Tick, this, System.Threading.Timeout.Infinite, System.Threading.Timeout.Infinite);
-
-            if (!string.IsNullOrEmpty(settings.StartupDelayDuration) && settings.StartupDelayDuration != "0")
-            {
-                long milliseconds = 0;
-                try { milliseconds = (long)Duplicati.Library.Utility.Timeparser.ParseTimeSpan(settings.StartupDelayDuration).TotalMilliseconds; }
-                catch {}
-
-                if (milliseconds > 0)
-                {
-                    m_waitTimeExpiration = DateTime.Now.AddMilliseconds(milliseconds);
-                    m_waitTimer.Change(milliseconds, System.Threading.Timeout.Infinite);
-                    m_state = LiveControlState.Paused;
-                }
-            }
-
-            m_priority = settings.ThreadPriorityOverride;
-            if (!string.IsNullOrEmpty(settings.DownloadSpeedLimit))
-                try
-                {
-                    m_downloadLimit = Library.Utility.Sizeparser.ParseSize(settings.DownloadSpeedLimit, "kb");
-                }
-                catch (Exception ex)
-                {
-                    Library.Logging.Log.WriteErrorMessage(LOGTAG, "ParseDownloadLimitError", ex, "Failed to parse download limit: {0}", settings.DownloadSpeedLimit);
-                }
-
-            if (!string.IsNullOrEmpty(settings.UploadSpeedLimit))
-                try
-                {
-                    m_uploadLimit = Library.Utility.Sizeparser.ParseSize(settings.UploadSpeedLimit, "kb");
-                }
-                catch (Exception ex)
-                {
-                    Library.Logging.Log.WriteErrorMessage(LOGTAG, "ParseUploadLimitError", ex, "Failed to parse upload limit: {0}", settings.UploadSpeedLimit);
-                }
-
-            try
-            {
-                if (!Platform.IsClientPosix)
-                    RegisterHibernateMonitor();
-            }
-            catch { }
-        }
-
-        /// <summary>
-        /// Event that occurs when the timeout duration is exceeded
-        /// </summary>
-        /// <param name="sender">The sender of the event</param>
-        private void  m_waitTimer_Tick(object sender)
-        {
-            lock (m_lock)
-                Resume();
-        }
-
-        /// <summary>
-        /// Internal helper to reset the timeout timer
-        /// </summary>
-        /// <param name="timeout">The time to wait</param>
-        private void ResetTimer(string timeout)
-        {
-            lock (m_lock)
-                if (!string.IsNullOrEmpty(timeout))
-                {
-                    long milliseconds = (long)Duplicati.Library.Utility.Timeparser.ParseTimeSpan(timeout).TotalMilliseconds;
-                    m_waitTimeExpiration = DateTime.Now.AddMilliseconds(milliseconds);
-                    m_waitTimer.Change(milliseconds, System.Threading.Timeout.Infinite);
-                }
-                else
-                {
-                    m_waitTimeExpiration = new DateTime(0);
-                    m_waitTimer.Change(System.Threading.Timeout.Infinite, System.Threading.Timeout.Infinite);
-                }
-        }
-
-        /// <summary>
-        /// Internal helper to set the pause mode
-        /// </summary>
-        private void SetPauseMode()
-        {
-            lock (m_lock)
-            {
-                if (m_state == LiveControlState.Running)
-                {
-                    m_state = LiveControlState.Paused;
-                    if (StateChanged != null)
-                        StateChanged(this, null);
-                }
-            }
-        }
-
-        /// <summary>
-        /// Pauses the backups until resumed
-        /// </summary>
-        public void Pause()
-        {
-            lock(m_lock)
-            {
-                var fireEvent = m_waitTimeExpiration.Ticks != 0 && m_state == LiveControlState.Paused && StateChanged != null;
-
-                ResetTimer(null);
-
-                if (fireEvent)
-                    StateChanged(this, null);
-                else
-                    SetPauseMode();
-            }
-        }
-
-        /// <summary>
-        /// Resumes a backups to the running state
-        /// </summary>
-        public void Resume()
-        {
-            lock (m_lock)
-            {
-                if (m_state == LiveControlState.Paused)
-                {
-                    //Make sure that the timer is cleared
-                    ResetTimer(null);
-
-                    m_state = LiveControlState.Running;
-                    if (StateChanged != null)
-                        StateChanged(this, null);
-                }
-            }
-        }
-
-        /// <summary>
-        /// Suspends the backups for a given period
-        /// </summary>
-        /// <param name="timeout">The duration to wait</param>
-        public void Pause(string timeout)
-        {
-            Pause(Duplicati.Library.Utility.Timeparser.ParseTimeSpan(timeout));
-        }
-
-        /// <summary>
-        /// Suspends the backups for a given period
-        /// </summary>
-        /// <param name="timeout">The duration to wait</param>
-        public void Pause(TimeSpan timeout)
-        {
-            lock (m_lock)
-            {
-                m_waitTimeExpiration = DateTime.Now.AddMilliseconds((long)timeout.TotalMilliseconds);
-                m_waitTimer.Change((long)timeout.TotalMilliseconds, System.Threading.Timeout.Infinite);
-
-                //We change the time, so we issue a new event
-                if (m_state == LiveControlState.Paused && StateChanged != null)
-                    StateChanged(this, null);
-                else
-                    SetPauseMode();
-            }
-        }
-
-        /// <summary>
-        /// Gets the time the current pause is expected to end
-        /// </summary>
-        public DateTime EstimatedPauseEnd { get { return m_waitTimeExpiration; } }
-
-        /// <summary>
-        /// Method for calling a Win32 API
-        /// </summary>
-        private void RegisterHibernateMonitor()
-        {
-            //TODO-DNC
-            //Microsoft.Win32.SystemEvents.PowerModeChanged += new Microsoft.Win32.PowerModeChangedEventHandler(SystemEvents_PowerModeChanged);
-        }
-
-        /// <summary>
-<<<<<<< HEAD
-        /// Method for calling a Win32 API
-        /// </summary>
-        private void UnregisterHibernateMonitor()
-        {
-            //TODO-DNC
-            //Microsoft.Win32.SystemEvents.PowerModeChanged -= new Microsoft.Win32.PowerModeChangedEventHandler(SystemEvents_PowerModeChanged);
-        }
-
-        /// <summary>
-=======
->>>>>>> 60c99b38
-        /// A monitor for detecting when the system hibernates or resumes
-        /// </summary>
-        /// <param name="sender">Unused sender parameter</param>
-        /// <param name="_e">The event information</param>
-        private void SystemEvents_PowerModeChanged(object sender, object _e)
-        {
-            //TODO-DNC
-            //Microsoft.Win32.PowerModeChangedEventArgs e = _e as Microsoft.Win32.PowerModeChangedEventArgs;
-            //if (e == null)
-            //    return;
-
-            //if (e.Mode == Microsoft.Win32.PowerModes.Suspend)
-            //{
-            //    //If we are running, register as being paused due to suspending
-            //    if (this.m_state == LiveControlState.Running)
-            //    {
-            //        this.SetPauseMode();
-            //        m_pausedForSuspend = true;
-            //        m_suspendMinimumPause = new DateTime(0);
-            //    }
-            //    else
-            //    {
-            //        if (m_waitTimeExpiration.Ticks != 0)
-            //        {
-            //            m_pausedForSuspend = true;
-            //            m_suspendMinimumPause = this.EstimatedPauseEnd;
-            //            ResetTimer(null);
-            //        }
-
-            //    }
-            //}
-            //else if (e.Mode == Microsoft.Win32.PowerModes.Resume)
-            //{
-            //    //If we have been been paused due to suspending, we un-pause now
-            //    if (m_pausedForSuspend)
-            //    {
-            //        long delayTicks = (m_suspendMinimumPause - DateTime.Now).Ticks;
-                    
-            //        var appset = Program.DataConnection.ApplicationSettings;
-            //        if (!string.IsNullOrEmpty(appset.StartupDelayDuration) && appset.StartupDelayDuration != "0")
-            //            try { delayTicks = Math.Max(delayTicks, Library.Utility.Timeparser.ParseTimeSpan(appset.StartupDelayDuration).Ticks); }
-            //            catch { }
-
-            //        if (delayTicks > 0)
-            //        {
-            //            this.Pause(TimeSpan.FromTicks(delayTicks));
-            //        }
-            //        else
-            //        {
-            //            this.Resume();
-            //        }
-            //    }
-
-            //    m_pausedForSuspend = false;
-            //    m_suspendMinimumPause = new DateTime(0);
-            //}
-        }
-
-    }
-}
+namespace Duplicati.Server
+{
+    /// <summary>
+    /// This class keeps track of the users modifications regarding
+    /// throttling and pause/resume
+    /// </summary>
+    public class LiveControls
+    {
+        /// <summary>
+        /// The tag used for logging
+        /// </summary>
+        private static readonly string LOGTAG = Duplicati.Library.Logging.Log.LogTagFromType<LiveControls>();
+
+        /// <summary>
+        /// An event that is activated when the pause state changes
+        /// </summary>
+        public event EventHandler StateChanged;
+
+        /// <summary>
+        /// An event that is activated when the thread priority changes
+        /// </summary>
+        public event EventHandler ThreadPriorityChanged;
+
+        /// <summary>
+        /// An event that is activated when the throttle speed changes
+        /// </summary>
+        public event EventHandler ThrottleSpeedChanged;
+
+        /// <summary>
+        /// The possible states for the live control
+        /// </summary>
+        public enum LiveControlState
+        {
+            /// <summary>
+            /// Indicates that the backups are running
+            /// </summary>
+            Running,
+            /// <summary>
+            /// Indicates that the backups are currently suspended
+            /// </summary>
+            Paused
+        }
+
+        /// <summary>
+        /// The current control state
+        /// </summary>
+        private LiveControlState m_state;
+
+        /// <summary>
+        /// A value that indicates if the current pause state is caused by being suspended
+        /// </summary>
+        private bool m_pausedForSuspend = false;
+
+        /// <summary>
+        /// The time to pause for, used to ensure that a user set pause can override the suspend pause
+        /// </summary>
+        private DateTime m_suspendMinimumPause = new DateTime(0);
+
+        /// <summary>
+        /// Gets the current state for the control
+        /// </summary>
+        public LiveControlState State { get { return m_state; } }
+
+        /// <summary>
+        /// The internal variable that tracks the the priority
+        /// </summary>
+        private System.Threading.ThreadPriority? m_priority;
+
+        /// <summary>
+        /// The internal variable that tracks the upload limit
+        /// </summary>
+        private long? m_uploadLimit;
+
+        /// <summary>
+        /// The internal variable that tracks the download limit
+        /// </summary>
+        private long? m_downloadLimit;
+
+        /// <summary>
+        /// The object that ensures concurrent operations
+        /// </summary>
+        private readonly object m_lock = new object();
+
+        /// <summary>
+        /// Gets the current overridden thread priority
+        /// </summary>
+        public System.Threading.ThreadPriority? ThreadPriority 
+        { 
+            get { return m_priority; }
+            set
+            {
+                if (m_priority != value)
+                {
+                    m_priority = value;
+                    if (ThreadPriorityChanged != null)
+                        ThreadPriorityChanged(this, null);
+                }
+            }
+        }
+
+        /// <summary>
+        /// Gets the current upload limit in bps
+        /// </summary>
+        public long? UploadLimit 
+        { 
+            get { return m_uploadLimit; }
+            set
+            {
+                if (m_uploadLimit != value)
+                {
+                    m_uploadLimit = value;
+                    if (ThrottleSpeedChanged != null)
+                        ThrottleSpeedChanged(this, null);
+                }
+            }
+        }
+
+        /// <summary>
+        /// Gets the download limit in bps
+        /// </summary>
+        public long? DownloadLimit 
+        { 
+            get { return m_downloadLimit; }
+            set
+            {
+                if (m_downloadLimit != value)
+                {
+                    m_downloadLimit = value;
+                    if (ThrottleSpeedChanged != null)
+                        ThrottleSpeedChanged(this, null);
+                }
+            }
+        }
+
+        /// <summary>
+        /// The timer that is activated after a pause period.
+        /// </summary>
+        private readonly System.Threading.Timer m_waitTimer;
+
+        /// <summary>
+        /// The time that the current pause is expected to expire
+        /// </summary>
+        private DateTime m_waitTimeExpiration = new DateTime(0);
+
+        /// <summary>
+        /// Constructs a new instance of the LiveControl
+        /// </summary>
+        public LiveControls(Database.ServerSettings settings)
+        {
+            m_state = LiveControlState.Running;
+            m_waitTimer = new System.Threading.Timer(m_waitTimer_Tick, this, System.Threading.Timeout.Infinite, System.Threading.Timeout.Infinite);
+
+            if (!string.IsNullOrEmpty(settings.StartupDelayDuration) && settings.StartupDelayDuration != "0")
+            {
+                long milliseconds = 0;
+                try { milliseconds = (long)Duplicati.Library.Utility.Timeparser.ParseTimeSpan(settings.StartupDelayDuration).TotalMilliseconds; }
+                catch {}
+
+                if (milliseconds > 0)
+                {
+                    m_waitTimeExpiration = DateTime.Now.AddMilliseconds(milliseconds);
+                    m_waitTimer.Change(milliseconds, System.Threading.Timeout.Infinite);
+                    m_state = LiveControlState.Paused;
+                }
+            }
+
+            m_priority = settings.ThreadPriorityOverride;
+            if (!string.IsNullOrEmpty(settings.DownloadSpeedLimit))
+                try
+                {
+                    m_downloadLimit = Library.Utility.Sizeparser.ParseSize(settings.DownloadSpeedLimit, "kb");
+                }
+                catch (Exception ex)
+                {
+                    Library.Logging.Log.WriteErrorMessage(LOGTAG, "ParseDownloadLimitError", ex, "Failed to parse download limit: {0}", settings.DownloadSpeedLimit);
+                }
+
+            if (!string.IsNullOrEmpty(settings.UploadSpeedLimit))
+                try
+                {
+                    m_uploadLimit = Library.Utility.Sizeparser.ParseSize(settings.UploadSpeedLimit, "kb");
+                }
+                catch (Exception ex)
+                {
+                    Library.Logging.Log.WriteErrorMessage(LOGTAG, "ParseUploadLimitError", ex, "Failed to parse upload limit: {0}", settings.UploadSpeedLimit);
+                }
+
+            try
+            {
+                if (!Platform.IsClientPosix)
+                    RegisterHibernateMonitor();
+            }
+            catch { }
+        }
+
+        /// <summary>
+        /// Event that occurs when the timeout duration is exceeded
+        /// </summary>
+        /// <param name="sender">The sender of the event</param>
+        private void  m_waitTimer_Tick(object sender)
+        {
+            lock (m_lock)
+                Resume();
+        }
+
+        /// <summary>
+        /// Internal helper to reset the timeout timer
+        /// </summary>
+        /// <param name="timeout">The time to wait</param>
+        private void ResetTimer(string timeout)
+        {
+            lock (m_lock)
+                if (!string.IsNullOrEmpty(timeout))
+                {
+                    long milliseconds = (long)Duplicati.Library.Utility.Timeparser.ParseTimeSpan(timeout).TotalMilliseconds;
+                    m_waitTimeExpiration = DateTime.Now.AddMilliseconds(milliseconds);
+                    m_waitTimer.Change(milliseconds, System.Threading.Timeout.Infinite);
+                }
+                else
+                {
+                    m_waitTimeExpiration = new DateTime(0);
+                    m_waitTimer.Change(System.Threading.Timeout.Infinite, System.Threading.Timeout.Infinite);
+                }
+        }
+
+        /// <summary>
+        /// Internal helper to set the pause mode
+        /// </summary>
+        private void SetPauseMode()
+        {
+            lock (m_lock)
+            {
+                if (m_state == LiveControlState.Running)
+                {
+                    m_state = LiveControlState.Paused;
+                    if (StateChanged != null)
+                        StateChanged(this, null);
+                }
+            }
+        }
+
+        /// <summary>
+        /// Pauses the backups until resumed
+        /// </summary>
+        public void Pause()
+        {
+            lock(m_lock)
+            {
+                var fireEvent = m_waitTimeExpiration.Ticks != 0 && m_state == LiveControlState.Paused && StateChanged != null;
+
+                ResetTimer(null);
+
+                if (fireEvent)
+                    StateChanged(this, null);
+                else
+                    SetPauseMode();
+            }
+        }
+
+        /// <summary>
+        /// Resumes a backups to the running state
+        /// </summary>
+        public void Resume()
+        {
+            lock (m_lock)
+            {
+                if (m_state == LiveControlState.Paused)
+                {
+                    //Make sure that the timer is cleared
+                    ResetTimer(null);
+
+                    m_state = LiveControlState.Running;
+                    if (StateChanged != null)
+                        StateChanged(this, null);
+                }
+            }
+        }
+
+        /// <summary>
+        /// Suspends the backups for a given period
+        /// </summary>
+        /// <param name="timeout">The duration to wait</param>
+        public void Pause(string timeout)
+        {
+            Pause(Duplicati.Library.Utility.Timeparser.ParseTimeSpan(timeout));
+        }
+
+        /// <summary>
+        /// Suspends the backups for a given period
+        /// </summary>
+        /// <param name="timeout">The duration to wait</param>
+        public void Pause(TimeSpan timeout)
+        {
+            lock (m_lock)
+            {
+                m_waitTimeExpiration = DateTime.Now.AddMilliseconds((long)timeout.TotalMilliseconds);
+                m_waitTimer.Change((long)timeout.TotalMilliseconds, System.Threading.Timeout.Infinite);
+
+                //We change the time, so we issue a new event
+                if (m_state == LiveControlState.Paused && StateChanged != null)
+                    StateChanged(this, null);
+                else
+                    SetPauseMode();
+            }
+        }
+
+        /// <summary>
+        /// Gets the time the current pause is expected to end
+        /// </summary>
+        public DateTime EstimatedPauseEnd { get { return m_waitTimeExpiration; } }
+
+        /// <summary>
+        /// Method for calling a Win32 API
+        /// </summary>
+        private void RegisterHibernateMonitor()
+        {
+            //TODO-DNC
+            //Microsoft.Win32.SystemEvents.PowerModeChanged += new Microsoft.Win32.PowerModeChangedEventHandler(SystemEvents_PowerModeChanged);
+        }
+
+        /// <summary>
+        /// A monitor for detecting when the system hibernates or resumes
+        /// </summary>
+        /// <param name="sender">Unused sender parameter</param>
+        /// <param name="_e">The event information</param>
+        private void SystemEvents_PowerModeChanged(object sender, object _e)
+        {
+            //TODO-DNC
+            //Microsoft.Win32.PowerModeChangedEventArgs e = _e as Microsoft.Win32.PowerModeChangedEventArgs;
+            //if (e == null)
+            //    return;
+
+            //if (e.Mode == Microsoft.Win32.PowerModes.Suspend)
+            //{
+            //    //If we are running, register as being paused due to suspending
+            //    if (this.m_state == LiveControlState.Running)
+            //    {
+            //        this.SetPauseMode();
+            //        m_pausedForSuspend = true;
+            //        m_suspendMinimumPause = new DateTime(0);
+            //    }
+            //    else
+            //    {
+            //        if (m_waitTimeExpiration.Ticks != 0)
+            //        {
+            //            m_pausedForSuspend = true;
+            //            m_suspendMinimumPause = this.EstimatedPauseEnd;
+            //            ResetTimer(null);
+            //        }
+
+            //    }
+            //}
+            //else if (e.Mode == Microsoft.Win32.PowerModes.Resume)
+            //{
+            //    //If we have been been paused due to suspending, we un-pause now
+            //    if (m_pausedForSuspend)
+            //    {
+            //        long delayTicks = (m_suspendMinimumPause - DateTime.Now).Ticks;
+                    
+            //        var appset = Program.DataConnection.ApplicationSettings;
+            //        if (!string.IsNullOrEmpty(appset.StartupDelayDuration) && appset.StartupDelayDuration != "0")
+            //            try { delayTicks = Math.Max(delayTicks, Library.Utility.Timeparser.ParseTimeSpan(appset.StartupDelayDuration).Ticks); }
+            //            catch { }
+
+            //        if (delayTicks > 0)
+            //        {
+            //            this.Pause(TimeSpan.FromTicks(delayTicks));
+            //        }
+            //        else
+            //        {
+            //            this.Resume();
+            //        }
+            //    }
+
+            //    m_pausedForSuspend = false;
+            //    m_suspendMinimumPause = new DateTime(0);
+            //}
+        }
+
+    }
+}