﻿<Project Sdk="Microsoft.NET.Sdk">

  <PropertyGroup>
<<<<<<< HEAD
    <TargetFramework>net8.0</TargetFramework>
    <OutputType>Exe</OutputType>
  </PropertyGroup>
  <PropertyGroup>
    <ApplicationManifest>app.manifest</ApplicationManifest>
=======
    <TargetFramework>net6.0</TargetFramework>
    <Copyright>LGPL, Copyright © Duplicati Team 2021</Copyright>
    <Description>The Server Duplicati implementation</Description>
    <AssemblyName>Duplicati.Server.Implementation</AssemblyName>
>>>>>>> 4f577c65
  </PropertyGroup>
  
  <ItemGroup>
<<<<<<< HEAD
    <EmbeddedResource Include="newbackup.json" />
    <EmbeddedResource Include="Database\Database schema\Schema.sql" />
    <EmbeddedResource Include="Database\Database schema\1. Add Notifications.sql" />
    <EmbeddedResource Include="Database\Database schema\2. Add UIStorage.sql" />
    <EmbeddedResource Include="Database\Database schema\3. Add temp file storage.sql" />
    <EmbeddedResource Include="Database\Database schema\4. Add autoincrement to backup id.sql" />
    <EmbeddedResource Include="Database\Database schema\5. Extend notification table.sql" />
    <EmbeddedResource Include="Database\Database schema\6. Add Description to Backup.sql" />
=======
    <Compile Remove="Duplicati.Server.Serialization\**" />
>>>>>>> 4f577c65
  </ItemGroup>
  
  <ItemGroup>
    <PackageReference Include="Microsoft.Win32.SystemEvents" Version="4.7.0" />
    <PackageReference Include="Newtonsoft.Json" Version="13.0.2" />
    <PackageReference Include="System.Drawing.Common" Version="4.7.0" />
    <PackageReference Include="System.Security.Principal.Windows" Version="4.7.0" />
  </ItemGroup>

  <ItemGroup>
    <ProjectReference Include="..\..\Duplicati.Library.RestAPI\Duplicati.Library.RestAPI.csproj" />
    <ProjectReference Include="..\CommandLine\BackendTester\Duplicati.CommandLine.BackendTester.csproj">
    </ProjectReference>
    <ProjectReference Include="..\CommandLine\CLI\Duplicati.CommandLine.csproj">
    </ProjectReference>
    <ProjectReference Include="..\Library\Backends\Duplicati.Library.Backends.csproj" />
    <ProjectReference Include="..\Library\Backend\OAuthHelper\Duplicati.Library.OAuthHelper.csproj">
    </ProjectReference>
    <ProjectReference Include="..\Library\Compression\Duplicati.Library.Compression.csproj">
    </ProjectReference>
    <ProjectReference Include="..\Library\DynamicLoader\Duplicati.Library.DynamicLoader.csproj">
    </ProjectReference>
    <ProjectReference Include="..\Library\Encryption\Duplicati.Library.Encryption.csproj">
    </ProjectReference>
    <ProjectReference Include="..\Library\Interface\Duplicati.Library.Interface.csproj">
    </ProjectReference>
    <ProjectReference Include="..\Library\Logging\Duplicati.Library.Logging.csproj">
    </ProjectReference>
    <ProjectReference Include="..\Library\Main\Duplicati.Library.Main.csproj">
    </ProjectReference>
    <ProjectReference Include="..\Library\Modules\Builtin\Duplicati.Library.Modules.Builtin.csproj">
    </ProjectReference>
    <ProjectReference Include="..\Library\Utility\Duplicati.Library.Utility.csproj">
    </ProjectReference>
    <ProjectReference Include="..\License\Duplicati.License.csproj">
    </ProjectReference>
    <ProjectReference Include="..\UnixSupport\UnixSupport.csproj" />
    <ProjectReference Include="..\WebserverCore\Duplicati.WebserverCore.csproj" />
    <ProjectReference Include="Duplicati.Server.Serialization\Duplicati.Server.Serialization.csproj">
    </ProjectReference>
    <ProjectReference Include="..\CommandLine\BackendTool\Duplicati.CommandLine.BackendTool.csproj">
    </ProjectReference>
    <ProjectReference Include="..\Library\Snapshots\Duplicati.Library.Snapshots.csproj">
    </ProjectReference>
    <ProjectReference Include="..\Library\SQLiteHelper\Duplicati.Library.SQLiteHelper.csproj">
    </ProjectReference>
    <ProjectReference Include="..\Library\Localization\Duplicati.Library.Localization.csproj">
    </ProjectReference>
    <ProjectReference Include="..\CommandLine\RecoveryTool\Duplicati.CommandLine.RecoveryTool.csproj">
    </ProjectReference>
    <ProjectReference Include="..\Library\UsageReporter\Duplicati.Library.UsageReporter.csproj">
    </ProjectReference>
    <ProjectReference Include="..\Tools\Duplicati.Tools.csproj">
    </ProjectReference>
  </ItemGroup>

  <ItemGroup>
<<<<<<< HEAD
    <Compile Remove="Duplicati.Server.Serialization\**" />
=======
    <Reference Include="HttpServer">
      <HintPath>..\..\thirdparty\HttpServer\HttpServer.dll</HintPath>
    </Reference>
>>>>>>> 4f577c65
  </ItemGroup>
  
  <ItemGroup>
<<<<<<< HEAD
    <PackageReference Include="Newtonsoft.Json" Version="13.0.3" />
=======
    <Content Include="webroot\**">
      <CopyToOutputDirectory>Always</CopyToOutputDirectory>
      <CopyToPublishDirectory>Always</CopyToPublishDirectory>
    </Content>
>>>>>>> 4f577c65
  </ItemGroup>

  <ItemGroup>
<<<<<<< HEAD
    <Reference Include="HttpServer">
      <HintPath>..\..\thirdparty\HttpServer\HttpServer.dll</HintPath>
    </Reference>
  </ItemGroup>
  
=======
    <PackageReference Include="Microsoft.DotNet.Analyzers.Compatibility" Version="0.2.12-alpha">
      <PrivateAssets>all</PrivateAssets>
      <IncludeAssets>runtime; build; native; contentfiles; analyzers; buildtransitive</IncludeAssets>
    </PackageReference>
  </ItemGroup>

>>>>>>> 4f577c65
</Project><|MERGE_RESOLUTION|>--- conflicted
+++ resolved
@@ -1,33 +1,12 @@
 ﻿<Project Sdk="Microsoft.NET.Sdk">
 
   <PropertyGroup>
-<<<<<<< HEAD
     <TargetFramework>net8.0</TargetFramework>
     <OutputType>Exe</OutputType>
   </PropertyGroup>
-  <PropertyGroup>
-    <ApplicationManifest>app.manifest</ApplicationManifest>
-=======
-    <TargetFramework>net6.0</TargetFramework>
-    <Copyright>LGPL, Copyright © Duplicati Team 2021</Copyright>
-    <Description>The Server Duplicati implementation</Description>
-    <AssemblyName>Duplicati.Server.Implementation</AssemblyName>
->>>>>>> 4f577c65
-  </PropertyGroup>
   
   <ItemGroup>
-<<<<<<< HEAD
-    <EmbeddedResource Include="newbackup.json" />
-    <EmbeddedResource Include="Database\Database schema\Schema.sql" />
-    <EmbeddedResource Include="Database\Database schema\1. Add Notifications.sql" />
-    <EmbeddedResource Include="Database\Database schema\2. Add UIStorage.sql" />
-    <EmbeddedResource Include="Database\Database schema\3. Add temp file storage.sql" />
-    <EmbeddedResource Include="Database\Database schema\4. Add autoincrement to backup id.sql" />
-    <EmbeddedResource Include="Database\Database schema\5. Extend notification table.sql" />
-    <EmbeddedResource Include="Database\Database schema\6. Add Description to Backup.sql" />
-=======
     <Compile Remove="Duplicati.Server.Serialization\**" />
->>>>>>> 4f577c65
   </ItemGroup>
   
   <ItemGroup>
@@ -85,39 +64,23 @@
   </ItemGroup>
 
   <ItemGroup>
-<<<<<<< HEAD
-    <Compile Remove="Duplicati.Server.Serialization\**" />
-=======
-    <Reference Include="HttpServer">
-      <HintPath>..\..\thirdparty\HttpServer\HttpServer.dll</HintPath>
-    </Reference>
->>>>>>> 4f577c65
-  </ItemGroup>
-  
-  <ItemGroup>
-<<<<<<< HEAD
-    <PackageReference Include="Newtonsoft.Json" Version="13.0.3" />
-=======
-    <Content Include="webroot\**">
-      <CopyToOutputDirectory>Always</CopyToOutputDirectory>
-      <CopyToPublishDirectory>Always</CopyToPublishDirectory>
-    </Content>
->>>>>>> 4f577c65
-  </ItemGroup>
-
-  <ItemGroup>
-<<<<<<< HEAD
     <Reference Include="HttpServer">
       <HintPath>..\..\thirdparty\HttpServer\HttpServer.dll</HintPath>
     </Reference>
   </ItemGroup>
   
-=======
+  <ItemGroup>
+    <Content Include="webroot\**">
+      <CopyToOutputDirectory>Always</CopyToOutputDirectory>
+      <CopyToPublishDirectory>Always</CopyToPublishDirectory>
+    </Content>
+  </ItemGroup>
+
+  <ItemGroup>
     <PackageReference Include="Microsoft.DotNet.Analyzers.Compatibility" Version="0.2.12-alpha">
       <PrivateAssets>all</PrivateAssets>
       <IncludeAssets>runtime; build; native; contentfiles; analyzers; buildtransitive</IncludeAssets>
     </PackageReference>
   </ItemGroup>
 
->>>>>>> 4f577c65
 </Project>